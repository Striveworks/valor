--- conflicted
+++ resolved
@@ -38,11 +38,7 @@
       - name: Publish to PyPI
         uses: pypa/gh-action-pypi-publish@release/v1
         with:
-<<<<<<< HEAD
-          password: ${{ secrets.PYPI_API_TOKEN }}
-=======
           password: ${{ secrets.VALOR_LITE_PYPI_API_TOKEN }}
->>>>>>> 34969818
           packages-dir: ./lite/dist
   build-and-publish-ts-package:
     runs-on: ubuntu-latest
