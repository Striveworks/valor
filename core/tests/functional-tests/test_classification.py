import random

import pandas as pd
import pytest
from valor_core import enums, schemas
from valor_core.classification import (
    _calculate_rocauc,
    _create_joint_df,
    evaluate_classification,
)


def test_evaluate_image_clf(
    evaluate_image_clf_groundtruths: list[schemas.GroundTruth],
    evaluate_image_clf_predictions: list[schemas.Prediction],
    evaluate_image_clf_expected: tuple,
):

    expected_metrics, expected_confusion_matrices = evaluate_image_clf_expected

    eval_job = evaluate_classification(
        groundtruths=evaluate_image_clf_groundtruths,
        predictions=evaluate_image_clf_predictions,
    )

    eval_job_metrics = eval_job.metrics

    for m in eval_job_metrics:
        if m["type"] not in [
            "PrecisionRecallCurve",
            "DetailedPrecisionRecallCurve",
        ]:
            assert m in expected_metrics
    for m in expected_metrics:
        assert m in eval_job_metrics

    confusion_matrices = eval_job.confusion_matrices
    assert confusion_matrices
    for m in confusion_matrices:
        assert m in expected_confusion_matrices
    for m in expected_confusion_matrices:
        assert m in confusion_matrices

    # test evaluation metadata
    expected_metadata = {
        "datums": 3,
        "labels": 8,
        "annotations": 6,
    }

    for key, value in expected_metadata.items():
        assert eval_job.meta[key] == value  # type: ignore - issue #605

    # eval should definitely take less than 5 seconds, usually around .4
    assert eval_job.meta["duration"] <= 5  # type: ignore - issue #605

    # check that metrics arg works correctly
    selected_metrics = random.sample(
        [
            enums.MetricType.Accuracy,
            enums.MetricType.ROCAUC,
            enums.MetricType.Precision,
            enums.MetricType.F1,
            enums.MetricType.Recall,
            enums.MetricType.PrecisionRecallCurve,
        ],
        2,
    )

    eval_job = evaluate_classification(
        groundtruths=evaluate_image_clf_groundtruths,
        predictions=evaluate_image_clf_predictions,
        metrics_to_return=selected_metrics,
    )

    assert set([metric["type"] for metric in eval_job.metrics]) == set(
        selected_metrics
    )

    # check that passing None to metrics returns the assumed list of default metrics
    default_metrics = [
        enums.MetricType.Precision,
        enums.MetricType.Recall,
        enums.MetricType.F1,
        enums.MetricType.Accuracy,
        enums.MetricType.ROCAUC,
    ]
    eval_job = evaluate_classification(
        groundtruths=evaluate_image_clf_groundtruths,
        predictions=evaluate_image_clf_predictions,
        metrics_to_return=None,
    )
    assert set([metric["type"] for metric in eval_job.metrics]) == set(
        default_metrics
    )


def test_evaluate_tabular_clf(
    evaluate_tabular_clf_groundtruths_df: pd.DataFrame,
    evaluate_tabular_clf_predictions_df: pd.DataFrame,
    evaluate_tabular_clf_expected: tuple,
):
    expected_metrics, expected_confusion_matrix = evaluate_tabular_clf_expected

    eval_job = evaluate_classification(
        groundtruths=evaluate_tabular_clf_groundtruths_df,
        predictions=evaluate_tabular_clf_predictions_df,
    )

    eval_job_metrics = eval_job.metrics

    for m in eval_job_metrics:
        if m["type"] not in [
            "PrecisionRecallCurve",
            "DetailedPrecisionRecallCurve",
        ]:
            assert m in expected_metrics
    for m in expected_metrics:
        assert m in eval_job_metrics

    confusion_matrices = eval_job.confusion_matrices

    # validate return schema
    assert confusion_matrices
    assert len(confusion_matrices) == 1
    confusion_matrix = confusion_matrices[0]
    assert "label_key" in confusion_matrix
    assert "entries" in confusion_matrix

    # validate values
    assert (
        confusion_matrix["label_key"] == expected_confusion_matrix["label_key"]
    )
    for entry in confusion_matrix["entries"]:
        assert entry in expected_confusion_matrix["entries"]
    for entry in expected_confusion_matrix["entries"]:
        assert entry in confusion_matrix["entries"]

    # validate return schema
    assert len(confusion_matrices) == 1
    confusion_matrix = confusion_matrices[0]
    assert "label_key" in confusion_matrix
    assert "entries" in confusion_matrix

    # validate values
    assert (
        confusion_matrix["label_key"] == expected_confusion_matrix["label_key"]
    )
    for entry in confusion_matrix["entries"]:
        assert entry in expected_confusion_matrix["entries"]
    for entry in expected_confusion_matrix["entries"]:
        assert entry in confusion_matrix["entries"]


def test_evaluate_classification_with_label_maps(
    gt_clfs_with_label_maps: list[schemas.GroundTruth],
    pred_clfs_with_label_maps: list[schemas.Prediction],
    cat_label_map: dict,
    evaluate_classification_with_label_maps_expected: tuple,
):

    (
        cat_expected_metrics,
        cat_expected_cm,
        pr_expected_values,
        detailed_pr_expected_answers,
    ) = evaluate_classification_with_label_maps_expected

    # check baseline case, where we have mismatched ground truth and prediction label keys
    with pytest.raises(ValueError) as e:
        evaluate_classification(
            groundtruths=gt_clfs_with_label_maps,
            predictions=pred_clfs_with_label_maps,
        )
    assert "label keys must match" in str(e)

    eval_job = evaluate_classification(
        groundtruths=gt_clfs_with_label_maps,
        predictions=pred_clfs_with_label_maps,
        label_map=cat_label_map,
        pr_curve_max_examples=3,
        metrics_to_return=[
            enums.MetricType.Precision,
            enums.MetricType.Recall,
            enums.MetricType.F1,
            enums.MetricType.Accuracy,
            enums.MetricType.ROCAUC,
            enums.MetricType.PrecisionRecallCurve,
            enums.MetricType.DetailedPrecisionRecallCurve,
        ],
    )

    pr_metrics = []
    detailed_pr_metrics = []
    for m in eval_job.metrics:
        if m["type"] == "PrecisionRecallCurve":
            pr_metrics.append(m)
        elif m["type"] == "DetailedPrecisionRecallCurve":
            detailed_pr_metrics.append(m)
        else:
            assert m in cat_expected_metrics

    for m in cat_expected_metrics:
        assert m in eval_job.metrics

    pr_metrics.sort(key=lambda x: x["parameters"]["label_key"])
    detailed_pr_metrics.sort(key=lambda x: x["parameters"]["label_key"])

    for (
        index,
        key,
        value,
        threshold,
        metric,
    ), expected_value in pr_expected_values.items():
        assert (
            pr_metrics[index]["value"][value][float(threshold)][metric]
            == expected_value
        )

    # check DetailedPrecisionRecallCurve
    for (
        index,
        value,
        threshold,
        metric,
    ), expected_output in detailed_pr_expected_answers.items():
        model_output = detailed_pr_metrics[index]["value"][value][
            float(threshold)
        ][metric]
        assert isinstance(model_output, dict)
        assert model_output["total"] == expected_output["total"]
        assert all(
            [
                model_output["observations"][key]["count"]  # type: ignore - we know this element is a dict
                == expected_output[key]
                for key in [
                    key
                    for key in expected_output.keys()
                    if key not in ["total"]
                ]
            ]
        )

    # check metadata
    assert eval_job and eval_job.meta
    assert eval_job.meta["datums"] == 3
    assert eval_job.meta["labels"] == 9
    assert eval_job.meta["annotations"] == 6
    assert eval_job.meta["duration"] <= 10  # usually 2

    # check confusion matrix
    confusion_matrix = eval_job.confusion_matrices

    assert confusion_matrix
    for row in confusion_matrix:
        if row["label_key"] == "special_class":
            for entry in cat_expected_cm[0]["entries"]:
                assert entry in row["entries"]
            for entry in row["entries"]:
                assert entry in cat_expected_cm[0]["entries"]

    # finally, check invalid label_map
    with pytest.raises(TypeError):
        _ = evaluate_classification(
            groundtruths=gt_clfs_with_label_maps,
            predictions=pred_clfs_with_label_maps,
            label_map=[
                [
                    [
                        schemas.Label(key="class", value="tabby cat"),
                        schemas.Label(key="class", value="mammals"),
                    ]
                ]
            ],  # type: ignore - purposefully raising error,
            pr_curve_max_examples=3,
            metrics_to_return=[
                enums.MetricType.Precision,
                enums.MetricType.Recall,
                enums.MetricType.F1,
                enums.MetricType.Accuracy,
                enums.MetricType.ROCAUC,
                enums.MetricType.PrecisionRecallCurve,
                enums.MetricType.DetailedPrecisionRecallCurve,
            ],
        )


def test_evaluate_classification_mismatched_label_keys(
    gt_clfs_label_key_mismatch: list[schemas.GroundTruth],
    pred_clfs_label_key_mismatch: list[schemas.Prediction],
):
    """Check that we get an error when trying to evaluate over ground truths and predictions with different sets of label keys."""

    with pytest.raises(ValueError) as e:
        evaluate_classification(
            groundtruths=gt_clfs_label_key_mismatch,
            predictions=pred_clfs_label_key_mismatch,
        )
    assert "label keys must match" in str(e)


def test_evaluate_classification_model_with_no_predictions(
    gt_clfs: list[schemas.GroundTruth],
    evaluate_classification_model_with_no_predictions_expected: list,
):

    # can't pass empty lists, but can pass predictions without annotations
    with pytest.raises(ValueError) as e:
        evaluation = evaluate_classification(
            groundtruths=gt_clfs,
            predictions=[],
        )
    assert (
        "it's neither a dataframe nor a list of Valor Prediction objects"
        in str(e)
    )

    evaluation = evaluate_classification(
        groundtruths=gt_clfs,
        predictions=[
            schemas.Prediction(datum=gt_clfs[0].datum, annotations=[])
        ],
    )

    computed_metrics = evaluation.metrics

    assert all([metric["value"] == 0 for metric in computed_metrics])
    assert all(
        [
            metric in computed_metrics
            for metric in evaluate_classification_model_with_no_predictions_expected
        ]
    )
    assert all(
        [
            metric
            in evaluate_classification_model_with_no_predictions_expected
            for metric in computed_metrics
        ]
    )


def test_compute_confusion_matrix_at_label_key_using_label_map(
    classification_functional_test_data: tuple,
    mammal_label_map: dict,
    compute_confusion_matrix_at_label_key_using_label_map_expected: list,
):
    """
    Test grouping using the label_map
    """

    groundtruths, predictions = classification_functional_test_data

    eval_job = evaluate_classification(
        groundtruths=groundtruths,
        predictions=predictions,
        label_map=mammal_label_map,
    )

    cm = eval_job.confusion_matrices

    assert cm
    assert len(cm) == len(
        compute_confusion_matrix_at_label_key_using_label_map_expected
    )
    for entry in cm:
        assert (
            entry
            in compute_confusion_matrix_at_label_key_using_label_map_expected
        )
    for (
        entry
    ) in compute_confusion_matrix_at_label_key_using_label_map_expected:
        assert entry in cm


def test_rocauc_with_label_map(
    classification_functional_test_prediction_df,
    classification_functional_test_groundtruth_df,
    rocauc_with_label_map_expected: list,
):
    """Test ROC auc computation using a label_map to group labels together. Matches the following output from sklearn:

    import numpy as np
    from sklearn.metrics import roc_auc_score

    # for the "animal" label key
    y_true = np.array([0, 1, 0, 0, 1, 1])
    y_score = np.array(
        [
            [0.6, 0.4],
            [0.0, 1],
            [0.15, 0.85],
            [0.15, 0.85],
            [0.0, 1.0],
            [0.2, 0.8],
        ]
    )

    score = roc_auc_score(y_true, y_score[:, 1], multi_class="ovr")
    assert score == 0.7777777777777778

    Note that the label map is already built into the pandas dataframes used in this test.

    """

    joint_df = _create_joint_df(
        groundtruth_df=classification_functional_test_groundtruth_df,
        prediction_df=classification_functional_test_prediction_df,
    )

    computed_metrics = [
        m.to_dict() for m in _calculate_rocauc(joint_df=joint_df)
    ]

    for entry in computed_metrics:
        assert entry in rocauc_with_label_map_expected
    for entry in rocauc_with_label_map_expected:
        assert entry in computed_metrics


def test_compute_classification(
    classification_functional_test_data, compute_classification_expected: list
):
    """
    Tests the _compute_classification function.
    """

    (
        expected_metrics,
        expected_cm,
        expected_pr_curves,
        expected_detailed_pr_curves,
    ) = compute_classification_expected

    groundtruths, predictions = classification_functional_test_data

    eval_job = evaluate_classification(
        groundtruths=groundtruths,
        predictions=predictions,
        metrics_to_return=[
            enums.MetricType.Precision,
            enums.MetricType.Recall,
            enums.MetricType.F1,
            enums.MetricType.Accuracy,
            enums.MetricType.ROCAUC,
            enums.MetricType.PrecisionRecallCurve,
            enums.MetricType.DetailedPrecisionRecallCurve,
        ],
    )

    computed_metrics = [
        m
        for m in eval_job.metrics
        if m["type"]
        not in ["PrecisionRecallCurve", "DetailedPrecisionRecallCurve"]
    ]
    pr_curves = [
        m for m in eval_job.metrics if m["type"] == "PrecisionRecallCurve"
    ]
    detailed_pr_curves = [
        m
        for m in eval_job.metrics
        if m["type"] == "DetailedPrecisionRecallCurve"
    ]
    confusion_matrices = eval_job.confusion_matrices

    # assert base metrics
    for actual, expected in [
        (computed_metrics, expected_metrics),
        (confusion_matrices, expected_cm),
    ]:
        for entry in actual:
            assert entry in expected
        for entry in expected:
            assert entry in actual

    # assert pr curves
    for (
        value,
        threshold,
        metric,
    ), expected_length in expected_pr_curves.items():
        classification = pr_curves[0]["value"][value][threshold][metric]
        assert classification == expected_length

    # assert DetailedPRCurves
    for (
        value,
        threshold,
        metric,
    ), expected_output in expected_detailed_pr_curves.items():
        model_output = detailed_pr_curves[0]["value"][value][threshold][metric]
        assert isinstance(model_output, dict)
        assert model_output["total"] == expected_output["total"]
        assert all(
            [
                model_output["observations"][key]["count"]  # type: ignore - we know this element is a dict
                == expected_output[key]
                for key in [
                    key
                    for key in expected_output.keys()
                    if key not in ["total"]
                ]
            ]
        )
    # test that DetailedPRCurve gives more examples when we adjust pr_curve_max_examples
    eval_job = evaluate_classification(
        groundtruths=groundtruths,
        predictions=predictions,
        pr_curve_max_examples=3,
        metrics_to_return=[
            enums.MetricType.DetailedPrecisionRecallCurve,
        ],
    )

    assert (
        len(
            eval_job.metrics[0]["value"]["bird"][0.05]["tp"]["observations"][
                "all"
            ]["examples"]
        )
        == 3
    )
    assert (
        len(
            eval_job.metrics[0]["value"]["bird"][0.05]["tn"]["observations"][
                "all"
            ]["examples"]
        )
        == 2
    )  # only two examples exist

    # test behavior if pr_curve_max_examples == 0
    eval_job = evaluate_classification(
        groundtruths=groundtruths,
        predictions=predictions,
        pr_curve_max_examples=0,
        metrics_to_return=[
            enums.MetricType.DetailedPrecisionRecallCurve,
        ],
    )

    assert (
        len(
            eval_job.metrics[0]["value"]["bird"][0.05]["tp"]["observations"][
                "all"
            ]["examples"]
        )
        == 0
    )
    assert (
        len(
            eval_job.metrics[0]["value"]["bird"][0.05]["tn"]["observations"][
                "all"
            ]["examples"]
        )
        == 0
    )


def test_pr_curves_multiple_predictions_per_groundtruth(
    multiclass_pr_curve_groundtruths: list,
    multiclass_pr_curve_predictions: list,
    test_pr_curves_multiple_predictions_per_groundtruth_expected: dict,
):
    """Test that we get back the expected results when creating PR curves with multiple predictions per groundtruth."""

    eval_job = evaluate_classification(
        groundtruths=multiclass_pr_curve_groundtruths,
        predictions=multiclass_pr_curve_predictions,
        metrics_to_return=[enums.MetricType.PrecisionRecallCurve],
    )

    output = eval_job.metrics[0]["value"]

    # there are two cat, two bee, and one dog groundtruths
    # once we raise the score threshold above the maximum score, we expect the tps to become fns and the fps to become tns
    def _get_specific_keys_from_pr_output(output_dict):
        return {
            k: v
            for k, v in output_dict.items()
            if k in ["tp", "fp", "tn", "fn"]
        }

    for (
        animal,
        thresholds,
    ) in test_pr_curves_multiple_predictions_per_groundtruth_expected.items():
        for threshold in thresholds.keys():
            assert (
                _get_specific_keys_from_pr_output(output[animal][threshold])
                == test_pr_curves_multiple_predictions_per_groundtruth_expected[
                    animal
                ][
                    threshold
                ]
<<<<<<< HEAD
            )


def test_detailed_curve_examples(
    multiclass_pr_curve_groundtruths: list,
    multiclass_pr_curve_predictions: list,
):
    """Test that we get back the right examples in DetailedPRCurves."""

    eval_job = evaluate_classification(
        groundtruths=multiclass_pr_curve_groundtruths,
        predictions=multiclass_pr_curve_predictions,
        metrics_to_return=[enums.MetricType.DetailedPrecisionRecallCurve],
        pr_curve_max_examples=5,
    )

    output = eval_job.metrics[0]["value"]

    assert set(
        output["bee"][0.05]["tp"]["observations"]["all"]["examples"]
    ) == set(
        [
            ("datum1",),
            ("datum3",),
        ]
    )
    assert set(
        output["bee"][0.05]["fp"]["observations"]["misclassifications"][
            "examples"
        ]
    ) == set([("datum2",), ("datum0",), ("datum4",)])

    assert set(
        output["dog"][0.05]["tp"]["observations"]["all"]["examples"]
    ) == set([("datum4",)])
    assert set(
        output["dog"][0.05]["fp"]["observations"]["misclassifications"][
            "examples"
        ]
    ) == set(
        [
            ("datum2",),
            ("datum0",),
            ("datum3",),
            ("datum1",),
        ]
    )
    assert set(
        output["cat"][0.05]["tp"]["observations"]["all"]["examples"]
    ) == set(
        [
            ("datum2",),
            ("datum0",),
        ]
    )
    assert set(
        output["cat"][0.05]["fp"]["observations"]["misclassifications"][
            "examples"
        ]
    ) == set([("datum3",), ("datum1",), ("datum4",)])

    assert set(
        output["bee"][0.85]["tn"]["observations"]["all"]["examples"]
    ) == set([("datum0",), ("datum2",), ("datum4",)])
    assert set(
        output["bee"][0.85]["fn"]["observations"]["no_predictions"]["examples"]
    ) == set([("datum3",), ("datum1",)])

    assert set(
        output["dog"][0.85]["tn"]["observations"]["all"]["examples"]
    ) == set(
        [
            ("datum2",),
            ("datum0",),
            ("datum3",),
            ("datum1",),
        ]
    )
    assert set(
        output["dog"][0.85]["fn"]["observations"]["no_predictions"]["examples"]
    ) == set(
        [
            ("datum4",),
        ]
    )

    assert set(
        output["cat"][0.85]["tn"]["observations"]["all"]["examples"]
    ) == set(
        [
            ("datum1",),
            ("datum3",),
            ("datum4",),
        ]
    )
    assert set(
        output["cat"][0.85]["fn"]["observations"]["no_predictions"]["examples"]
    ) == set(
        [
            ("datum2",),
            ("datum0",),
        ]
    )
=======
            )
>>>>>>> 95f17220
<|MERGE_RESOLUTION|>--- conflicted
+++ resolved
@@ -596,9 +596,8 @@
                 ][
                     threshold
                 ]
-<<<<<<< HEAD
             )
-
+            
 
 def test_detailed_curve_examples(
     multiclass_pr_curve_groundtruths: list,
@@ -699,7 +698,4 @@
             ("datum2",),
             ("datum0",),
         ]
-    )
-=======
-            )
->>>>>>> 95f17220
+    )