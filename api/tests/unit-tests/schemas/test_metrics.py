import pytest
from pydantic import ValidationError

from valor_api import schemas


def test_Metric():
    schemas.Metric(
        type="detection",
        parameters={},
        value=0.2,
        label=schemas.Label(key="k1", value="v1"),
    )

    schemas.Metric(type="detection")

    with pytest.raises(ValidationError):
        schemas.Metric(
            type="detection",
            parameters=123,  # type: ignore - purposefully throwing error
            value=0.2,
            label=schemas.Label(key="k1", value="v1"),
        )


def test_APMetric():
    ap_metric = schemas.APMetric(
        iou=0.2, value=0.5, label=schemas.Label(key="k1", value="v1")
    )

    with pytest.raises(ValidationError):
        schemas.APMetric(
            iou=None, value=0.5, label=schemas.Label(key="k1", value="v1")  # type: ignore - purposefully throwing error
        )

    with pytest.raises(ValidationError):
        schemas.APMetric(
            iou=0.1, value=None, label=schemas.Label(key="k1", value="v1")  # type: ignore - purposefully throwing error
        )

    with pytest.raises(ValidationError):
        schemas.APMetric(iou=0.1, value=0.5, label="k1")  # type: ignore - purposefully throwing error

    assert all(
        [
            key in ["value", "label_id", "type", "evaluation_id", "parameters"]
            for key in ap_metric.db_mapping(label_id=1, evaluation_id=1)
        ]
    )


def test_APMetricAveragedOverIOUs():
    ap_averaged_metric = schemas.APMetricAveragedOverIOUs(
        ious=set([0.1, 0.2]),
        value=0.5,
        label=schemas.Label(key="k1", value="v1"),
    )

    with pytest.raises(ValidationError):
        schemas.APMetricAveragedOverIOUs(
            ious=None, value=0.5, label=schemas.Label(key="k1", value="v1")  # type: ignore - purposefully throwing error
        )

    with pytest.raises(ValidationError):
        schemas.APMetricAveragedOverIOUs(
            ious=set([0.1, 0.2]),
            value=None,  # type: ignore - purposefully throwing error
            label=schemas.Label(key="k1", value="v1"),
        )

    with pytest.raises(ValidationError):
        schemas.APMetricAveragedOverIOUs(
            ious=set([0.1, 0.2]), value=0.5, label="k1"  # type: ignore - purposefully throwing error
        )

    assert all(
        [
            key in ["value", "label_id", "type", "evaluation_id", "parameters"]
            for key in ap_averaged_metric.db_mapping(
                label_id=1, evaluation_id=1
            )
        ]
    )


def test_mAPMetric():
    map_metric = schemas.mAPMetric(iou=0.2, value=0.5, label_key="key")

    with pytest.raises(ValidationError):
        schemas.mAPMetric(iou=None, value=0.5, label_key="key")  # type: ignore - purposefully throwing error

    with pytest.raises(ValidationError):
        schemas.mAPMetric(iou=0.1, value=None, label_key="key")  # type: ignore - purposefully throwing error

    with pytest.raises(ValidationError):
        schemas.mAPMetric(iou=0.1, value="value", label_key="key")  # type: ignore - purposefully throwing error

    with pytest.raises(ValidationError):
        schemas.mAPMetric(iou=0.1, value=0.5, label_key=None)  # type: ignore - purposefully throwing error

    assert all(
        [
            key in ["value", "type", "evaluation_id", "parameters"]
            for key in map_metric.db_mapping(evaluation_id=1)
        ]
    )


def test_mAPMetricAveragedOverIOUs():
    map_averaged_metric = schemas.mAPMetricAveragedOverIOUs(
        ious=set([0.1, 0.2]), value=0.5, label_key="key"
    )

    with pytest.raises(ValidationError):
        schemas.mAPMetricAveragedOverIOUs(ious=None, value=0.5, label_key="key")  # type: ignore - purposefully throwing error

    with pytest.raises(ValidationError):
        schemas.mAPMetricAveragedOverIOUs(ious=set([0.1, 0.2]), value=None, label_key="key")  # type: ignore - purposefully throwing error

    with pytest.raises(ValidationError):
        schemas.mAPMetricAveragedOverIOUs(ious=set([0.1, 0.2]), value="value", label_key="key")  # type: ignore - purposefully throwing error

    with pytest.raises(ValidationError):
        map_averaged_metric = schemas.mAPMetricAveragedOverIOUs(
            ious=set([0.1, 0.2]), value=0.5, label_key=None  # type: ignore - purposefully throwing error
        )

    assert all(
        [
            key in ["value", "type", "evaluation_id", "parameters"]
            for key in map_averaged_metric.db_mapping(evaluation_id=1)
        ]
    )


def test_ConfusionMatrixEntry():
    schemas.ConfusionMatrixEntry(
        prediction="pred", groundtruth="gt", count=123
    )

    with pytest.raises(ValidationError):
        schemas.ConfusionMatrixEntry(
            prediction=None, groundtruth="gt", count=123  # type: ignore - purposefully throwing error
        )

    with pytest.raises(ValidationError):
        schemas.ConfusionMatrixEntry(
            prediction="pred", groundtruth=123, count=123  # type: ignore - purposefully throwing error
        )

    with pytest.raises(ValidationError):
        schemas.ConfusionMatrixEntry(
            prediction="pred", groundtruth="gt", count="not an int"  # type: ignore - purposefully throwing error
        )


def test__BaseConfusionMatrix():
    schemas.metrics._BaseConfusionMatrix(
        label_key="label",
        entries=[
            schemas.ConfusionMatrixEntry(
                prediction="pred1", groundtruth="gt1", count=123
            ),
            schemas.ConfusionMatrixEntry(
                prediction="pred2", groundtruth="gt2", count=234
            ),
        ],
    )

    with pytest.raises(ValidationError):
        schemas.metrics._BaseConfusionMatrix(
            label_key=123,  # type: ignore - purposefully throwing error
            entries=[
                schemas.ConfusionMatrixEntry(
                    prediction="pred1", groundtruth="gt1", count=123
                ),
                schemas.ConfusionMatrixEntry(
                    prediction="pred2", groundtruth="gt2", count=234
                ),
            ],
        )

    with pytest.raises(ValidationError):
        schemas.metrics._BaseConfusionMatrix(label_key="label", entries=None)  # type: ignore - purposefully throwing error

    with pytest.raises(ValidationError):
        schemas.metrics._BaseConfusionMatrix(
            label_key="label", entries=["not an entry"]  # type: ignore - purposefully throwing error
        )


def test_ConfusionMatrix():
    confusion_matrix = schemas.metrics.ConfusionMatrix(
        label_key="label",
        entries=[
            schemas.ConfusionMatrixEntry(
                prediction="pred1", groundtruth="gt1", count=123
            ),
            schemas.ConfusionMatrixEntry(
                prediction="pred2", groundtruth="gt2", count=234
            ),
        ],
    )

    with pytest.raises(ValidationError):
        schemas.metrics.ConfusionMatrix(
            label_key=123,
            entries=[
                schemas.ConfusionMatrixEntry(
                    prediction="pred1", groundtruth="gt1", count=123
                ),
                schemas.ConfusionMatrixEntry(
                    prediction="pred2", groundtruth="gt2", count=234
                ),
            ],
        )

    with pytest.raises(ValidationError):
        schemas.metrics.ConfusionMatrix(label_key="label", entries=None)

    with pytest.raises(ValidationError):
        schemas.metrics.ConfusionMatrix(
            label_key="label", entries=["not an entry"]
        )

    assert all(
        [
            key in ["label_key", "value", "evaluation_id"]
            for key in confusion_matrix.db_mapping(evaluation_id=1)
        ]
    )


def test_AccuracyMetric():
    acc_metric = schemas.AccuracyMetric(label_key="key", value=0.5)

    with pytest.raises(ValidationError):
        schemas.AccuracyMetric(label_key=None, value=0.5)  # type: ignore - purposefully throwing error

    with pytest.raises(ValidationError):
        schemas.AccuracyMetric(label_key="key", value="value")  # type: ignore - purposefully throwing error

    assert all(
        [
            key in ["value", "type", "evaluation_id", "parameters"]
            for key in acc_metric.db_mapping(evaluation_id=1)
        ]
    )


def test__PrecisionRecallF1Base():
    schemas.metrics._PrecisionRecallF1Base(
        label=schemas.Label(key="key", value="value"), value=0.5
    )

    null_value = schemas.metrics._PrecisionRecallF1Base(
        label=schemas.Label(key="key", value="value"), value=None
    )

    assert null_value.value == -1

    with pytest.raises(ValidationError):
        schemas.metrics._PrecisionRecallF1Base(label=None, value=0.5)  # type: ignore - purposefully throwing error

    with pytest.raises(ValidationError):
        schemas.metrics._PrecisionRecallF1Base(
            label=schemas.Label(key="key", value="value"), value="value"  # type: ignore - purposefully throwing error
        )


def test_PrecisionMetric():
    precision_recall_metric = schemas.metrics.PrecisionMetric(
        label=schemas.Label(key="key", value="value"), value=0.5
    )
    mapping = precision_recall_metric.db_mapping(label_id=1, evaluation_id=2)

    assert all(
        [
            key in ["value", "type", "evaluation_id", "label_id"]
            for key in mapping
        ]
    )

    assert mapping["type"] == "Precision"


def test_RecallMetric():
    precision_recall_metric = schemas.metrics.RecallMetric(
        label=schemas.Label(key="key", value="value"), value=0.5
    )
    mapping = precision_recall_metric.db_mapping(label_id=1, evaluation_id=2)

    assert all(
        [
            key in ["value", "type", "evaluation_id", "label_id"]
            for key in mapping
        ]
    )

    assert mapping["type"] == "Recall"


def test_F1Metric():
    precision_recall_metric = schemas.metrics.F1Metric(
        label=schemas.Label(key="key", value="value"), value=0.5
    )
    mapping = precision_recall_metric.db_mapping(label_id=1, evaluation_id=2)

    assert all(
        [
            key in ["value", "type", "evaluation_id", "label_id"]
            for key in mapping
        ]
    )

    assert mapping["type"] == "F1"


def test_ROCAUCMetric():
    roc_auc_metric = schemas.ROCAUCMetric(label_key="key", value=0.2)

    with pytest.raises(ValidationError):
        schemas.ROCAUCMetric(label_key=None, value=0.2)  # type: ignore - purposefully throwing error

    with pytest.raises(ValidationError):
        schemas.ROCAUCMetric(label_key=123, value=0.2)  # type: ignore - purposefully throwing error

    with pytest.raises(ValidationError):
        schemas.ROCAUCMetric(label_key="key", value="not a number")  # type: ignore - purposefully throwing error

    assert all(
        [
            key in ["value", "type", "evaluation_id", "parameters"]
            for key in roc_auc_metric.db_mapping(evaluation_id=1)
        ]
    )


def test_IOUMetric():
    iou_metric = schemas.IOUMetric(
        label=schemas.Label(key="key", value="value"), value=0.2
    )

    with pytest.raises(ValidationError):
        schemas.IOUMetric(label=None, value=0.2)  # type: ignore - purposefully throwing error

    with pytest.raises(ValidationError):
        schemas.IOUMetric(label="not a label", value=0.2)  # type: ignore - purposefully throwing error

    with pytest.raises(ValidationError):
        schemas.IOUMetric(
            label=schemas.Label(key="key", value="value"), value=None  # type: ignore - purposefully throwing error
        )

    with pytest.raises(ValidationError):
        schemas.IOUMetric(
            label=schemas.Label(key="key", value="value"), value="not a value"  # type: ignore - purposefully throwing error
        )
    assert all(
        [
            key in ["value", "type", "evaluation_id", "label_id"]
            for key in iou_metric.db_mapping(evaluation_id=1, label_id=2)
        ]
    )


def test_mIOUMetric():
    iou_metric = schemas.mIOUMetric(value=0.2, label_key="key")

    with pytest.raises(ValidationError):
        schemas.mIOUMetric(value=None, label_key="key")  # type: ignore - purposefully throwing error

    with pytest.raises(ValidationError):
        schemas.mIOUMetric(value="not a value", label_key="key")  # type: ignore - purposefully throwing error

    with pytest.raises(ValidationError):
        schemas.mIOUMetric(value="not a value")  # type: ignore - purposefully throwing error

    assert all(
        [
            key in ["value", "type", "evaluation_id", "parameters"]
            for key in iou_metric.db_mapping(evaluation_id=1)
        ]
    )


<<<<<<< HEAD
def test_AnswerRelevanceMetric():
    metric = schemas.AnswerRelevanceMetric(
        value=0.421,
        parameters={
            "dataset_uid": "01",
            "dataset_name": "test_dataset",
            "prediction": "some prediction",
        },
    )

    with pytest.raises(ValidationError):
        schemas.AnswerRelevanceMetric(
            value=None,  # type: ignore
            parameters={
                "dataset_uid": "01",
                "dataset_name": "test_dataset",
                "prediction": "some prediction",
            },
        )

    with pytest.raises(ValidationError):
        schemas.AnswerRelevanceMetric(
            value={"key": 0.6},  # type: ignore
            parameters={
                "dataset_uid": "01",
                "dataset_name": "test_dataset",
                "prediction": "some prediction",
            },
        )

    with pytest.raises(ValidationError):
        schemas.AnswerRelevanceMetric(
            value=0.42,  # type: ignore
            parameters="not a valid parameter",  # type: ignore
        )

    assert all(
        [
            key in ["value", "type", "evaluation_id", "parameters"]
            for key in metric.db_mapping(evaluation_id=1)
        ]
    )


def test_BiasMetric():
    metric = schemas.BiasMetric(
        value=0.4,
        parameters={
            "dataset_uid": "01",
            "dataset_name": "test_dataset",
            "prediction": "some prediction",
        },
    )

    with pytest.raises(ValidationError):
        schemas.BiasMetric(
            value=None,  # type: ignore
            parameters={
                "dataset_uid": "01",
                "dataset_name": "test_dataset",
                "prediction": "some prediction",
            },
        )

    with pytest.raises(ValidationError):
        schemas.BiasMetric(
            value={"key": 0.6},  # type: ignore
            parameters={
                "dataset_uid": "01",
                "dataset_name": "test_dataset",
                "prediction": "some prediction",
            },
        )

    with pytest.raises(ValidationError):
        schemas.BiasMetric(
            value=0.45,  # type: ignore
            parameters="not a valid parameter",  # type: ignore
        )

    assert all(
        [
            key in ["value", "type", "evaluation_id", "parameters"]
            for key in metric.db_mapping(evaluation_id=1)
        ]
    )


def test_BLEUMetric():
    metric = schemas.BLEUMetric(
        value=0.421,
        parameters={
            "dataset_uid": "01",
            "dataset_name": "test_dataset",
            "prediction": "some prediction",
        },
    )

    with pytest.raises(ValidationError):
        schemas.BLEUMetric(
            value=None,  # type: ignore
            parameters={
                "dataset_uid": "01",
                "dataset_name": "test_dataset",
                "prediction": "some prediction",
            },
        )

    with pytest.raises(ValidationError):
        schemas.BLEUMetric(
            value={"some": "dict"},  # type: ignore
            parameters={
                "dataset_uid": "01",
                "dataset_name": "test_dataset",
                "prediction": "some prediction",
            },
        )

    with pytest.raises(ValidationError):
        schemas.BLEUMetric(
            value={
                "rouge1": 1.0,
                "rouge2": 1.0,
                "rougeL": 1.0,
                "rougeLsum": 1.0,
            },  # type: ignore
            parameters={
                "dataset_uid": "01",
                "dataset_name": "test_dataset",
                "prediction": "some prediction",
            },
        )

    with pytest.raises(ValidationError):
        schemas.BLEUMetric(
            value=0.42,  # type: ignore
            parameters="not a valid parameter",  # type: ignore
        )

    assert all(
        [
            key in ["value", "type", "evaluation_id", "parameters"]
            for key in metric.db_mapping(evaluation_id=1)
        ]
    )


def test_CoherenceMetric():
    metric = schemas.CoherenceMetric(
        value=3,
        parameters={
            "dataset_uid": "01",
            "dataset_name": "test_dataset",
            "prediction": "some prediction",
        },
    )

    with pytest.raises(ValidationError):
        schemas.CoherenceMetric(
            value=None,  # type: ignore
            parameters={
                "dataset_uid": "01",
                "dataset_name": "test_dataset",
                "prediction": "some prediction",
            },
        )

    with pytest.raises(ValidationError):
        schemas.CoherenceMetric(
            value=2.5,  # type: ignore
            parameters={
                "dataset_uid": "01",
                "dataset_name": "test_dataset",
                "prediction": "some prediction",
            },
        )

    with pytest.raises(ValidationError):
        schemas.CoherenceMetric(
            value={"key": 4},  # type: ignore
            parameters={
                "dataset_uid": "01",
                "dataset_name": "test_dataset",
                "prediction": "some prediction",
            },
        )

    with pytest.raises(ValidationError):
        schemas.CoherenceMetric(
            value=5,  # type: ignore
            parameters="not a valid parameter",  # type: ignore
        )

    assert all(
        [
            key in ["value", "type", "evaluation_id", "parameters"]
            for key in metric.db_mapping(evaluation_id=1)
        ]
    )


def test_ContextRelevanceMetric():
    metric = schemas.ContextRelevanceMetric(
        value=0.5,
        parameters={
            "dataset_uid": "01",
            "dataset_name": "test_dataset",
            "context": ["context1", "context2"],
        },
    )

    with pytest.raises(ValidationError):
        schemas.ContextRelevanceMetric(
            value=None,  # type: ignore
            parameters={
                "dataset_uid": "01",
                "dataset_name": "test_dataset",
                "context": ["context1", "context2"],
            },
        )

    with pytest.raises(ValidationError):
        schemas.ContextRelevanceMetric(
            value={"key": 0.5},  # type: ignore
            parameters={
                "dataset_uid": "01",
                "dataset_name": "test_dataset",
                "context": ["context1", "context2"],
            },
        )

    with pytest.raises(ValidationError):
        schemas.ContextRelevanceMetric(
            value=0.5,  # type: ignore
            parameters="not a valid parameter",  # type: ignore
        )

    assert all(
        [
            key in ["value", "type", "evaluation_id", "parameters"]
            for key in metric.db_mapping(evaluation_id=1)
        ]
    )


def test_FaithfulnessMetric():
    metric = schemas.FaithfulnessMetric(
        value=0.8,
        parameters={
            "dataset_uid": "01",
            "dataset_name": "test_dataset",
            "prediction": "some prediction",
            "context": ["context1", "context2"],
        },
    )

    with pytest.raises(ValidationError):
        schemas.FaithfulnessMetric(
            value=None,  # type: ignore
            parameters={
                "dataset_uid": "01",
                "dataset_name": "test_dataset",
                "prediction": "some prediction",
                "context": ["context1", "context2"],
            },
        )

    with pytest.raises(ValidationError):
        schemas.FaithfulnessMetric(
            value={"key": 0.5},  # type: ignore
            parameters={
                "dataset_uid": "01",
                "dataset_name": "test_dataset",
                "prediction": "some prediction",
                "context": ["context1", "context2"],
            },
        )

    with pytest.raises(ValidationError):
        schemas.FaithfulnessMetric(
            value=0.2,  # type: ignore
            parameters="not a valid parameter",  # type: ignore
        )

    assert all(
        [
            key in ["value", "type", "evaluation_id", "parameters"]
            for key in metric.db_mapping(evaluation_id=1)
        ]
    )


def test_HallucinationMetric():
    metric = schemas.HallucinationMetric(
        value=0.5,
        parameters={
            "dataset_uid": "01",
            "dataset_name": "test_dataset",
            "prediction": "some prediction",
            "context": ["context1", "context2"],
        },
    )

    with pytest.raises(ValidationError):
        schemas.HallucinationMetric(
            value=None,  # type: ignore
            parameters={
                "dataset_uid": "01",
                "dataset_name": "test_dataset",
                "prediction": "some prediction",
                "context": ["context1", "context2"],
            },
        )

    with pytest.raises(ValidationError):
        schemas.HallucinationMetric(
            value={"key": 0.5},  # type: ignore
            parameters={
                "dataset_uid": "01",
                "dataset_name": "test_dataset",
                "prediction": "some prediction",
                "context": ["context1", "context2"],
            },
        )

    with pytest.raises(ValidationError):
        schemas.HallucinationMetric(
            value=0.5,  # type: ignore
            parameters="not a valid parameter",  # type: ignore
        )

    assert all(
        [
            key in ["value", "type", "evaluation_id", "parameters"]
            for key in metric.db_mapping(evaluation_id=1)
        ]
    )


def test_ROUGEMetric():
    metric = schemas.ROUGEMetric(
        value={
            "rouge1": 1.0,
            "rouge2": 1.0,
            "rougeL": 1.0,
            "rougeLsum": 1.0,
        },
        parameters={
            "dataset_uid": "01",
            "dataset_name": "test_dataset",
            "prediction": "some prediction",
        },
    )

    with pytest.raises(ValidationError):
        schemas.ROUGEMetric(
            value=None,  # type: ignore
            parameters={
                "dataset_uid": "01",
                "dataset_name": "test_dataset",
                "prediction": "some prediction",
            },
        )

    with pytest.raises(ValidationError):
        schemas.ROUGEMetric(
            value=0.24,  # type: ignore
            parameters={
                "dataset_uid": "01",
                "dataset_name": "test_dataset",
                "prediction": "some prediction",
            },
        )

    with pytest.raises(ValidationError):
        schemas.ROUGEMetric(
            value={
                "rouge1": 1.0,
                "rouge2": 1.0,
                "rougeL": 1.0,
                "rougeLsum": 1.0,
            },
            parameters=None,  # type: ignore
        )

    with pytest.raises(ValidationError):
        schemas.ROUGEMetric(
            value={
                "rouge1": 1.0,
                "rouge2": 1.0,
                "rougeL": 1.0,
                "rougeLsum": 1.0,
            },
            parameters="not a valid parameter",  # type: ignore
        )

    assert all(
        [
            key in ["value", "type", "evaluation_id", "parameters"]
            for key in metric.db_mapping(evaluation_id=1)
        ]
    )


def test_ToxicityMetric():
    metric = schemas.ToxicityMetric(
        value=0.4,
        parameters={
            "dataset_uid": "01",
            "dataset_name": "test_dataset",
            "prediction": "some prediction",
        },
    )

    with pytest.raises(ValidationError):
        schemas.ToxicityMetric(
            value=None,  # type: ignore
            parameters={
                "dataset_uid": "01",
                "dataset_name": "test_dataset",
                "prediction": "some prediction",
            },
        )

    with pytest.raises(ValidationError):
        schemas.ToxicityMetric(
            value={"key": 0.6},  # type: ignore
            parameters={
                "dataset_uid": "01",
                "dataset_name": "test_dataset",
                "prediction": "some prediction",
            },
        )

    with pytest.raises(ValidationError):
        schemas.ToxicityMetric(
            value=0.45,  # type: ignore
            parameters="not a valid parameter",  # type: ignore
        )

    assert all(
        [
            key in ["value", "type", "evaluation_id", "parameters"]
            for key in metric.db_mapping(evaluation_id=1)
        ]
    )
=======
def test_PrecisionRecallCurve():

    m = schemas.PrecisionRecallCurve(
        label_key="k1",
        pr_curve_iou_threshold=0.5,
        value={"v1": {0.25: {"tp": 1}}},
    )
    assert m.db_mapping(1) == {
        "evaluation_id": 1,
        "parameters": {
            "label_key": "k1",
            "pr_curve_iou_threshold": 0.5,
        },
        "type": "PrecisionRecallCurve",
        "value": {
            "v1": {
                0.25: {
                    "tp": 1,
                },
            },
        },
    }


def test_DetailedPrecisionRecallCurve():

    m = schemas.DetailedPrecisionRecallCurve(
        label_key="k1",
        pr_curve_iou_threshold=0.5,
        value={"v1": {0.25: {"tp": {"total": 3}}}},
    )
    assert m.db_mapping(1) == {
        "evaluation_id": 1,
        "parameters": {
            "label_key": "k1",
            "pr_curve_iou_threshold": 0.5,
        },
        "type": "DetailedPrecisionRecallCurve",
        "value": {
            "v1": {
                0.25: {
                    "tp": {
                        "total": 3,
                    },
                },
            },
        },
    }
>>>>>>> 01b92a82
<|MERGE_RESOLUTION|>--- conflicted
+++ resolved
@@ -384,7 +384,56 @@
     )
 
 
-<<<<<<< HEAD
+def test_PrecisionRecallCurve():
+
+    m = schemas.PrecisionRecallCurve(
+        label_key="k1",
+        pr_curve_iou_threshold=0.5,
+        value={"v1": {0.25: {"tp": 1}}},
+    )
+    assert m.db_mapping(1) == {
+        "evaluation_id": 1,
+        "parameters": {
+            "label_key": "k1",
+            "pr_curve_iou_threshold": 0.5,
+        },
+        "type": "PrecisionRecallCurve",
+        "value": {
+            "v1": {
+                0.25: {
+                    "tp": 1,
+                },
+            },
+        },
+    }
+
+
+def test_DetailedPrecisionRecallCurve():
+
+    m = schemas.DetailedPrecisionRecallCurve(
+        label_key="k1",
+        pr_curve_iou_threshold=0.5,
+        value={"v1": {0.25: {"tp": {"total": 3}}}},
+    )
+    assert m.db_mapping(1) == {
+        "evaluation_id": 1,
+        "parameters": {
+            "label_key": "k1",
+            "pr_curve_iou_threshold": 0.5,
+        },
+        "type": "DetailedPrecisionRecallCurve",
+        "value": {
+            "v1": {
+                0.25: {
+                    "tp": {
+                        "total": 3,
+                    },
+                },
+            },
+        },
+    }
+
+
 def test_AnswerRelevanceMetric():
     metric = schemas.AnswerRelevanceMetric(
         value=0.421,
@@ -830,54 +879,4 @@
             key in ["value", "type", "evaluation_id", "parameters"]
             for key in metric.db_mapping(evaluation_id=1)
         ]
-    )
-=======
-def test_PrecisionRecallCurve():
-
-    m = schemas.PrecisionRecallCurve(
-        label_key="k1",
-        pr_curve_iou_threshold=0.5,
-        value={"v1": {0.25: {"tp": 1}}},
-    )
-    assert m.db_mapping(1) == {
-        "evaluation_id": 1,
-        "parameters": {
-            "label_key": "k1",
-            "pr_curve_iou_threshold": 0.5,
-        },
-        "type": "PrecisionRecallCurve",
-        "value": {
-            "v1": {
-                0.25: {
-                    "tp": 1,
-                },
-            },
-        },
-    }
-
-
-def test_DetailedPrecisionRecallCurve():
-
-    m = schemas.DetailedPrecisionRecallCurve(
-        label_key="k1",
-        pr_curve_iou_threshold=0.5,
-        value={"v1": {0.25: {"tp": {"total": 3}}}},
-    )
-    assert m.db_mapping(1) == {
-        "evaluation_id": 1,
-        "parameters": {
-            "label_key": "k1",
-            "pr_curve_iou_threshold": 0.5,
-        },
-        "type": "DetailedPrecisionRecallCurve",
-        "value": {
-            "v1": {
-                0.25: {
-                    "tp": {
-                        "total": 3,
-                    },
-                },
-            },
-        },
-    }
->>>>>>> 01b92a82
+    )