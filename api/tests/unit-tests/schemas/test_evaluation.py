--- conflicted
+++ resolved
@@ -82,11 +82,7 @@
     schemas.EvaluationRequest(
         dataset_names=["ds"],
         model_names=["name"],
-<<<<<<< HEAD
-        filter=schemas.Filter(),
-=======
-        filters=schemas.Filter(),
->>>>>>> 711a99cf
+        filters=schemas.Filter(),
         parameters=schemas.EvaluationParameters(
             task_type=enums.TaskType.CLASSIFICATION,
         ),
@@ -94,11 +90,7 @@
     schemas.EvaluationRequest(
         dataset_names=["ds"],
         model_names=["name"],
-<<<<<<< HEAD
-        filter=schemas.Filter(),
-=======
-        filters=schemas.Filter(),
->>>>>>> 711a99cf
+        filters=schemas.Filter(),
         parameters=schemas.EvaluationParameters(
             task_type=enums.TaskType.CLASSIFICATION,
         ),
@@ -106,11 +98,7 @@
     schemas.EvaluationRequest(
         dataset_names=["ds"],
         model_names=["name", "other"],
-<<<<<<< HEAD
-        filter=schemas.Filter(),
-=======
-        filters=schemas.Filter(),
->>>>>>> 711a99cf
+        filters=schemas.Filter(),
         parameters=schemas.EvaluationParameters(
             task_type=enums.TaskType.CLASSIFICATION,
         ),
@@ -121,11 +109,7 @@
         schemas.EvaluationRequest(
             dataset_names=["ds"],
             model_names=None,  # type: ignore - purposefully throwing error
-<<<<<<< HEAD
-            filter=schemas.Filter(),
-=======
-            filters=schemas.Filter(),
->>>>>>> 711a99cf
+            filters=schemas.Filter(),
             parameters=schemas.EvaluationParameters(
                 task_type=enums.TaskType.CLASSIFICATION,
             ),
@@ -143,26 +127,15 @@
         schemas.EvaluationRequest(
             dataset_names=["ds"],
             model_names=["name"],
-<<<<<<< HEAD
-            filter=schemas.Filter(),
-=======
-            filters=schemas.Filter(),
->>>>>>> 711a99cf
+            filters=schemas.Filter(),
             parameters=None,  # type: ignore - purposefully throwing error
         )
 
     # test `dataset_names` validator
-<<<<<<< HEAD
     with pytest.raises(ValidationError):
         schemas.EvaluationRequest(
             dataset_names=[],
             model_names=["md"],
-            filter=schemas.Filter(),
-=======
-    with pytest.raises(ValidationError):
-        schemas.EvaluationRequest(
-            dataset_names=[],
-            model_names=["md"],
             filters=schemas.Filter(),
             parameters=schemas.EvaluationParameters(
                 task_type=enums.TaskType.CLASSIFICATION
@@ -175,26 +148,16 @@
             dataset_names=["ds"],
             model_names=[],
             filters=schemas.Filter(),
->>>>>>> 711a99cf
-            parameters=schemas.EvaluationParameters(
-                task_type=enums.TaskType.CLASSIFICATION,
-            ),
-        )
-
-<<<<<<< HEAD
-    # test `model_names` validator
-    with pytest.raises(ValidationError):
-        schemas.EvaluationRequest(
-            dataset_names=["ds"],
-            model_names=[],
-            filter=schemas.Filter(),
-=======
+            parameters=schemas.EvaluationParameters(
+                task_type=enums.TaskType.CLASSIFICATION,
+            ),
+        )
+
     # test `filters` validator
     with pytest.raises(ValidationError):
         schemas.EvaluationRequest(
             model_filter=schemas.Filter(),  # type: ignore - purposefully throwing error
             filters=schemas.Filter(),
->>>>>>> 711a99cf
             parameters=schemas.EvaluationParameters(
                 task_type=enums.TaskType.CLASSIFICATION,
             ),
@@ -206,11 +169,7 @@
         id=1,
         dataset_names=["ds"],
         model_name="test",
-<<<<<<< HEAD
-        filter=schemas.Filter(),
-=======
-        filters=schemas.Filter(),
->>>>>>> 711a99cf
+        filters=schemas.Filter(),
         parameters=schemas.EvaluationParameters(
             task_type=enums.TaskType.CLASSIFICATION,
         ),
@@ -227,11 +186,7 @@
             id=None,  # type: ignore - purposefully throwing error
             dataset_names=["ds"],
             model_name="test",
-<<<<<<< HEAD
-            filter=schemas.Filter(),
-=======
-            filters=schemas.Filter(),
->>>>>>> 711a99cf
+            filters=schemas.Filter(),
             parameters=schemas.EvaluationParameters(
                 task_type=enums.TaskType.CLASSIFICATION,
             ),
@@ -248,11 +203,7 @@
             id=1,
             dataset_names=["ds"],
             model_name=None,  # type: ignore - purposefully throwing error
-<<<<<<< HEAD
-            filter=schemas.Filter(),
-=======
-            filters=schemas.Filter(),
->>>>>>> 711a99cf
+            filters=schemas.Filter(),
             parameters=schemas.EvaluationParameters(
                 task_type=enums.TaskType.CLASSIFICATION,
             ),
@@ -269,11 +220,7 @@
             id=1,
             dataset_names=["ds"],
             model_name="name",
-<<<<<<< HEAD
-            filter=schemas.Filter(),
-=======
-            filters=schemas.Filter(),
->>>>>>> 711a99cf
+            filters=schemas.Filter(),
             parameters=None,  # type: ignore - purposefully throwing error
             status=enums.EvaluationStatus.DONE,
             metrics=[],
@@ -288,11 +235,7 @@
             id=1,
             dataset_names=["ds"],
             model_name="name",
-<<<<<<< HEAD
-            filter=schemas.Filter(),
-=======
-            filters=schemas.Filter(),
->>>>>>> 711a99cf
+            filters=schemas.Filter(),
             parameters=schemas.EvaluationParameters(
                 task_type=enums.TaskType.CLASSIFICATION,
             ),
