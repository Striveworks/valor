from datetime import datetime

import pytest
from pydantic import ValidationError

from valor_api import enums, schemas
from valor_api.enums import MetricType, ROUGEType


@pytest.fixture
def llm_api_params():
    return {
        "client": "openai",
        "data": {
            "seed": 2024,
            "model": "gpt-4o-2024-05-13",
        },
    }


def test_EvaluationParameters(llm_api_params):
    schemas.EvaluationParameters(
        task_type=enums.TaskType.CLASSIFICATION,
    )

    schemas.EvaluationParameters(
        task_type=enums.TaskType.OBJECT_DETECTION,
        iou_thresholds_to_compute=[0.2, 0.6],
        iou_thresholds_to_return=[],
    )

    schemas.EvaluationParameters(
        task_type=enums.TaskType.OBJECT_DETECTION,
        iou_thresholds_to_compute=[],
        iou_thresholds_to_return=[],
    )

    schemas.EvaluationParameters(
        task_type=enums.TaskType.OBJECT_DETECTION,
        iou_thresholds_to_compute=[],
        iou_thresholds_to_return=[],
        label_map=[
            [["class_name", "maine coon cat"], ["class", "cat"]],
            [["class", "siamese cat"], ["class", "cat"]],
            [["class", "british shorthair"], ["class", "cat"]],
        ],
    )

    # If no llm-guided metrics are requested, then llm_api_params is not required.
    schemas.EvaluationParameters(
        task_type=enums.TaskType.TEXT_GENERATION,
        metrics_to_return=[
            MetricType.BLEU,
            MetricType.ROUGE,
        ],
    )

    # If llm-guided metrics are requested, then llm_api_params is required.
    schemas.EvaluationParameters(
        task_type=enums.TaskType.TEXT_GENERATION,
        metrics_to_return=[
            MetricType.AnswerRelevance,
            MetricType.Bias,
            MetricType.BLEU,
            MetricType.Coherence,
            MetricType.ContextRelevance,
            MetricType.Faithfulness,
            MetricType.Hallucination,
            MetricType.ROUGE,
            MetricType.Toxicity,
        ],
        llm_api_params=llm_api_params,
    )

    # Test with metric parameters
    schemas.EvaluationParameters(
        task_type=enums.TaskType.TEXT_GENERATION,
        metrics_to_return=[
            MetricType.AnswerRelevance,
            MetricType.Bias,
            MetricType.BLEU,
            MetricType.Coherence,
            MetricType.ContextRelevance,
            MetricType.Faithfulness,
            MetricType.Hallucination,
            MetricType.ROUGE,
            MetricType.Toxicity,
        ],
        llm_api_params=llm_api_params,
        bleu_weights=[0.5, 0.25, 0.25, 0],
        rouge_types=[ROUGEType.ROUGE1, ROUGEType.ROUGELSUM],
        rouge_use_stemmer=True,
    )

    with pytest.raises(ValidationError):
        schemas.EvaluationParameters(
            task_type=enums.TaskType.CLASSIFICATION,
            iou_thresholds_to_compute=[0.2, 0.6],
            iou_thresholds_to_return=[],
        )

    with pytest.raises(ValidationError):
        schemas.EvaluationParameters(
            task_type=enums.TaskType.SEMANTIC_SEGMENTATION,
            iou_thresholds_to_compute=[0.2, 0.6],
            iou_thresholds_to_return=[],
        )

    with pytest.raises(ValidationError):
        schemas.EvaluationParameters(
            task_type=enums.TaskType.SEMANTIC_SEGMENTATION,
            iou_thresholds_to_compute=[0.2, 0.6],
            iou_thresholds_to_return=[],
        )

    with pytest.raises(ValidationError):
        schemas.EvaluationParameters(
            task_type=enums.TaskType.CLASSIFICATION,
            convert_annotations_to_type=enums.AnnotationType.BOX,
        )

    with pytest.raises(ValidationError):
        schemas.EvaluationParameters(
            task_type=enums.TaskType.SEMANTIC_SEGMENTATION,
            convert_annotations_to_type=enums.AnnotationType.BOX,
        )

    with pytest.raises(ValidationError):
        schemas.EvaluationParameters(
            task_type=enums.TaskType.OBJECT_DETECTION,
            iou_thresholds_to_compute=None,
            iou_thresholds_to_return=[0.1],
        )

    with pytest.raises(ValidationError):
        schemas.EvaluationParameters(
            task_type=enums.TaskType.OBJECT_DETECTION,
            iou_thresholds_to_compute=None,
            iou_thresholds_to_return=0.2,  # type: ignore - purposefully throwing error,
        )

    with pytest.raises(ValidationError):
        schemas.EvaluationParameters(
            task_type=enums.TaskType.OBJECT_DETECTION,
            iou_thresholds_to_compute=[0.2, "test"],  # type: ignore - purposefully throwing error
            iou_thresholds_to_return=[],
        )

    with pytest.raises(ValidationError):
        schemas.EvaluationParameters(
            task_type=enums.TaskType.OBJECT_DETECTION,
            iou_thresholds_to_compute=[0.2, "test"],  # type: ignore - purposefully throwing error
            iou_thresholds_to_return=[],
            label_map={"not a": "valid grouper"},  # type: ignore - purposefully throwing error
        )

<<<<<<< HEAD
    # For TaskType.TEXT_GENERATION, metrics_to_return must be provided.
    with pytest.raises(ValidationError):
        schemas.EvaluationParameters(
            task_type=enums.TaskType.TEXT_GENERATION,
        )

    # If any llm-guided metrics are requested, then llm_api_params must be provided.
    with pytest.raises(ValidationError):
        schemas.EvaluationParameters(
            task_type=enums.TaskType.TEXT_GENERATION,
            metrics_to_return=[
                MetricType.AnswerRelevance,
                MetricType.Bias,
                MetricType.BLEU,
                MetricType.Coherence,
                MetricType.ContextRelevance,
                MetricType.Faithfulness,
                MetricType.Hallucination,
                MetricType.ROUGE,
                MetricType.Toxicity,
            ],
        )

    # BLEU weights must be 0 <= weight <= 1.
    with pytest.raises(ValidationError):
        schemas.EvaluationParameters(
            task_type=enums.TaskType.TEXT_GENERATION,
            metrics_to_return=[
                MetricType.Bias,
                MetricType.BLEU,
            ],
            llm_api_params=llm_api_params,
            bleu_weights=[1.1, 0.3, -0.5, 0.1],
        )

    # BLEU weights must sum to 1.
    with pytest.raises(ValidationError):
        schemas.EvaluationParameters(
            task_type=enums.TaskType.TEXT_GENERATION,
            metrics_to_return=[
                MetricType.AnswerRelevance,
                MetricType.Bias,
                MetricType.BLEU,
                MetricType.Coherence,
                MetricType.ContextRelevance,
                MetricType.Faithfulness,
                MetricType.Hallucination,
                MetricType.ROUGE,
                MetricType.Toxicity,
            ],
            llm_api_params=llm_api_params,
            bleu_weights=[0.5, 0.25, 0.25, 0.25],
=======
    with pytest.raises(ValidationError):
        schemas.EvaluationParameters(
            task_type=enums.TaskType.OBJECT_DETECTION,
            pr_curve_iou_threshold=20.0,
>>>>>>> 01b92a82
        )


def test_EvaluationRequest():
    schemas.EvaluationRequest(
        dataset_names=["ds"],
        model_names=["name"],
        filters=schemas.Filter(),
        parameters=schemas.EvaluationParameters(
            task_type=enums.TaskType.CLASSIFICATION,
        ),
    )
    schemas.EvaluationRequest(
        dataset_names=["ds"],
        model_names=["name"],
        filters=schemas.Filter(),
        parameters=schemas.EvaluationParameters(
            task_type=enums.TaskType.CLASSIFICATION,
        ),
    )
    schemas.EvaluationRequest(
        dataset_names=["ds"],
        model_names=["name", "other"],
        filters=schemas.Filter(),
        parameters=schemas.EvaluationParameters(
            task_type=enums.TaskType.CLASSIFICATION,
        ),
    )

    # test missing args
    with pytest.raises(ValidationError):
        schemas.EvaluationRequest(
            dataset_names=["ds"],
            model_names=None,  # type: ignore - purposefully throwing error
            filters=schemas.Filter(),
            parameters=schemas.EvaluationParameters(
                task_type=enums.TaskType.CLASSIFICATION,
            ),
        )
    with pytest.raises(ValidationError):
        schemas.EvaluationRequest(
            dataset_names=["ds"],
            model_names=["name"],
            filters=None,  # type: ignore - purposefully throwing error
            parameters=schemas.EvaluationParameters(
                task_type=enums.TaskType.CLASSIFICATION,
            ),
        )
    with pytest.raises(ValidationError):
        schemas.EvaluationRequest(
            dataset_names=["ds"],
            model_names=["name"],
            filters=schemas.Filter(),
            parameters=None,  # type: ignore - purposefully throwing error
        )

    # test `dataset_names` validator
    with pytest.raises(ValidationError):
        schemas.EvaluationRequest(
            dataset_names=[],
            model_names=["md"],
            filters=schemas.Filter(),
            parameters=schemas.EvaluationParameters(
                task_type=enums.TaskType.CLASSIFICATION
            ),
        )

    # test `model_names` validator
    with pytest.raises(ValidationError):
        schemas.EvaluationRequest(
            dataset_names=["ds"],
            model_names=[],
            filters=schemas.Filter(),
            parameters=schemas.EvaluationParameters(
                task_type=enums.TaskType.CLASSIFICATION,
            ),
        )

    # test `filters` validator
    with pytest.raises(ValidationError):
        schemas.EvaluationRequest(
            model_filter=schemas.Filter(),  # type: ignore - purposefully throwing error
            filters=schemas.Filter(),
            parameters=schemas.EvaluationParameters(
                task_type=enums.TaskType.CLASSIFICATION,
            ),
        )


def test_EvaluationResponse():
    schemas.EvaluationResponse(
        id=1,
        dataset_names=["ds"],
        model_name="test",
        filters=schemas.Filter(),
        parameters=schemas.EvaluationParameters(
            task_type=enums.TaskType.CLASSIFICATION,
        ),
        status=enums.EvaluationStatus.DONE,
        metrics=[],
        confusion_matrices=[],
        created_at=datetime.now(),
        meta={},
    )

    # test missing evaluation_id
    with pytest.raises(ValidationError):
        schemas.EvaluationResponse(
            id=None,  # type: ignore - purposefully throwing error
            dataset_names=["ds"],
            model_name="test",
            filters=schemas.Filter(),
            parameters=schemas.EvaluationParameters(
                task_type=enums.TaskType.CLASSIFICATION,
            ),
            status=enums.EvaluationStatus.DONE,
            metrics=[],
            confusion_matrices=[],
            created_at=datetime.now(),
            meta={},
        )

    # test missing model name
    with pytest.raises(ValidationError):
        schemas.EvaluationResponse(
            id=1,
            dataset_names=["ds"],
            model_name=None,  # type: ignore - purposefully throwing error
            filters=schemas.Filter(),
            parameters=schemas.EvaluationParameters(
                task_type=enums.TaskType.CLASSIFICATION,
            ),
            status=enums.EvaluationStatus.DONE,
            metrics=[],
            confusion_matrices=[],
            created_at=datetime.now(),
            meta={},
        )

    # test missing EvaluationParameters
    with pytest.raises(ValidationError):
        schemas.EvaluationResponse(
            id=1,
            dataset_names=["ds"],
            model_name="name",
            filters=schemas.Filter(),
            parameters=None,  # type: ignore - purposefully throwing error
            status=enums.EvaluationStatus.DONE,
            metrics=[],
            confusion_matrices=[],
            created_at=datetime.now(),
            meta={},
        )

    # test missing EvaluationStatus
    with pytest.raises(ValidationError):
        schemas.EvaluationResponse(
            id=1,
            dataset_names=["ds"],
            model_name="name",
            filters=schemas.Filter(),
            parameters=schemas.EvaluationParameters(
                task_type=enums.TaskType.CLASSIFICATION,
            ),
            status=None,  # type: ignore - purposefully throwing error
            metrics=[],
            confusion_matrices=[],
            created_at=datetime.now(),
            meta={},
        )<|MERGE_RESOLUTION|>--- conflicted
+++ resolved
@@ -154,7 +154,12 @@
             label_map={"not a": "valid grouper"},  # type: ignore - purposefully throwing error
         )
 
-<<<<<<< HEAD
+    with pytest.raises(ValidationError):
+        schemas.EvaluationParameters(
+            task_type=enums.TaskType.OBJECT_DETECTION,
+            pr_curve_iou_threshold=20.0,
+        )
+
     # For TaskType.TEXT_GENERATION, metrics_to_return must be provided.
     with pytest.raises(ValidationError):
         schemas.EvaluationParameters(
@@ -207,12 +212,6 @@
             ],
             llm_api_params=llm_api_params,
             bleu_weights=[0.5, 0.25, 0.25, 0.25],
-=======
-    with pytest.raises(ValidationError):
-        schemas.EvaluationParameters(
-            task_type=enums.TaskType.OBJECT_DETECTION,
-            pr_curve_iou_threshold=20.0,
->>>>>>> 01b92a82
         )
 
 
