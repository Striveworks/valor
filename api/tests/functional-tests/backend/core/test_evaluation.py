--- conflicted
+++ resolved
@@ -875,9 +875,6 @@
     db: Session, finalized_dataset: str, finalized_model: str
 ):
     # create two evaluations
-<<<<<<< HEAD
-    for pr_curve_max_examples in [1, 5]:
-=======
     for metrics_to_return in [
         [
             "Precision",
@@ -895,7 +892,6 @@
             "PrecisionRecallCurve",
         ],
     ]:
->>>>>>> 27871f36
         core.create_or_get_evaluations(
             db,
             schemas.EvaluationRequest(
@@ -903,11 +899,7 @@
                 datum_filter=schemas.Filter(dataset_names=[finalized_dataset]),
                 parameters=schemas.EvaluationParameters(
                     task_type=enums.TaskType.CLASSIFICATION,
-<<<<<<< HEAD
-                    pr_curve_max_examples=pr_curve_max_examples,
-=======
                     metrics_to_return=metrics_to_return,
->>>>>>> 27871f36
                 ),
                 meta={},
             ),
