import pytest
from sqlalchemy.exc import IntegrityError
from sqlalchemy.orm import Session

from valor_api import crud, enums, schemas
from valor_api.backend.metrics.detection import (
    RankedPair,
    _compute_curves,
    _compute_detection_metrics,
    compute_detection_metrics,
)
from valor_api.backend.models import (
    Dataset,
    Evaluation,
    GroundTruth,
    Model,
    Prediction,
)


def _round_dict(d: dict, prec: int = 3) -> None:
    """Modifies a dictionary in place by rounding every float in it
    to three decimal places
    """
    for k, v in d.items():
        if isinstance(v, float):
            d[k] = round(v, prec)
        elif isinstance(v, dict):
            _round_dict(v, prec)


def test__compute_curves(db: Session):
    # these inputs are taken directly from test__compute_detection_metrics (below)
    sorted_ranked_pairs = {
        -1519138795911397979: [
            RankedPair(
                dataset_name="test_dataset",
                gt_datum_uid="uid526",
                pd_datum_uid="uid526",
                gt_geojson='{"type":"Polygon","coordinates":[[[277.11,103.84],[292.44,103.84],[292.44,150.72],[277.11,150.72],[277.11,103.84]]]}',
                gt_id=1340,
                pd_id=2389,
                score=0.953,
                iou=0.8775260257195348,
            ),
            RankedPair(
                dataset_name="test_dataset",
                gt_datum_uid="uid526",
                pd_datum_uid="uid526",
                gt_geojson='{"type":"Polygon","coordinates":[[[462.08,105.09],[493.74,105.09],[493.74,146.99],[462.08,146.99],[462.08,105.09]]]}',
                gt_id=1339,
                pd_id=2388,
                score=0.805,
                iou=0.8811645870469409,
            ),
            RankedPair(
                dataset_name="test_dataset",
                gt_datum_uid="uid526",
                pd_datum_uid="uid526",
                gt_geojson='{"type":"Polygon","coordinates":[[[326.94,97.05],[340.49,97.05],[340.49,122.98],[326.94,122.98],[326.94,97.05]]]}',
                gt_id=1337,
                pd_id=2386,
                score=0.611,
                iou=0.742765273311898,
            ),
            RankedPair(
                dataset_name="test_dataset",
                gt_datum_uid="uid526",
                pd_datum_uid="uid526",
                gt_geojson='{"type":"Polygon","coordinates":[[[295.55,93.96],[313.97,93.96],[313.97,152.79],[295.55,152.79],[295.55,93.96]]]}',
                gt_id=1336,
                pd_id=2385,
                score=0.407,
                iou=0.8970133882595271,
            ),
            RankedPair(
                dataset_name="test_dataset",
                gt_datum_uid="uid526",
                pd_datum_uid="uid526",
                gt_geojson='{"type":"Polygon","coordinates":[[[356.62,95.47],[372.33,95.47],[372.33,147.55],[356.62,147.55],[356.62,95.47]]]}',
                gt_id=1338,
                pd_id=2387,
                score=0.335,
                iou=1.0000000000000002,
            ),
        ],
        564624103770992353: [
            RankedPair(
                dataset_name="test_dataset",
                gt_datum_uid="uid527",
                pd_datum_uid="uid526",
                gt_geojson='{"type":"Polygon","coordinates":[[[75.29,23.01],[91.85,23.01],[91.85,50.85],[75.29,50.85],[75.29,23.01]]]}',
                gt_id=1345,
                pd_id=2394,
                score=0.883,
                iou=0.9999999999999992,
            ),
            RankedPair(
                dataset_name="test_dataset",
                gt_datum_uid="uid527",
                pd_datum_uid="uid526",
                gt_geojson='{"type":"Polygon","coordinates":[[[81.28,47.04],[98.66,47.04],[98.66,78.5],[81.28,78.5],[81.28,47.04]]]}',
                gt_id=1343,
                pd_id=2392,
                score=0.782,
                iou=0.8911860718171924,
            ),
            RankedPair(
                dataset_name="test_dataset",
                gt_datum_uid="uid527",
                pd_datum_uid="uid526",
                gt_geojson='{"type":"Polygon","coordinates":[[[62.34,55.23],[78.14,55.23],[78.14,79.57],[62.34,79.57],[62.34,55.23]]]}',
                gt_id=1348,
                pd_id=2396,
                score=0.561,
                iou=0.8809523809523806,
            ),
            RankedPair(
                dataset_name="test_dataset",
                gt_datum_uid="uid527",
                pd_datum_uid="uid526",
                gt_geojson='{"type":"Polygon","coordinates":[[[72.92,45.96],[91.23,45.96],[91.23,80.57],[72.92,80.57],[72.92,45.96]]]}',
                gt_id=1341,
                pd_id=2390,
                score=0.532,
                iou=0.9999999999999998,
            ),
            RankedPair(
                dataset_name="test_dataset",
                gt_datum_uid="uid527",
                pd_datum_uid="uid526",
                gt_geojson='{"type":"Polygon","coordinates":[[[58.18,44.8],[66.42,44.8],[66.42,56.25],[58.18,56.25],[58.18,44.8]]]}',
                gt_id=1350,
                pd_id=2398,
                score=0.349,
                iou=0.6093750000000003,
            ),
            RankedPair(
                dataset_name="test_dataset",
                gt_datum_uid="uid527",
                pd_datum_uid="uid526",
                gt_geojson='{"type":"Polygon","coordinates":[[[73.14,1.1],[98.96,1.1],[98.96,28.33],[73.14,28.33],[73.14,1.1]]]}',
                gt_id=1347,
                pd_id=2395,
                score=0.271,
                iou=0.8562185478073326,
            ),
            RankedPair(
                dataset_name="test_dataset",
                gt_datum_uid="uid527",
                pd_datum_uid="uid526",
                gt_geojson='{"type":"Polygon","coordinates":[[[44.17,45.78],[63.99,45.78],[63.99,78.48],[44.17,78.48],[44.17,45.78]]]}',
                gt_id=1349,
                pd_id=2391,
                score=0.204,
                iou=0.8089209038203885,
            ),
            RankedPair(
                dataset_name="test_dataset",
                gt_datum_uid="uid527",
                pd_datum_uid="uid526",
                gt_geojson='{"type":"Polygon","coordinates":[[[50.17,45.34],[71.28,45.34],[71.28,79.83],[50.17,79.83],[50.17,45.34]]]}',
                gt_id=1342,
                pd_id=2397,
                score=0.204,
                iou=0.3460676561905953,
            ),
            RankedPair(
                dataset_name="test_dataset",
                gt_datum_uid="uid527",
                pd_datum_uid="uid526",
                gt_geojson='{"type":"Polygon","coordinates":[[[63.96,46.17],[84.35,46.17],[84.35,80.48],[63.96,80.48],[63.96,46.17]]]}',
                gt_id=1344,
                pd_id=2393,
                score=0.202,
                iou=0.6719967199671995,
            ),
        ],
        7641129594263252302: [
            RankedPair(
                dataset_name="test_dataset",
                gt_datum_uid="uid525",
                pd_datum_uid="uid526",
                gt_geojson='{"type":"Polygon","coordinates":[[[1.66,3.32],[270.26,3.32],[270.26,275.23],[1.66,275.23],[1.66,3.32]]]}',
                gt_id=1333,
                pd_id=2382,
                score=0.726,
                iou=0.9213161659513592,
            )
        ],
        7594118964129415143: [
            RankedPair(
                dataset_name="test_dataset",
                gt_datum_uid="uid526",
                pd_datum_uid="uid526",
                gt_geojson='{"type":"Polygon","coordinates":[[[61.87,276.25],[358.29,276.25],[358.29,379.43],[61.87,379.43],[61.87,276.25]]]}',
                gt_id=1334,
                pd_id=2383,
                score=0.546,
                iou=0.8387196824018363,
            ),
            RankedPair(
                dataset_name="test_dataset",
                gt_datum_uid="uid524",
                pd_datum_uid="uid524",
                gt_geojson='{"type":"Polygon","coordinates":[[[214.15,41.29],[562.41,41.29],[562.41,285.07],[214.15,285.07],[214.15,41.29]]]}',
                gt_id=1331,
                pd_id=2380,
                score=0.236,
                iou=0.7756590016825575,
            ),
        ],
        8707070029533313719: [
            RankedPair(
                dataset_name="test_dataset",
                gt_datum_uid="uid526",
                pd_datum_uid="uid526",
                gt_geojson='{"type":"Polygon","coordinates":[[[2.75,3.66],[162.15,3.66],[162.15,316.06],[2.75,316.06],[2.75,3.66]]]}',
                gt_id=1335,
                pd_id=2384,
                score=0.3,
                iou=0.8596978106691334,
            )
        ],
    }

    grouper_mappings = {
        "label_id_to_grouper_id_mapping": {
            752: 7594118964129415143,
            754: -1519138795911397979,
            753: 7641129594263252302,
            755: 8707070029533313719,
            757: 1005277842145977801,
            756: 564624103770992353,
        },
        "grouper_id_to_label_ids_mapping": {
            7594118964129415143: [752],
            -1519138795911397979: [754],
            7641129594263252302: [753],
            8707070029533313719: [755],
            1005277842145977801: [757],
            564624103770992353: [756],
        },
        "grouper_id_to_grouper_label_mapping": {
            7594118964129415143: schemas.Label(
                key="class", value="4", score=None
            ),
            -1519138795911397979: schemas.Label(
                key="class", value="0", score=None
            ),
            7641129594263252302: schemas.Label(
                key="class", value="2", score=None
            ),
            8707070029533313719: schemas.Label(
                key="class", value="1", score=None
            ),
            1005277842145977801: schemas.Label(
                key="class", value="3", score=None
            ),
            564624103770992353: schemas.Label(
                key="class", value="49", score=None
            ),
        },
    }
    groundtruths_per_grouper = {
        7594118964129415143: [
            (
                "test_dataset",
                "uid524",
                1331,
                '{"type":"Polygon","coordinates":[[[214.15,41.29],[562.41,41.29],[562.41,285.07],[214.15,285.07],[214.15,41.29]]]}',
            ),
            (
                "test_dataset",
                "uid526",
                1334,
                '{"type":"Polygon","coordinates":[[[61.87,276.25],[358.29,276.25],[358.29,379.43],[61.87,379.43],[61.87,276.25]]]}',
            ),
        ],
        7641129594263252302: [
            (
                "test_dataset",
                "uid525",
                1332,
                '{"type":"Polygon","coordinates":[[[13,22.75],[548.98,22.75],[548.98,632.42],[13,632.42],[13,22.75]]]}',
            ),
            (
                "test_dataset",
                "uid525",
                1333,
                '{"type":"Polygon","coordinates":[[[1.66,3.32],[270.26,3.32],[270.26,275.23],[1.66,275.23],[1.66,3.32]]]}',
            ),
        ],
        8707070029533313719: [
            (
                "test_dataset",
                "uid526",
                1335,
                '{"type":"Polygon","coordinates":[[[2.75,3.66],[162.15,3.66],[162.15,316.06],[2.75,316.06],[2.75,3.66]]]}',
            )
        ],
        -1519138795911397979: [
            (
                "test_dataset",
                "uid526",
                1336,
                '{"type":"Polygon","coordinates":[[[295.55,93.96],[313.97,93.96],[313.97,152.79],[295.55,152.79],[295.55,93.96]]]}',
            ),
            (
                "test_dataset",
                "uid526",
                1337,
                '{"type":"Polygon","coordinates":[[[326.94,97.05],[340.49,97.05],[340.49,122.98],[326.94,122.98],[326.94,97.05]]]}',
            ),
            (
                "test_dataset",
                "uid526",
                1338,
                '{"type":"Polygon","coordinates":[[[356.62,95.47],[372.33,95.47],[372.33,147.55],[356.62,147.55],[356.62,95.47]]]}',
            ),
            (
                "test_dataset",
                "uid526",
                1339,
                '{"type":"Polygon","coordinates":[[[462.08,105.09],[493.74,105.09],[493.74,146.99],[462.08,146.99],[462.08,105.09]]]}',
            ),
            (
                "test_dataset",
                "uid526",
                1340,
                '{"type":"Polygon","coordinates":[[[277.11,103.84],[292.44,103.84],[292.44,150.72],[277.11,150.72],[277.11,103.84]]]}',
            ),
        ],
        564624103770992353: [
            (
                "test_dataset",
                "uid527",
                1341,
                '{"type":"Polygon","coordinates":[[[72.92,45.96],[91.23,45.96],[91.23,80.57],[72.92,80.57],[72.92,45.96]]]}',
            ),
            (
                "test_dataset",
                "uid527",
                1342,
                '{"type":"Polygon","coordinates":[[[50.17,45.34],[71.28,45.34],[71.28,79.83],[50.17,79.83],[50.17,45.34]]]}',
            ),
            (
                "test_dataset",
                "uid527",
                1343,
                '{"type":"Polygon","coordinates":[[[81.28,47.04],[98.66,47.04],[98.66,78.5],[81.28,78.5],[81.28,47.04]]]}',
            ),
            (
                "test_dataset",
                "uid527",
                1344,
                '{"type":"Polygon","coordinates":[[[63.96,46.17],[84.35,46.17],[84.35,80.48],[63.96,80.48],[63.96,46.17]]]}',
            ),
            (
                "test_dataset",
                "uid527",
                1345,
                '{"type":"Polygon","coordinates":[[[75.29,23.01],[91.85,23.01],[91.85,50.85],[75.29,50.85],[75.29,23.01]]]}',
            ),
            (
                "test_dataset",
                "uid527",
                1346,
                '{"type":"Polygon","coordinates":[[[56.39,21.65],[75.66,21.65],[75.66,45.54],[56.39,45.54],[56.39,21.65]]]}',
            ),
            (
                "test_dataset",
                "uid527",
                1347,
                '{"type":"Polygon","coordinates":[[[73.14,1.1],[98.96,1.1],[98.96,28.33],[73.14,28.33],[73.14,1.1]]]}',
            ),
            (
                "test_dataset",
                "uid527",
                1348,
                '{"type":"Polygon","coordinates":[[[62.34,55.23],[78.14,55.23],[78.14,79.57],[62.34,79.57],[62.34,55.23]]]}',
            ),
            (
                "test_dataset",
                "uid527",
                1349,
                '{"type":"Polygon","coordinates":[[[44.17,45.78],[63.99,45.78],[63.99,78.48],[44.17,78.48],[44.17,45.78]]]}',
            ),
            (
                "test_dataset",
                "uid527",
                1350,
                '{"type":"Polygon","coordinates":[[[58.18,44.8],[66.42,44.8],[66.42,56.25],[58.18,56.25],[58.18,44.8]]]}',
            ),
        ],
    }

    false_positive_entries = [
        (
            "test_dataset",
            None,
            "uid525",
            None,
            1005277842145977801,
            0.318,
            '{"type":"Polygon","coordinates":[[[61,22.75],[565,22.75],[565,632.42],[61,632.42],[61,22.75]]]}',
        )
    ]
    output = _compute_curves(
        sorted_ranked_pairs=sorted_ranked_pairs,
        grouper_mappings=grouper_mappings,
        groundtruths_per_grouper=groundtruths_per_grouper,
        false_positive_entries=false_positive_entries,
        iou_threshold=0.5,
        pr_curve_max_examples=1,
    )

    pr_expected_answers = {
        # (class, 4)
        ("class", "4", 0.05, "tp"): 2,
        ("class", "4", 0.05, "fn"): 0,
        ("class", "4", 0.25, "tp"): 1,
        ("class", "4", 0.25, "fn"): 1,
        ("class", "4", 0.55, "tp"): 0,
        ("class", "4", 0.55, "fn"): 2,
        # (class, 2)
        ("class", "2", 0.05, "tp"): 1,
        ("class", "2", 0.05, "fn"): 1,
        ("class", "2", 0.75, "tp"): 0,
        ("class", "2", 0.75, "fn"): 2,
        # (class, 49)
        ("class", "49", 0.05, "tp"): 8,
        ("class", "49", 0.3, "tp"): 5,
        ("class", "49", 0.5, "tp"): 4,
        ("class", "49", 0.85, "tp"): 1,
        # (class, 3)
        ("class", "3", 0.05, "tp"): 0,
        ("class", "3", 0.05, "fp"): 1,
        # (class, 1)
        ("class", "1", 0.05, "tp"): 1,
        ("class", "1", 0.35, "tp"): 0,
        # (class, 0)
        ("class", "0", 0.05, "tp"): 5,
        ("class", "0", 0.5, "tp"): 3,
        ("class", "0", 0.95, "tp"): 1,
        ("class", "0", 0.95, "fn"): 4,
    }

    for (
        key,
        value,
        threshold,
        metric,
    ), expected_count in pr_expected_answers.items():
        actual_count = output[0].value[value][threshold][metric]
        assert actual_count == expected_count

    # do a second test with a much higher iou_threshold
    second_output = _compute_curves(
        sorted_ranked_pairs=sorted_ranked_pairs,
        grouper_mappings=grouper_mappings,
        groundtruths_per_grouper=groundtruths_per_grouper,
        false_positive_entries=false_positive_entries,
        iou_threshold=0.9,
        pr_curve_max_examples=1,
    )

    pr_expected_answers = {
        # (class, 4)
        ("class", "4", 0.05, "tp"): 0,
        ("class", "4", 0.05, "fn"): 2,
        # (class, 2)
        ("class", "2", 0.05, "tp"): 1,
        ("class", "2", 0.05, "fn"): 1,
        ("class", "2", 0.75, "tp"): 0,
        ("class", "2", 0.75, "fn"): 2,
        # (class, 49)
        ("class", "49", 0.05, "tp"): 2,
        ("class", "49", 0.3, "tp"): 2,
        ("class", "49", 0.5, "tp"): 2,
        ("class", "49", 0.85, "tp"): 1,
        # (class, 3)
        ("class", "3", 0.05, "tp"): 0,
        ("class", "3", 0.05, "fp"): 1,
        # (class, 1)
        ("class", "1", 0.05, "tp"): 0,
        ("class", "1", 0.05, "fn"): 1,
        # (class, 0)
        ("class", "0", 0.05, "tp"): 1,
        ("class", "0", 0.5, "tp"): 0,
        ("class", "0", 0.95, "fn"): 5,
    }

    for (
        key,
        value,
        threshold,
        metric,
    ), expected_count in pr_expected_answers.items():
        actual_count = second_output[0].value[value][threshold][metric]
        assert actual_count == expected_count

    # check DetailedPrecisionRecallCurve
    detailed_pr_expected_answers = {
        # (class, 4)
        ("4", 0.05, "tp"): {"all": 0, "total": 0},
        ("4", 0.05, "fn"): {
            "missed_detections": 0,
            "misclassifications": 2,
            "total": 2,
        },
        # (class, 2)
        ("2", 0.05, "tp"): {"all": 1, "total": 1},
        ("2", 0.05, "fn"): {
            "missed_detections": 1,
            "misclassifications": 0,
            "total": 1,
        },
        ("2", 0.75, "tp"): {"all": 0, "total": 0},
        ("2", 0.75, "fn"): {
            "missed_detections": 2,
            "misclassifications": 0,
            "total": 2,
        },
        # (class, 49)
        ("49", 0.05, "tp"): {"all": 2, "total": 2},
        # (class, 3)
        ("3", 0.05, "tp"): {"all": 0, "total": 0},
        ("3", 0.05, "fp"): {
            "hallucinations": 0,
            "misclassifications": 1,
            "total": 1,
        },
        # (class, 1)
        ("1", 0.05, "tp"): {"all": 0, "total": 0},
        ("1", 0.8, "fn"): {
            "missed_detections": 0,
            "misclassifications": 1,
            "total": 1,
        },
        # (class, 0)
        ("0", 0.05, "tp"): {"all": 1, "total": 1},
        ("0", 0.95, "fn"): {
            "missed_detections": 0,
            "misclassifications": 5,
            "total": 5,
        },
    }

    for (
        value,
        threshold,
        metric,
    ), expected_output in detailed_pr_expected_answers.items():
        model_output = second_output[1].value[value][threshold][metric]
        assert isinstance(model_output, dict)
        assert model_output["total"] == expected_output["total"]
        assert all(
            [
                model_output["observations"][key]["count"]  # type: ignore - we know this element is a dict
                == expected_output[key]
                for key in [
                    key
                    for key in expected_output.keys()
                    if key not in ["total"]
                ]
            ]
        )

    # spot check number of examples
    assert (
        len(
            second_output[1].value["0"][0.95]["fn"]["observations"]["misclassifications"][  # type: ignore - we know this element is a dict
                "examples"
            ]
        )
        == 1
    )
    assert (
        len(
            second_output[1].value["49"][0.05]["tp"]["observations"]["all"][  # type: ignore - we know this element is a dict
                "examples"
            ]
        )
        == 1
    )

    # # repeat the above, but with a higher pr_max_curves_example
    second_output = _compute_curves(
        sorted_ranked_pairs=sorted_ranked_pairs,
        grouper_mappings=grouper_mappings,
        groundtruths_per_grouper=groundtruths_per_grouper,
        false_positive_entries=false_positive_entries,
        iou_threshold=0.9,
        pr_curve_max_examples=3,
    )

    for (
        value,
        threshold,
        metric,
    ), expected_output in detailed_pr_expected_answers.items():
        model_output = second_output[1].value[value][threshold][metric]
        assert isinstance(model_output, dict)
        assert model_output["total"] == expected_output["total"]
        assert all(
            [
                model_output["observations"][key]["count"]  # type: ignore - we know this element is a dict
                == expected_output[key]
                for key in [
                    key
                    for key in expected_output.keys()
                    if key not in ["total"]
                ]
            ]
        )

    # spot check number of examples
    assert (
        len(
            second_output[1].value["0"][0.95]["fn"]["observations"]["misclassifications"][  # type: ignore - we know this element is a dict
                "examples"
            ]
        )
        == 3
    )
    assert (
        len(
            second_output[1].value["49"][0.05]["tp"]["observations"]["all"][  # type: ignore - we know this element is a dict
                "examples"
            ]
        )
        == 2
    )

    # test behavior if pr_curve_max_examples == 0
    second_output = _compute_curves(
        sorted_ranked_pairs=sorted_ranked_pairs,
        grouper_mappings=grouper_mappings,
        groundtruths_per_grouper=groundtruths_per_grouper,
        false_positive_entries=false_positive_entries,
        iou_threshold=0.9,
        pr_curve_max_examples=0,
    )

    for (
        value,
        threshold,
        metric,
    ), expected_output in detailed_pr_expected_answers.items():
        model_output = second_output[1].value[value][threshold][metric]
        assert isinstance(model_output, dict)
        assert model_output["total"] == expected_output["total"]
        assert all(
            [
                model_output["observations"][key]["count"]  # type: ignore - we know this element is a dict
                == expected_output[key]
                for key in [
                    key
                    for key in expected_output.keys()
                    if key not in ["total"]
                ]
            ]
        )

    # spot check number of examples
    assert (
        len(
            second_output[1].value["0"][0.95]["fn"]["observations"]["missed_detections"][  # type: ignore - we know this element is a dict
                "examples"
            ]
        )
        == 0
    )
    assert (
        len(
            second_output[1].value["49"][0.05]["tp"]["observations"]["all"][  # type: ignore - we know this element is a dict
                "examples"
            ]
        )
        == 0
    )


def test__compute_detection_metrics(
    db: Session,
    groundtruths: list[list[GroundTruth]],
    predictions: list[list[Prediction]],
):
    iou_thresholds = set([round(0.5 + 0.05 * i, 2) for i in range(10)])
    metrics = _compute_detection_metrics(
        db=db,
        parameters=schemas.EvaluationParameters(
            task_type=enums.TaskType.OBJECT_DETECTION,
            convert_annotations_to_type=enums.AnnotationType.BOX,
            iou_thresholds_to_compute=list(iou_thresholds),
            iou_thresholds_to_return=[0.5, 0.75],
<<<<<<< HEAD
=======
            metrics_to_return=[
                "AP",
                "AR",
                "mAP",
                "APAveragedOverIOUs",
                "mAR",
                "mAPAveragedOverIOUs",
                "PrecisionRecallCurve",
            ],
>>>>>>> 27871f36
        ),
        prediction_filter=schemas.Filter(
            model_names=["test_model"],
            label_keys=["class"],
        ),
        groundtruth_filter=schemas.Filter(
            dataset_names=["test_dataset"],
            label_keys=["class"],
        ),
        target_type=enums.AnnotationType.BOX,
    )

    def _metric_to_dict(m) -> dict:
        m = m.model_dump(exclude_none=True)
        _round_dict(m, 3)
        return m

    ap_metrics = [
        _metric_to_dict(m) for m in metrics if isinstance(m, schemas.APMetric)
    ]
    map_metrics = [
        _metric_to_dict(m) for m in metrics if isinstance(m, schemas.mAPMetric)
    ]
    ap_metrics_ave_over_ious = [
        _metric_to_dict(m)
        for m in metrics
        if isinstance(m, schemas.APMetricAveragedOverIOUs)
    ]
    map_metrics_ave_over_ious = [
        _metric_to_dict(m)
        for m in metrics
        if isinstance(m, schemas.mAPMetricAveragedOverIOUs)
    ]
    ar_metrics = [
        _metric_to_dict(m) for m in metrics if isinstance(m, schemas.ARMetric)
    ]
    mar_metrics = [
        _metric_to_dict(m) for m in metrics if isinstance(m, schemas.mARMetric)
    ]

    # cf with torch metrics/pycocotools results listed here:
    # https://github.com/Lightning-AI/metrics/blob/107dbfd5fb158b7ae6d76281df44bd94c836bfce/tests/unittests/detection/test_map.py#L231
    expected_ap_metrics = [
        {"iou": 0.5, "value": 0.505, "label": {"key": "class", "value": "2"}},
        {"iou": 0.75, "value": 0.505, "label": {"key": "class", "value": "2"}},
        {"iou": 0.5, "value": 0.79, "label": {"key": "class", "value": "49"}},
        {
            "iou": 0.75,
            "value": 0.576,
            "label": {"key": "class", "value": "49"},
        },
        {"iou": 0.5, "value": 1.0, "label": {"key": "class", "value": "0"}},
        {"iou": 0.75, "value": 0.723, "label": {"key": "class", "value": "0"}},
        {"iou": 0.5, "value": 1.0, "label": {"key": "class", "value": "1"}},
        {"iou": 0.75, "value": 1.0, "label": {"key": "class", "value": "1"}},
        {"iou": 0.5, "value": 1.0, "label": {"key": "class", "value": "4"}},
        {"iou": 0.75, "value": 1.0, "label": {"key": "class", "value": "4"}},
    ]
    expected_map_metrics = [
        {"iou": 0.5, "value": 0.859, "label_key": "class"},
        {"iou": 0.75, "value": 0.761, "label_key": "class"},
    ]
    expected_ap_metrics_ave_over_ious = [
        {
            "ious": iou_thresholds,
            "value": 0.454,
            "label": {"key": "class", "value": "2"},
        },
        {
            "ious": iou_thresholds,
            "value": 0.555,  # note COCO had 0.556
            "label": {"key": "class", "value": "49"},
        },
        {
            "ious": iou_thresholds,
            "value": 0.725,
            "label": {"key": "class", "value": "0"},
        },
        {
            "ious": iou_thresholds,
            "value": 0.8,
            "label": {"key": "class", "value": "1"},
        },
        {
            "ious": iou_thresholds,
            "value": 0.650,
            "label": {"key": "class", "value": "4"},
        },
    ]
    expected_map_metrics_ave_over_ious = [
        {"ious": iou_thresholds, "value": 0.637, "label_key": "class"}
    ]
    expected_ar_metrics = [
        {
            "ious": iou_thresholds,
            "value": 0.45,
            "label": {"key": "class", "value": "2"},
        },
        {
            "ious": iou_thresholds,
            "value": -1,
            "label": {"key": "class", "value": "3"},
        },
        {
            "ious": iou_thresholds,
            "value": 0.58,
            "label": {"key": "class", "value": "49"},
        },
        {
            "ious": iou_thresholds,
            "value": 0.78,
            "label": {"key": "class", "value": "0"},
        },
        {
            "ious": iou_thresholds,
            "value": 0.8,
            "label": {"key": "class", "value": "1"},
        },
        {
            "ious": iou_thresholds,
            "value": 0.65,
            "label": {"key": "class", "value": "4"},
        },
    ]
    expected_mar_metrics = [
        {"ious": iou_thresholds, "value": 0.652, "label_key": "class"},
    ]

    for metric_type, actual_metrics, expected_metrics in [
        ("AP", ap_metrics, expected_ap_metrics),
        ("mAP", map_metrics, expected_map_metrics),
        (
            "APAveOverIOUs",
            ap_metrics_ave_over_ious,
            expected_ap_metrics_ave_over_ious,
        ),
        (
            "mAPAveOverIOUs",
            map_metrics_ave_over_ious,
            expected_map_metrics_ave_over_ious,
        ),
        ("AR", ar_metrics, expected_ar_metrics),
        ("mAR", mar_metrics, expected_mar_metrics),
    ]:

        for m in actual_metrics:
            assert m in expected_metrics, f"{metric_type} {m} not in expected"
        for m in expected_metrics:
            assert m in actual_metrics, f"{metric_type} {m} not in actual"

    pr_metrics = metrics[-2].model_dump(exclude_none=True)

    pr_expected_answers = {
        # (class, 4)
        ("class", "4", 0.05, "tp"): 2,
        ("class", "4", 0.05, "fn"): 0,
        ("class", "4", 0.25, "tp"): 1,
        ("class", "4", 0.25, "fn"): 1,
        ("class", "4", 0.55, "tp"): 0,
        ("class", "4", 0.55, "fn"): 2,
        # (class, 2)
        ("class", "2", 0.05, "tp"): 1,
        ("class", "2", 0.05, "fn"): 1,
        ("class", "2", 0.75, "tp"): 0,
        ("class", "2", 0.75, "fn"): 2,
        # (class, 49)
        ("class", "49", 0.05, "tp"): 8,
        ("class", "49", 0.3, "tp"): 5,
        ("class", "49", 0.5, "tp"): 4,
        ("class", "49", 0.85, "tp"): 1,
        # (class, 3)
        ("class", "3", 0.05, "tp"): 0,
        ("class", "3", 0.05, "fp"): 1,
        # (class, 1)
        ("class", "1", 0.05, "tp"): 1,
        ("class", "1", 0.35, "tp"): 0,
        # (class, 0)
        ("class", "0", 0.05, "tp"): 5,
        ("class", "0", 0.5, "tp"): 3,
        ("class", "0", 0.95, "tp"): 1,
        ("class", "0", 0.95, "fn"): 4,
    }

    for (
        _,
        value,
        threshold,
        metric,
    ), expected_value in pr_expected_answers.items():
        assert pr_metrics["value"][value][threshold][metric] == expected_value


def test__compute_detection_metrics_with_rasters(
    db: Session,
    groundtruths_with_rasters: list[list[GroundTruth]],
    predictions_with_rasters: list[list[Prediction]],
):
    iou_thresholds = set([round(0.5 + 0.05 * i, 2) for i in range(10)])
    metrics = _compute_detection_metrics(
        db=db,
        parameters=schemas.EvaluationParameters(
            task_type=enums.TaskType.OBJECT_DETECTION,
            convert_annotations_to_type=enums.AnnotationType.RASTER,
            iou_thresholds_to_compute=list(iou_thresholds),
            iou_thresholds_to_return=[0.5, 0.75],
<<<<<<< HEAD
=======
            metrics_to_return=[
                "AP",
                "AR",
                "mAP",
                "APAveragedOverIOUs",
                "mAR",
                "mAPAveragedOverIOUs",
                "PrecisionRecallCurve",
            ],
>>>>>>> 27871f36
        ),
        prediction_filter=schemas.Filter(
            model_names=["test_model"],
            label_keys=["class"],
        ),
        groundtruth_filter=schemas.Filter(
            dataset_names=["test_dataset"],
            label_keys=["class"],
        ),
        target_type=enums.AnnotationType.RASTER,
    )

    metrics = [m.model_dump(exclude_none=True) for m in metrics]

    for m in metrics:
        _round_dict(m, 3)

    expected = [
        # AP METRICS
        {
            "iou": 0.5,
            "value": 1.0,
            "label": {"key": "class", "value": "label2"},
        },
        {
            "iou": 0.75,
            "value": 1.0,
            "label": {"key": "class", "value": "label2"},
        },
        {
            "iou": 0.5,
            "value": 1.0,
            "label": {"key": "class", "value": "label1"},
        },
        {
            "iou": 0.75,
            "value": 1.0,
            "label": {"key": "class", "value": "label1"},
        },
        {
            "iou": 0.5,
            "value": 0.0,
            "label": {"key": "class", "value": "label3"},
        },
        {
            "iou": 0.75,
            "value": 0.0,
            "label": {"key": "class", "value": "label3"},
        },
        # AP METRICS AVERAGED OVER IOUS
        {
            "ious": iou_thresholds,
            "value": 1.0,
            "label": {"key": "class", "value": "label2"},
        },
        {
            "ious": iou_thresholds,
            "value": -1.0,
            "label": {"key": "class", "value": "label4"},
        },
        {
            "ious": iou_thresholds,
            "value": 1.0,
            "label": {"key": "class", "value": "label1"},
        },
        {
            "ious": iou_thresholds,
            "value": 0.0,
            "label": {"key": "class", "value": "label3"},
        },
        # mAP METRICS
        {"iou": 0.5, "value": 0.667, "label_key": "class"},
        {"iou": 0.75, "value": 0.667, "label_key": "class"},
        # mAP METRICS AVERAGED OVER IOUS
        {"ious": iou_thresholds, "value": 0.667, "label_key": "class"},
        # AR METRICS
        {
            "ious": iou_thresholds,
            "value": 1.0,
            "label": {"key": "class", "value": "label2"},
        },
        {
            "ious": iou_thresholds,
            "value": 1.0,
            "label": {"key": "class", "value": "label1"},
        },
        {
            "ious": iou_thresholds,
            "value": 0.0,
            "label": {"key": "class", "value": "label3"},
        },
        # mAR METRICS
        {"ious": iou_thresholds, "value": 0.667, "label_key": "class"},
    ]

    non_pr_metrics = metrics[:-2]
    pr_metrics = metrics[-2]
    for m in non_pr_metrics:
        assert m in expected

    for m in expected:
        assert m in non_pr_metrics

    pr_expected_answers = {
        ("class", "label1", 0.05, "tp"): 1,
        ("class", "label1", 0.35, "tp"): 0,
        ("class", "label2", 0.05, "tp"): 1,
        ("class", "label2", 0.05, "fp"): 0,
        ("class", "label2", 0.95, "fp"): 0,
        ("class", "label3", 0.05, "tp"): 0,
        ("class", "label3", 0.05, "fn"): 1,
        ("class", "label4", 0.05, "tp"): 0,
        ("class", "label4", 0.05, "fp"): 1,
    }

    for (
        _,
        value,
        threshold,
        metric,
    ), expected_value in pr_expected_answers.items():
        assert pr_metrics["value"][value][threshold][metric] == expected_value


def test_detection_exceptions(db: Session):
    dataset_name = "myDataset1"
    model_name = "myModel1"

    dataset = Dataset(
        name=dataset_name,
        meta=dict(),
        status=enums.TableStatus.CREATING,
    )
    model = Model(
        name=model_name,
        meta=dict(),
        status=enums.ModelStatus.READY,
    )
    evaluation = Evaluation(
        model_name=model_name,
        datum_filter={"dataset_names": [dataset_name]},
        parameters=schemas.EvaluationParameters(
            task_type=enums.TaskType.OBJECT_DETECTION,
            iou_thresholds_to_compute=[0.5],
            iou_thresholds_to_return=[0.5],
        ).model_dump(),
        status=enums.EvaluationStatus.PENDING,
        meta={},
    )
    try:
        db.add(dataset)
        db.add(model)
        db.add(evaluation)
        db.commit()
    except IntegrityError as e:
        db.rollback()
        raise e
    row = db.query(Evaluation).one_or_none()
    assert row
    evaluation_id = row.id

    # test that no datasets are found that meet the filter requirements
    # - this is b/c no ground truths exist that match the evaluation task type.
    with pytest.raises(RuntimeError) as e:
        compute_detection_metrics(db=db, evaluation_id=evaluation_id)
    assert "No datasets could be found that meet filter requirements." in str(
        e
    )

    crud.create_groundtruths(
        db=db,
        groundtruths=[
            schemas.GroundTruth(
                dataset_name=dataset_name,
                datum=schemas.Datum(uid="uid"),
                annotations=[
                    schemas.Annotation(
                        labels=[schemas.Label(key="k1", value="v1")],
                        bounding_box=schemas.Box.from_extrema(
                            xmin=0, xmax=1, ymin=0, ymax=1
                        ),
                        is_instance=True,
                    )
                ],
            )
        ],
    )

    # test that the model does not meet the filter requirements
    # - this is b/c no predictions exist that match the evaluation task type.
    with pytest.raises(RuntimeError) as e:
        compute_detection_metrics(db=db, evaluation_id=evaluation_id)
    assert f"Model '{model_name}' does not meet filter requirements." in str(e)

    crud.create_predictions(
        db=db,
        predictions=[
            schemas.Prediction(
                dataset_name=dataset_name,
                model_name=model_name,
                datum=schemas.Datum(uid="uid"),
                annotations=[
                    schemas.Annotation(
                        labels=[
                            schemas.Label(key="k1", value="v1", score=1.0)
                        ],
                        bounding_box=schemas.Box.from_extrema(
                            xmin=0, xmax=1, ymin=0, ymax=1
                        ),
                        is_instance=True,
                    )
                ],
            )
        ],
    )

    # show that no errors raised
    compute_detection_metrics(db=db, evaluation_id=evaluation_id)<|MERGE_RESOLUTION|>--- conflicted
+++ resolved
@@ -695,8 +695,6 @@
             convert_annotations_to_type=enums.AnnotationType.BOX,
             iou_thresholds_to_compute=list(iou_thresholds),
             iou_thresholds_to_return=[0.5, 0.75],
-<<<<<<< HEAD
-=======
             metrics_to_return=[
                 "AP",
                 "AR",
@@ -706,7 +704,6 @@
                 "mAPAveragedOverIOUs",
                 "PrecisionRecallCurve",
             ],
->>>>>>> 27871f36
         ),
         prediction_filter=schemas.Filter(
             model_names=["test_model"],
@@ -912,8 +909,6 @@
             convert_annotations_to_type=enums.AnnotationType.RASTER,
             iou_thresholds_to_compute=list(iou_thresholds),
             iou_thresholds_to_return=[0.5, 0.75],
-<<<<<<< HEAD
-=======
             metrics_to_return=[
                 "AP",
                 "AR",
@@ -923,7 +918,6 @@
                 "mAPAveragedOverIOUs",
                 "PrecisionRecallCurve",
             ],
->>>>>>> 27871f36
         ),
         prediction_filter=schemas.Filter(
             model_names=["test_model"],
