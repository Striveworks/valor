--- conflicted
+++ resolved
@@ -259,7 +259,6 @@
         },
     )
 
-<<<<<<< HEAD
     expected_values = {
         "uid0": {
             schemas.CoherenceMetric: 4,
@@ -303,41 +302,7 @@
             expected_values[metric.parameters["datum_uid"]].get(type(metric))  # type: ignore
             == metric.value
         )
-=======
-    # TODO Add checks as metrics are implemented.
-    assert metrics
-    for metric in metrics:
-        if isinstance(metric, schemas.AnswerCorrectnessMetric):
-            pass
-        elif isinstance(metric, schemas.AnswerRelevanceMetric):
-            pass
-        elif isinstance(metric, schemas.BiasMetric):
-            pass
-        elif isinstance(metric, schemas.CoherenceMetric):
-            if metric.parameters.get("prediction") in [
-                PREDICTIONS[0],
-                PREDICTIONS[2],
-            ]:
-                assert metric.value == 4
-            elif metric.parameters.get("prediction") == PREDICTIONS[1]:
-                assert metric.value == 5
-        elif isinstance(metric, schemas.ContextPrecisionMetric):
-            pass
-        elif isinstance(metric, schemas.ContextRecallMetric):
-            pass
-        elif isinstance(metric, schemas.ContextRelevanceMetric):
-            pass
-        elif isinstance(metric, schemas.FaithfulnessMetric):
-            pass
-        elif isinstance(metric, schemas.GrammaticalityMetric):
-            pass
-        elif isinstance(metric, schemas.HallucinationMetric):
-            pass
-        elif isinstance(metric, schemas.SummarizationMetric):
-            pass
-        elif isinstance(metric, schemas.ToxicityMetric):
-            pass
->>>>>>> dd7188af
+
 
 
 @patch(
@@ -411,7 +376,6 @@
 
     metrics = evaluations[0].metrics
 
-<<<<<<< HEAD
     expected_values = {
         "uid0": {
             "Coherence": 4,
@@ -805,51 +769,4 @@
                 predictions=example["prediction"],
                 references=example["references"],
                 weights=example["weights"],
-            )
-=======
-    # TODO Add checks as metrics are implemented.
-    assert metrics
-    for metric in metrics:
-        assert isinstance(metric.parameters, dict)
-        if metric.type == "AnswerCorrectness":
-            pdb.set_trace()
-            pass
-        elif metric.type == "AnswerRelevance":
-            pdb.set_trace()
-            pass
-        elif metric.type == "Bias":
-            pdb.set_trace()
-            pass
-        elif metric.type == "Coherence":
-            if metric.parameters.get("prediction") in [
-                PREDICTIONS[0],
-                PREDICTIONS[2],
-            ]:
-                assert metric.value == 4
-            elif metric.parameters.get("prediction") == PREDICTIONS[1]:
-                assert metric.value == 5
-        elif metric.type == "ContextPrecision":
-            pdb.set_trace()
-            pass
-        elif metric.type == "ContextRecall":
-            pdb.set_trace()
-            pass
-        elif metric.type == "ContextRelevance":
-            pdb.set_trace()
-            pass
-        elif metric.type == "Faithfulness":
-            pdb.set_trace()
-            pass
-        elif metric.type == "Grammaticality":
-            pdb.set_trace()
-            pass
-        elif metric.type == "Hallucination":
-            pdb.set_trace()
-            pass
-        elif metric.type == "Summarization":
-            pdb.set_trace()
-            pass
-        elif metric.type == "Toxicity":
-            pdb.set_trace()
-            pass
->>>>>>> dd7188af
+            )