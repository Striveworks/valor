import pytest
from sqlalchemy.orm import Session

from valor_api import crud, enums, schemas
from valor_api.backend import models
from valor_api.backend.core import (
    create_or_get_evaluations,
    fetch_union_of_labels,
)
from valor_api.backend.metrics.classification import (
    _aggregate_data,
    _compute_accuracy_from_cm,
    _compute_clf_metrics,
    _compute_confusion_matrices,
    _compute_curves,
    _compute_roc_auc,
    compute_clf_metrics,
)


@pytest.fixture
def label_map():
    return [
        [["animal", "dog"], ["animal", "mammal"]],
        [["animal", "cat"], ["animal", "mammal"]],
    ]


@pytest.fixture
def classification_test_data(db: Session, dataset_name: str, model_name: str):
    animal_gts = ["bird", "dog", "bird", "bird", "cat", "dog"]
    animal_preds = [
        {"bird": 0.6, "dog": 0.2, "cat": 0.2},
        {"cat": 0.9, "dog": 0.1, "bird": 0.0},
        {"cat": 0.8, "dog": 0.05, "bird": 0.15},
        {"dog": 0.75, "cat": 0.1, "bird": 0.15},
        {"cat": 1.0, "dog": 0.0, "bird": 0.0},
        {"cat": 0.4, "dog": 0.4, "bird": 0.2},
    ]

    color_gts = ["white", "white", "red", "blue", "black", "red"]
    color_preds = [
        {"white": 0.65, "red": 0.1, "blue": 0.2, "black": 0.05},
        {"blue": 0.5, "white": 0.3, "red": 0.0, "black": 0.2},
        {"red": 0.4, "white": 0.2, "blue": 0.1, "black": 0.3},
        {"white": 1.0, "red": 0.0, "blue": 0.0, "black": 0.0},
        {"red": 0.8, "white": 0.0, "blue": 0.2, "black": 0.0},
        {"red": 0.9, "white": 0.06, "blue": 0.01, "black": 0.03},
    ]

    imgs = [
        schemas.Datum(
            uid=f"uid{i}",
            metadata={
                "height": 128,
                "width": 256,
                "md1": f"md1-val{int(i == 4)}",
                "md2": f"md1-val{i % 3}",
            },
        )
        for i in range(6)
    ]

    gts = [
        schemas.GroundTruth(
            dataset_name=dataset_name,
            datum=imgs[i],
            annotations=[
                schemas.Annotation(
                    labels=[
                        schemas.Label(key="animal", value=animal_gts[i]),
                        schemas.Label(key="color", value=color_gts[i]),
                    ],
                )
            ],
        )
        for i in range(6)
    ]

    preds = [
        schemas.Prediction(
            dataset_name=dataset_name,
            model_name=model_name,
            datum=imgs[i],
            annotations=[
                schemas.Annotation(
                    labels=[
                        schemas.Label(key="animal", value=value, score=score)
                        for value, score in animal_preds[i].items()
                    ]
                    + [
                        schemas.Label(key="color", value=value, score=score)
                        for value, score in color_preds[i].items()
                    ],
                )
            ],
        )
        for i in range(6)
    ]

    crud.create_dataset(
        db=db,
        dataset=schemas.Dataset(
            name=dataset_name,
            metadata={"type": "image"},
        ),
    )

    crud.create_groundtruths(db=db, groundtruths=gts)
    crud.finalize(db=db, dataset_name=dataset_name)

    crud.create_model(
        db=db,
        model=schemas.Model(
            name=model_name,
            metadata={"type": "image"},
        ),
    )
    crud.create_predictions(db=db, predictions=preds)
    crud.finalize(db=db, dataset_name=dataset_name, model_name=model_name)

    assert len(db.query(models.Datum).all()) == 6
    assert len(db.query(models.Annotation).all()) == 12
    assert len(db.query(models.Label).all()) == 7
    assert len(db.query(models.GroundTruth).all()) == 6 * 2
    assert len(db.query(models.Prediction).all()) == 6 * 7


def test_compute_confusion_matrices(
    db: Session,
    dataset_name: str,
    model_name: str,
    classification_test_data,
):
    prediction_filter = schemas.Filter(
        predictions=schemas.LogicalFunction(
            args=[
                schemas.Condition(
                    lhs=schemas.Symbol(
                        name=schemas.SupportedSymbol.MODEL_NAME
                    ),
                    rhs=schemas.Value.infer(model_name),
                    op=schemas.FilterOperator.EQ,
                ),
                schemas.Condition(
                    lhs=schemas.Symbol(name=schemas.SupportedSymbol.TASK_TYPE),
                    rhs=schemas.Value.infer(enums.TaskType.CLASSIFICATION),
                    op=schemas.FilterOperator.CONTAINS,
                ),
            ],
            op=schemas.LogicalOperator.AND,
        )
    )
    groundtruth_filter = schemas.Filter(
        groundtruths=schemas.LogicalFunction(
            args=[
                schemas.Condition(
                    lhs=schemas.Symbol(
                        name=schemas.SupportedSymbol.DATASET_NAME
                    ),
                    rhs=schemas.Value.infer(dataset_name),
                    op=schemas.FilterOperator.EQ,
                ),
                schemas.Condition(
                    lhs=schemas.Symbol(name=schemas.SupportedSymbol.TASK_TYPE),
                    rhs=schemas.Value.infer(enums.TaskType.CLASSIFICATION),
                    op=schemas.FilterOperator.CONTAINS,
                ),
            ],
            op=schemas.LogicalOperator.AND,
        )
    )

    groundtruths, predictions, labels = _aggregate_data(
        db=db,
        groundtruth_filter=groundtruth_filter,
        prediction_filter=prediction_filter,
        label_map=None,
    )

    confusion_matrices = _compute_confusion_matrices(
        db=db,
        predictions=predictions,
        groundtruths=groundtruths,
        labels=labels,
    )

    cm = confusion_matrices["animal"]
    expected_entries = [
        schemas.ConfusionMatrixEntry(
            prediction="bird", groundtruth="bird", count=1
        ),
        schemas.ConfusionMatrixEntry(
            prediction="cat", groundtruth="dog", count=2
        ),
        schemas.ConfusionMatrixEntry(
            prediction="cat", groundtruth="cat", count=1
        ),
        schemas.ConfusionMatrixEntry(
            prediction="cat", groundtruth="bird", count=1
        ),
        schemas.ConfusionMatrixEntry(
            prediction="dog", groundtruth="bird", count=1
        ),
    ]
    assert cm
    assert len(cm.entries) == len(expected_entries)
    for entry in cm.entries:
        assert entry in expected_entries
    for entry in expected_entries:
        assert entry in cm.entries
    assert _compute_accuracy_from_cm(cm) == 2 / 6

    # test for color
    cm = confusion_matrices["color"]
    expected_entries = [
        schemas.ConfusionMatrixEntry(
            prediction="white", groundtruth="white", count=1
        ),
        schemas.ConfusionMatrixEntry(
            prediction="white", groundtruth="blue", count=1
        ),
        schemas.ConfusionMatrixEntry(
            prediction="blue", groundtruth="white", count=1
        ),
        schemas.ConfusionMatrixEntry(
            prediction="red", groundtruth="red", count=2
        ),
        schemas.ConfusionMatrixEntry(
            prediction="red", groundtruth="black", count=1
        ),
    ]
    assert cm
    assert len(cm.entries) == len(expected_entries)
    for entry in cm.entries:
        assert entry in expected_entries
    for entry in expected_entries:
        assert entry in cm.entries
    assert _compute_accuracy_from_cm(cm) == 3 / 6


def test_compute_confusion_matrices_and_filter(
    db: Session,
    dataset_name: str,
    model_name: str,
    classification_test_data,
):
    """
    Test filtering by metadata (md1: md1-val0).
    """
    prediction_filter = schemas.Filter(
        predictions=schemas.LogicalFunction(
            args=[
                schemas.Condition(
                    lhs=schemas.Symbol(
                        name=schemas.SupportedSymbol.DATASET_NAME
                    ),
                    rhs=schemas.Value.infer(dataset_name),
                    op=schemas.FilterOperator.EQ,
                ),
                schemas.Condition(
                    lhs=schemas.Symbol(
                        name=schemas.SupportedSymbol.MODEL_NAME
                    ),
                    rhs=schemas.Value.infer(model_name),
                    op=schemas.FilterOperator.EQ,
                ),
            ],
            op=schemas.LogicalOperator.AND,
        )
    )
    groundtruth_filter = schemas.Filter(
        groundtruths=schemas.LogicalFunction(
            args=[
                schemas.Condition(
                    lhs=schemas.Symbol(
                        name=schemas.SupportedSymbol.DATASET_NAME
                    ),
                    rhs=schemas.Value.infer(dataset_name),
                    op=schemas.FilterOperator.EQ,
                ),
                schemas.Condition(
                    lhs=schemas.Symbol(
                        name=schemas.SupportedSymbol.MODEL_NAME
                    ),
                    rhs=schemas.Value.infer(model_name),
                    op=schemas.FilterOperator.EQ,
                ),
                schemas.Condition(
                    lhs=schemas.Symbol(name=schemas.SupportedSymbol.TASK_TYPE),
                    rhs=schemas.Value.infer(enums.TaskType.CLASSIFICATION),
                    op=schemas.FilterOperator.CONTAINS,
                ),
                schemas.Condition(
                    lhs=schemas.Symbol(
                        name=schemas.SupportedSymbol.DATUM_META, key="md1"
                    ),
                    rhs=schemas.Value.infer("md1-val0"),
                    op=schemas.FilterOperator.EQ,
                ),
            ],
            op=schemas.LogicalOperator.AND,
        )
    )

    labels = fetch_union_of_labels(
        db=db,
        rhs=prediction_filter,
        lhs=groundtruth_filter,
    )

    groundtruths, predictions, labels = _aggregate_data(
        db=db,
        groundtruth_filter=groundtruth_filter,
        prediction_filter=prediction_filter,
        label_map=None,
    )

    confusion_matrices = _compute_confusion_matrices(
        db=db,
        predictions=predictions,
        groundtruths=groundtruths,
        labels=labels,
    )

    # for this metadatum and label id we have the gts
    # ["bird", "dog", "bird", "bird", "dog"] and the preds
    # ["bird", "cat", "cat", "dog", "cat"]
    cm = confusion_matrices["animal"]
    expected_entries = [
        schemas.ConfusionMatrixEntry(
            groundtruth="bird", prediction="bird", count=1
        ),
        schemas.ConfusionMatrixEntry(
            groundtruth="dog", prediction="cat", count=2
        ),
        schemas.ConfusionMatrixEntry(
            groundtruth="bird", prediction="cat", count=1
        ),
        schemas.ConfusionMatrixEntry(
            groundtruth="bird", prediction="dog", count=1
        ),
    ]
    assert cm
    assert len(cm.entries) == len(expected_entries)
    for e in expected_entries:
        assert e in cm.entries


def test_compute_confusion_matrices_using_label_map(
    db: Session,
    dataset_name: str,
    model_name: str,
    label_map,
    classification_test_data,
):
    """
    Test grouping using the label_map
    """
    prediction_filter = schemas.Filter(
        predictions=schemas.LogicalFunction(
            args=[
                schemas.Condition(
                    lhs=schemas.Symbol(
                        name=schemas.SupportedSymbol.DATASET_NAME
                    ),
                    rhs=schemas.Value.infer(dataset_name),
                    op=schemas.FilterOperator.EQ,
                ),
                schemas.Condition(
                    lhs=schemas.Symbol(
                        name=schemas.SupportedSymbol.MODEL_NAME
                    ),
                    rhs=schemas.Value.infer(model_name),
                    op=schemas.FilterOperator.EQ,
                ),
            ],
            op=schemas.LogicalOperator.AND,
        )
    )
    groundtruth_filter = schemas.Filter(
        groundtruths=schemas.LogicalFunction(
            args=[
                schemas.Condition(
                    lhs=schemas.Symbol(
                        name=schemas.SupportedSymbol.DATASET_NAME
                    ),
                    rhs=schemas.Value.infer(dataset_name),
                    op=schemas.FilterOperator.EQ,
                ),
                schemas.Condition(
                    lhs=schemas.Symbol(
                        name=schemas.SupportedSymbol.MODEL_NAME
                    ),
                    rhs=schemas.Value.infer(model_name),
                    op=schemas.FilterOperator.EQ,
                ),
                schemas.Condition(
                    lhs=schemas.Symbol(name=schemas.SupportedSymbol.TASK_TYPE),
                    rhs=schemas.Value.infer(enums.TaskType.CLASSIFICATION),
                    op=schemas.FilterOperator.CONTAINS,
                ),
                schemas.Condition(
                    lhs=schemas.Symbol(
                        name=schemas.SupportedSymbol.DATUM_META, key="md1"
                    ),
                    rhs=schemas.Value.infer("md1-val0"),
                    op=schemas.FilterOperator.EQ,
                ),
            ],
            op=schemas.LogicalOperator.AND,
        )
    )

    groundtruths, predictions, labels = _aggregate_data(
        db=db,
        groundtruth_filter=groundtruth_filter,
        prediction_filter=prediction_filter,
        label_map=label_map,
    )

    confusion_matrices = _compute_confusion_matrices(
        db=db,
        predictions=predictions,
        groundtruths=groundtruths,
        labels=labels,
    )

    cm = confusion_matrices["animal"]
    expected_entries = [
        schemas.ConfusionMatrixEntry(
            groundtruth="bird", prediction="bird", count=1
        ),
        schemas.ConfusionMatrixEntry(
            groundtruth="mammal", prediction="mammal", count=2
        ),
        schemas.ConfusionMatrixEntry(
            groundtruth="mammal", prediction="mammal", count=2
        ),
    ]

    assert cm
    assert len(cm.entries) == len(expected_entries)
    for e in expected_entries:
        assert e in cm.entries


def test_compute_roc_auc(
    db: Session,
    dataset_name: str,
    model_name: str,
    classification_test_data,
):
    """Test ROC auc computation. This agrees with scikit-learn: the code (whose data
    comes from classification_test_data)

    ```
    from sklearn.metrics import roc_auc_score

    # for the "animal" label key
    y_true = [0, 2, 0, 0, 1, 2]
    y_score = [
        [0.6, 0.2, 0.2],
        [0.0, 0.9, 0.1],
        [0.15, 0.8, 0.05],
        [0.15, 0.1, 0.75],
        [0.0, 1.0, 0.0],
        [0.2, 0.4, 0.4],
    ]

    print(roc_auc_score(y_true, y_score, multi_class="ovr"))

    # for the "color" label key
    y_true = [3, 3, 2, 1, 0, 2]
    y_score = [
        [0.05, 0.2, 0.1, 0.65],
        [0.2, 0.5, 0.0, 0.3],
        [0.3, 0.1, 0.4, 0.2],
        [0.0, 0.0, 0.0, 1.0],
        [0.0, 0.2, 0.8, 0.0],
        [0.03, 0.01, 0.9, 0.06],
    ]
    ```

    outputs:

    ```
    0.8009259259259259
    0.43125
    ```
    """
    prediction_filter = schemas.Filter(
        predictions=schemas.LogicalFunction(
            args=[
                schemas.Condition(
                    lhs=schemas.Symbol(
                        name=schemas.SupportedSymbol.MODEL_NAME
                    ),
                    rhs=schemas.Value.infer(model_name),
                    op=schemas.FilterOperator.EQ,
                ),
                schemas.Condition(
                    lhs=schemas.Symbol(name=schemas.SupportedSymbol.TASK_TYPE),
                    rhs=schemas.Value.infer(enums.TaskType.CLASSIFICATION),
                    op=schemas.FilterOperator.CONTAINS,
                ),
            ],
            op=schemas.LogicalOperator.AND,
        )
    )
    groundtruth_filter = schemas.Filter(
        groundtruths=schemas.LogicalFunction(
            args=[
                schemas.Condition(
                    lhs=schemas.Symbol(
                        name=schemas.SupportedSymbol.DATASET_NAME
                    ),
                    rhs=schemas.Value.infer(dataset_name),
                    op=schemas.FilterOperator.EQ,
                ),
                schemas.Condition(
                    lhs=schemas.Symbol(name=schemas.SupportedSymbol.TASK_TYPE),
                    rhs=schemas.Value.infer(enums.TaskType.CLASSIFICATION),
                    op=schemas.FilterOperator.CONTAINS,
                ),
            ],
            op=schemas.LogicalOperator.AND,
        )
    )

    groundtruths, predictions, labels = _aggregate_data(
        db=db,
        groundtruth_filter=groundtruth_filter,
        prediction_filter=prediction_filter,
        label_map=None,
    )

    rocaucs = _compute_roc_auc(
        db=db,
        groundtruths=groundtruths,
        predictions=predictions,
        labels=set(labels.values()),
    )

    results = {rocauc.label_key: rocauc.value for rocauc in rocaucs}
    assert len(results) == 2
    assert results["animal"] == 0.8009259259259259
    assert results["color"] == 0.43125


def test_compute_roc_auc_groupby_metadata(
    db: Session, dataset_name: str, model_name: str, classification_test_data
):
    """Test computing ROC AUC for a given grouping. This agrees with:

    Scikit-learn won't do multiclass ROC AUC when there are only two predictive classes. So we
    compare this to doing the following in scikit-learn: first computing binary ROC for the "dog" class via:

    ```
    from sklearn.metrics import roc_auc_score

    y_true = [0, 1, 0, 0, 1]
    y_score = [0.2, 0.1, 0.05, 0.75, 0.4]

    roc_auc_score(y_true, y_score)
    ```

    which gives 0.5. Then we do it for the "bird" class via:

    ```
    from sklearn.metrics import roc_auc_score

    y_true = [1, 0, 1, 1, 0]
    y_score = [0.6, 0.0, 0.15, 0.15, 0.2]

    roc_auc_score(y_true, y_score)
    ```

    which gives 2/3. So we expect our implementation to give the average of 0.5 and 2/3
    """

    prediction_filter = schemas.Filter(
        predictions=schemas.Condition(
            lhs=schemas.Symbol(name=schemas.SupportedSymbol.MODEL_NAME),
            rhs=schemas.Value.infer(model_name),
            op=schemas.FilterOperator.EQ,
        ),
    )
    groundtruth_filter = schemas.Filter(
        groundtruths=schemas.LogicalFunction(
            args=[
                schemas.Condition(
                    lhs=schemas.Symbol(
                        name=schemas.SupportedSymbol.DATASET_NAME
                    ),
                    rhs=schemas.Value.infer(dataset_name),
                    op=schemas.FilterOperator.EQ,
                ),
                schemas.Condition(
                    lhs=schemas.Symbol(name=schemas.SupportedSymbol.TASK_TYPE),
                    rhs=schemas.Value.infer(enums.TaskType.CLASSIFICATION),
                    op=schemas.FilterOperator.CONTAINS,
                ),
                schemas.Condition(
                    lhs=schemas.Symbol(
                        name=schemas.SupportedSymbol.DATUM_META, key="md1"
                    ),
                    rhs=schemas.Value.infer("md1-val0"),
                    op=schemas.FilterOperator.EQ,
                ),
            ],
            op=schemas.LogicalOperator.AND,
        )
    )

    groundtruths, predictions, labels = _aggregate_data(
        db=db,
        groundtruth_filter=groundtruth_filter,
        prediction_filter=prediction_filter,
        label_map=None,
    )

    rocaucs = _compute_roc_auc(
        db=db,
        groundtruths=groundtruths,
        predictions=predictions,
        labels=set(labels.values()),
    )

    results = {rocauc.label_key: rocauc.value for rocauc in rocaucs}
    assert len(results) == 2
    assert results["animal"] == (0.5 + 2 / 3) / 2


def test_compute_roc_auc_with_label_map(
    db: Session,
    dataset_name: str,
    model_name: str,
    classification_test_data,
    label_map,
):
    """Test ROC auc computation using a label_map to group labels together. Matches the following output from sklearn:

    import numpy as np
    from sklearn.metrics import roc_auc_score

    # for the "animal" label key
    y_true = np.array([0, 1, 0, 0, 1, 1])
    y_score = np.array(
        [
            [0.6, 0.4],
            [0.0, 1],
            [0.15, 0.85],
            [0.15, 0.85],
            [0.0, 1.0],
            [0.2, 0.8],
        ]
    )

    score = roc_auc_score(y_true, y_score[:, 1], multi_class="ovr")
    assert score == 0.7777777777777778

    """
    prediction_filter = schemas.Filter(
        predictions=schemas.LogicalFunction(
            args=[
                schemas.Condition(
                    lhs=schemas.Symbol(
                        name=schemas.SupportedSymbol.MODEL_NAME
                    ),
                    rhs=schemas.Value.infer(model_name),
                    op=schemas.FilterOperator.EQ,
                ),
                schemas.Condition(
                    lhs=schemas.Symbol(name=schemas.SupportedSymbol.TASK_TYPE),
                    rhs=schemas.Value.infer(enums.TaskType.CLASSIFICATION),
                    op=schemas.FilterOperator.CONTAINS,
                ),
            ],
            op=schemas.LogicalOperator.AND,
        )
    )
    groundtruth_filter = schemas.Filter(
        groundtruths=schemas.LogicalFunction(
            args=[
                schemas.Condition(
                    lhs=schemas.Symbol(
                        name=schemas.SupportedSymbol.DATASET_NAME
                    ),
                    rhs=schemas.Value.infer(dataset_name),
                    op=schemas.FilterOperator.EQ,
                ),
                schemas.Condition(
                    lhs=schemas.Symbol(name=schemas.SupportedSymbol.TASK_TYPE),
                    rhs=schemas.Value.infer(enums.TaskType.CLASSIFICATION),
                    op=schemas.FilterOperator.CONTAINS,
                ),
            ],
            op=schemas.LogicalOperator.AND,
        )
    )

    groundtruths, predictions, labels = _aggregate_data(
        db=db,
        groundtruth_filter=groundtruth_filter,
        prediction_filter=prediction_filter,
        label_map=label_map,
    )

    rocaucs = _compute_roc_auc(
        db=db,
        groundtruths=groundtruths,
        predictions=predictions,
        labels=set(labels.values()),
    )

    results = {
        rocauc.label_key: rocauc.value for rocauc in rocaucs if rocauc.value
    }
    assert len(results) == 2
    assert (results["animal"] - 0.7777777777777779) < 1e-6


def test_compute_classification(
    db: Session,
    dataset_name: str,
    model_name: str,
    classification_test_data,
):
    """
    Tests the _compute_classification function.
    """

    prediction_filter = schemas.Filter(
        predictions=schemas.LogicalFunction(
            args=[
                schemas.Condition(
                    lhs=schemas.Symbol(
                        name=schemas.SupportedSymbol.DATASET_NAME
                    ),
                    rhs=schemas.Value.infer(dataset_name),
                    op=schemas.FilterOperator.EQ,
                ),
                schemas.Condition(
                    lhs=schemas.Symbol(
                        name=schemas.SupportedSymbol.MODEL_NAME
                    ),
                    rhs=schemas.Value.infer(model_name),
                    op=schemas.FilterOperator.EQ,
                ),
            ],
            op=schemas.LogicalOperator.AND,
        )
    )
    groundtruth_filter = schemas.Filter(
        groundtruths=schemas.LogicalFunction(
            args=[
                schemas.Condition(
                    lhs=schemas.Symbol(
                        name=schemas.SupportedSymbol.DATASET_NAME
                    ),
                    rhs=schemas.Value.infer(dataset_name),
                    op=schemas.FilterOperator.EQ,
                ),
                schemas.Condition(
                    lhs=schemas.Symbol(
                        name=schemas.SupportedSymbol.MODEL_NAME
                    ),
                    rhs=schemas.Value.infer(model_name),
                    op=schemas.FilterOperator.EQ,
                ),
                schemas.Condition(
                    lhs=schemas.Symbol(name=schemas.SupportedSymbol.TASK_TYPE),
                    rhs=schemas.Value.infer(enums.TaskType.CLASSIFICATION),
                    op=schemas.FilterOperator.CONTAINS,
                ),
            ],
            op=schemas.LogicalOperator.AND,
        )
    )

    metrics = _compute_clf_metrics(
        db,
        prediction_filter=prediction_filter,
        groundtruth_filter=groundtruth_filter,
        label_map=None,
        pr_curve_max_examples=0,
        metrics_to_return=[
            enums.MetricType.Precision,
            enums.MetricType.Recall,
            enums.MetricType.F1,
            enums.MetricType.Accuracy,
            enums.MetricType.ROCAUC,
            enums.MetricType.PrecisionRecallCurve,
        ],
    )

    confusion = [
        metric
        for metric in metrics
        if isinstance(metric, schemas.ConfusionMatrix)
    ]
    metrics = [
        metric
        for metric in metrics
        if not isinstance(metric, schemas.ConfusionMatrix)
    ]

    # Make matrices accessible by label_key
    confusion = {matrix.label_key: matrix for matrix in confusion}

    # Test confusion matrix w/ label_key "animal"
    expected_entries = [
        schemas.ConfusionMatrixEntry(
            groundtruth="bird", prediction="bird", count=1
        ),
        schemas.ConfusionMatrixEntry(
            groundtruth="dog", prediction="cat", count=2
        ),
        schemas.ConfusionMatrixEntry(
            groundtruth="bird", prediction="cat", count=1
        ),
        schemas.ConfusionMatrixEntry(
            groundtruth="bird", prediction="dog", count=1
        ),
        schemas.ConfusionMatrixEntry(
            groundtruth="cat", prediction="cat", count=1
        ),
    ]
    assert len(confusion["animal"].entries) == len(expected_entries)
    for e in expected_entries:
        assert e in confusion["animal"].entries

    # Test confusion matrix w/ label_key "color"
    expected_entries = [
        schemas.ConfusionMatrixEntry(
            groundtruth="white", prediction="white", count=1
        ),
        schemas.ConfusionMatrixEntry(
            groundtruth="white", prediction="blue", count=1
        ),
        schemas.ConfusionMatrixEntry(
            groundtruth="red", prediction="red", count=2
        ),
        schemas.ConfusionMatrixEntry(
            groundtruth="blue", prediction="white", count=1
        ),
        schemas.ConfusionMatrixEntry(
            groundtruth="black", prediction="red", count=1
        ),
    ]
    assert len(confusion["color"].entries) == len(expected_entries)
    for e in expected_entries:
        assert e in confusion["color"].entries

    # Test metrics (only ROCAUC)
    for metric in metrics:
        if isinstance(metric, schemas.ROCAUCMetric):
            if metric.label_key == "animal":
                assert metric.value == 0.8009259259259259
            elif metric.label_key == "color":
                assert metric.value == 0.43125


def test_classification(
    db: Session,
    dataset_name: str,
    model_name: str,
    classification_test_data,
):
    # default request
    job_request = schemas.EvaluationRequest(
        dataset_names=[dataset_name],
        model_names=[model_name],
        parameters=schemas.EvaluationParameters(
            task_type=enums.TaskType.CLASSIFICATION,
        ),
    )

    # creates evaluation job
    evaluations = create_or_get_evaluations(db=db, job_request=job_request)
    assert len(evaluations) == 1
    assert evaluations[0].status == enums.EvaluationStatus.PENDING

    # computation, normally run as background task
    _ = compute_clf_metrics(
        db=db,
        evaluation_id=evaluations[0].id,
    )

    # get evaluations
    evaluations = create_or_get_evaluations(db=db, job_request=job_request)
    assert len(evaluations) == 1
    assert evaluations[0].status in {
        enums.EvaluationStatus.RUNNING,
        enums.EvaluationStatus.DONE,
    }

    metrics = evaluations[0].metrics
    confusion = evaluations[0].confusion_matrices

    # Make matrices accessible by label_key
    assert confusion
    confusion = {matrix.label_key: matrix for matrix in confusion}

    # Test confusion matrix w/ label_key "animal"
    expected_entries = [
        schemas.ConfusionMatrixEntry(
            groundtruth="bird", prediction="bird", count=1
        ),
        schemas.ConfusionMatrixEntry(
            groundtruth="dog", prediction="cat", count=2
        ),
        schemas.ConfusionMatrixEntry(
            groundtruth="bird", prediction="cat", count=1
        ),
        schemas.ConfusionMatrixEntry(
            groundtruth="bird", prediction="dog", count=1
        ),
        schemas.ConfusionMatrixEntry(
            groundtruth="cat", prediction="cat", count=1
        ),
    ]
    assert len(confusion["animal"].entries) == len(expected_entries)
    for e in expected_entries:
        assert e in confusion["animal"].entries

    # Test confusion matrix w/ label_key "color"
    expected_entries = [
        schemas.ConfusionMatrixEntry(
            groundtruth="white", prediction="white", count=1
        ),
        schemas.ConfusionMatrixEntry(
            groundtruth="white", prediction="blue", count=1
        ),
        schemas.ConfusionMatrixEntry(
            groundtruth="red", prediction="red", count=2
        ),
        schemas.ConfusionMatrixEntry(
            groundtruth="blue", prediction="white", count=1
        ),
        schemas.ConfusionMatrixEntry(
            groundtruth="black", prediction="red", count=1
        ),
    ]
    assert len(confusion["color"].entries) == len(expected_entries)
    for e in expected_entries:
        assert e in confusion["color"].entries

    # Test metrics (only ROCAUC)
    assert metrics
    for metric in metrics:
        if isinstance(metric, schemas.ROCAUCMetric):
            if metric.label_key == "animal":
                assert metric.value == 0.8009259259259259
            elif metric.label_key == "color":
                assert metric.value == 0.43125


def test__compute_curves(
    db: Session,
    dataset_name: str,
    model_name: str,
    classification_test_data,
):
    """Test that _compute_curves correctly returns precision-recall curves for our animal ground truths."""

    prediction_filter = schemas.Filter(
        predictions=schemas.LogicalFunction(
            args=[
                schemas.Condition(
                    lhs=schemas.Symbol(
                        name=schemas.SupportedSymbol.MODEL_NAME
                    ),
                    rhs=schemas.Value.infer(model_name),
                    op=schemas.FilterOperator.EQ,
                ),
                schemas.Condition(
                    lhs=schemas.Symbol(name=schemas.SupportedSymbol.TASK_TYPE),
                    rhs=schemas.Value.infer(enums.TaskType.CLASSIFICATION),
                    op=schemas.FilterOperator.CONTAINS,
                ),
            ],
            op=schemas.LogicalOperator.AND,
        )
    )
    groundtruth_filter = schemas.Filter(
        groundtruths=schemas.LogicalFunction(
            args=[
                schemas.Condition(
                    lhs=schemas.Symbol(
                        name=schemas.SupportedSymbol.DATASET_NAME
                    ),
                    rhs=schemas.Value.infer(dataset_name),
                    op=schemas.FilterOperator.EQ,
                ),
                schemas.Condition(
                    lhs=schemas.Symbol(name=schemas.SupportedSymbol.TASK_TYPE),
                    rhs=schemas.Value.infer(enums.TaskType.CLASSIFICATION),
                    op=schemas.FilterOperator.CONTAINS,
                ),
            ],
            op=schemas.LogicalOperator.AND,
        )
    )

    groundtruths, predictions, labels = _aggregate_data(
        db=db,
        groundtruth_filter=groundtruth_filter,
        prediction_filter=prediction_filter,
        label_map=None,
    )

    # calculate the number of unique datums
    # used to determine the number of true negatives
    gt_datums = (
        db.query(
            groundtruths.c.datum_id,
            groundtruths.c.dataset_name,
            groundtruths.c.datum_uid,
        )
        .distinct()
        .all()
    )
    pd_datums = (
        db.query(
            predictions.c.datum_id,
            predictions.c.dataset_name,
            predictions.c.datum_uid,
        )
        .distinct()
        .all()
    )

    unique_datums = {
        datum_id: (dataset_name, datum_uid)
        for datum_id, dataset_name, datum_uid in gt_datums
    }
    unique_datums.update(
        {
            datum_id: (dataset_name, datum_uid)
            for datum_id, dataset_name, datum_uid in pd_datums
        }
    )

    curves = _compute_curves(
        db=db,
        predictions=predictions,
        groundtruths=groundtruths,
        labels=labels,
        unique_datums=unique_datums,
        pr_curve_max_examples=1,
        metrics_to_return=[
            enums.MetricType.PrecisionRecallCurve,
            enums.MetricType.DetailedPrecisionRecallCurve,
        ],
    )

    assert len(curves) == 4
    pr_curves = {
        curve.label_key: curve
        for curve in curves
        if isinstance(curve, schemas.PrecisionRecallCurve)
    }
    detailed_pr_curves = {
        curve.label_key: curve
        for curve in curves
        if isinstance(curve, schemas.DetailedPrecisionRecallCurve)
    }

    # check PrecisionRecallCurve
    pr_expected_answers = {
        # bird
        ("bird", 0.05, "tp"): 3,
        ("bird", 0.05, "fp"): 1,
        ("bird", 0.05, "tn"): 2,
        ("bird", 0.05, "fn"): 0,
        ("bird", 0.3, "tp"): 1,
        ("bird", 0.3, "fn"): 2,
        ("bird", 0.3, "fp"): 0,
        ("bird", 0.3, "tn"): 3,
        ("bird", 0.65, "fn"): 3,
        ("bird", 0.65, "tn"): 3,
        ("bird", 0.65, "tp"): 0,
        ("bird", 0.65, "fp"): 0,
        # dog
        ("dog", 0.05, "tp"): 2,
        ("dog", 0.05, "fp"): 3,
        ("dog", 0.05, "tn"): 1,
        ("dog", 0.05, "fn"): 0,
        ("dog", 0.45, "fn"): 2,
        ("dog", 0.45, "fp"): 1,
        ("dog", 0.45, "tn"): 3,
        ("dog", 0.45, "tp"): 0,
        ("dog", 0.8, "fn"): 2,
        ("dog", 0.8, "fp"): 0,
        ("dog", 0.8, "tn"): 4,
        ("dog", 0.8, "tp"): 0,
        # cat
        ("cat", 0.05, "tp"): 1,
        ("cat", 0.05, "tn"): 0,
        ("cat", 0.05, "fp"): 5,
        ("cat", 0.05, "fn"): 0,
        ("cat", 0.95, "tp"): 1,
        ("cat", 0.95, "fp"): 0,
        ("cat", 0.95, "tn"): 5,
        ("cat", 0.95, "fn"): 0,
    }

    for (
        value,
        threshold,
        metric,
    ), expected_length in pr_expected_answers.items():
        classification = pr_curves["animal"].value[value][threshold][metric]
<<<<<<< HEAD
        print(value, threshold, metric)
=======
>>>>>>> 01b92a82
        assert classification == expected_length

    # check DetailedPrecisionRecallCurve
    detailed_pr_expected_answers = {
        # bird
        ("bird", 0.05, "tp"): {"all": 3, "total": 3},
        ("bird", 0.05, "fp"): {
            "misclassifications": 1,
            "total": 1,
        },
        ("bird", 0.05, "tn"): {"all": 2, "total": 2},
        ("bird", 0.05, "fn"): {
            "no_predictions": 0,
            "misclassifications": 0,
            "total": 0,
        },
        # dog
        ("dog", 0.05, "tp"): {"all": 2, "total": 2},
        ("dog", 0.05, "fp"): {
            "misclassifications": 3,
            "total": 3,
        },
        ("dog", 0.05, "tn"): {"all": 1, "total": 1},
        ("dog", 0.8, "fn"): {
            "no_predictions": 1,
            "misclassifications": 1,
            "total": 2,
        },
        # cat
        ("cat", 0.05, "tp"): {"all": 1, "total": 1},
        ("cat", 0.05, "fp"): {
            "misclassifications": 5,
            "total": 5,
        },
        ("cat", 0.05, "tn"): {"all": 0, "total": 0},
        ("cat", 0.8, "fn"): {
            "no_predictions": 0,
            "misclassifications": 0,
            "total": 0,
        },
    }

    for (
        value,
        threshold,
        metric,
    ), expected_output in detailed_pr_expected_answers.items():
        model_output = detailed_pr_curves["animal"].value[value][threshold][
            metric
        ]
        assert isinstance(model_output, dict)
        assert model_output["total"] == expected_output["total"]
        assert all(
            [
                model_output["observations"][key]["count"]  # type: ignore - we know this element is a dict
                == expected_output[key]
                for key in [
                    key
                    for key in expected_output.keys()
                    if key not in ["total"]
                ]
            ]
        )

    # spot check number of examples
    assert (
        len(
            detailed_pr_curves["animal"].value["bird"][0.05]["tp"]["observations"]["all"][  # type: ignore - we know this element is a dict
                "examples"
            ]
        )
        == 1
    )
    assert (
        len(
            detailed_pr_curves["animal"].value["bird"][0.05]["tn"]["observations"]["all"][  # type: ignore - we know this element is a dict
                "examples"
            ]
        )
        == 1
    )

    # repeat the above, but with a higher pr_max_curves_example
    curves = _compute_curves(
        db=db,
        predictions=predictions,
        groundtruths=groundtruths,
        labels=labels,
        unique_datums=unique_datums,
        pr_curve_max_examples=3,
        metrics_to_return=[
            enums.MetricType.PrecisionRecallCurve,
            enums.MetricType.DetailedPrecisionRecallCurve,
        ],
    )

    assert len(curves) == 4
    pr_curves = {
        curve.label_key: curve
        for curve in curves
        if isinstance(curve, schemas.PrecisionRecallCurve)
    }
    detailed_pr_curves = {
        curve.label_key: curve
        for curve in curves
        if isinstance(curve, schemas.DetailedPrecisionRecallCurve)
    }

    # these outputs shouldn't have changed
    for (
        value,
        threshold,
        metric,
    ), expected_output in detailed_pr_expected_answers.items():
        model_output = detailed_pr_curves["animal"].value[value][threshold][
            metric
        ]
        assert isinstance(model_output, dict)
        assert model_output["total"] == expected_output["total"]
        assert all(
            [
                model_output["observations"][key]["count"]  # type: ignore - we know this element is a dict
                == expected_output[key]
                for key in [
                    key
                    for key in expected_output.keys()
                    if key not in ["total"]
                ]
            ]
        )

    assert (
        len(
            detailed_pr_curves["animal"].value["bird"][0.05]["tp"]["observations"]["all"][  # type: ignore - we know this element is a dict
                "examples"
            ]
        )
        == 3
    )
    assert (
        len(
            (
                detailed_pr_curves["animal"].value["bird"][0.05]["tn"]["observations"]["all"][  # type: ignore - we know this element is a dict
                    "examples"
                ]
            )
        )
        == 2  # only two examples exist
    )

    # test behavior if pr_curve_max_examples == 0
    curves = _compute_curves(
        db=db,
        predictions=predictions,
        groundtruths=groundtruths,
        labels=labels,
        unique_datums=unique_datums,
        pr_curve_max_examples=0,
        metrics_to_return=[
            enums.MetricType.PrecisionRecallCurve,
            enums.MetricType.DetailedPrecisionRecallCurve,
        ],
    )

    assert len(curves) == 4
    pr_curves = {
        curve.label_key: curve
        for curve in curves
        if isinstance(curve, schemas.PrecisionRecallCurve)
    }
    detailed_pr_curves = {
        curve.label_key: curve
        for curve in curves
        if isinstance(curve, schemas.DetailedPrecisionRecallCurve)
    }

    # these outputs shouldn't have changed
    for (
        value,
        threshold,
        metric,
    ), expected_output in detailed_pr_expected_answers.items():
        model_output = detailed_pr_curves["animal"].value[value][threshold][
            metric
        ]
        assert isinstance(model_output, dict)
        assert model_output["total"] == expected_output["total"]
        assert all(
            [
                model_output["observations"][key]["count"]  # type: ignore - we know this element is a dict
                == expected_output[key]
                for key in [
                    key
                    for key in expected_output.keys()
                    if key not in ["total"]
                ]
            ]
        )

    assert (
        len(
            detailed_pr_curves["animal"].value["bird"][0.05]["tp"]["observations"]["all"][  # type: ignore - we know this element is a dict
                "examples"
            ]
        )
        == 0
    )
    assert (
        len(
            (
                detailed_pr_curves["animal"].value["bird"][0.05]["tn"]["observations"]["all"][  # type: ignore - we know this element is a dict
                    "examples"
                ]
            )
        )
        == 0
    )<|MERGE_RESOLUTION|>--- conflicted
+++ resolved
@@ -1113,10 +1113,6 @@
         metric,
     ), expected_length in pr_expected_answers.items():
         classification = pr_curves["animal"].value[value][threshold][metric]
-<<<<<<< HEAD
-        print(value, threshold, metric)
-=======
->>>>>>> 01b92a82
         assert classification == expected_length
 
     # check DetailedPrecisionRecallCurve
