--- conflicted
+++ resolved
@@ -703,15 +703,10 @@
 
     confusion, metrics = _compute_clf_metrics(
         db,
-<<<<<<< HEAD
         prediction_filter=model_filter,
         groundtruth_filter=datum_filter,
         label_map=None,
         pr_curve_max_examples=0,
-=======
-        model_filter,
-        datum_filter,
-        label_map=None,
         metrics_to_return=[
             "Precision",
             "Recall",
@@ -720,7 +715,6 @@
             "ROCAUC",
             "PrecisionRecallCurve",
         ],
->>>>>>> 27871f36
     )
 
     # Make matrices accessible by label_key
