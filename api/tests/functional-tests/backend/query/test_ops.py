--- conflicted
+++ resolved
@@ -7,15 +7,13 @@
 from sqlalchemy.orm import Session
 from sqlalchemy.orm.attributes import InstrumentedAttribute
 
-<<<<<<< HEAD
-from valor_api import crud, enums, schemas
+from valor_api import crud, schemas
 from valor_api.backend import models
 from valor_api.backend.query.ops import (
     select_from_annotations,
     select_from_groundtruths,
     select_from_predictions,
 )
-from valor_api.enums import TaskType
 from valor_api.schemas.filters import AdvancedFilter as Filter
 from valor_api.schemas.filters import (
     And,
@@ -33,10 +31,6 @@
     Symbol,
     Value,
 )
-=======
-from valor_api import crud, schemas
-from valor_api.backend import Query, models
->>>>>>> 27871f36
 
 dset_name = "dataset1"
 model_name1 = "model1"
@@ -2394,39 +2388,6 @@
             },
         },
     )
-<<<<<<< HEAD
-=======
-    annotation_2 = schemas.Annotation(
-        labels=[schemas.Label(key="k2", value="v2")],
-        metadata={
-            datetime_key: {
-                "type": "datetime",
-                "value": datetime_metadata[2].value,
-            },
-            date_key: {"type": "date", "value": date_metadata[2].value},
-            time_key: {"type": "time", "value": time_metadata[2].value},
-            duration_key: {
-                "type": "duration",
-                "value": duration_metadata[2].value,
-            },
-        },
-    )
-    annotation_3 = schemas.Annotation(
-        labels=[schemas.Label(key="k3", value="v3")],
-        metadata={
-            datetime_key: {
-                "type": "datetime",
-                "value": datetime_metadata[2].value,
-            },
-            date_key: {"type": "date", "value": date_metadata[2].value},
-            time_key: {"type": "time", "value": time_metadata[2].value},
-            duration_key: {
-                "type": "duration",
-                "value": duration_metadata[2].value,
-            },
-        },
-    )
->>>>>>> 27871f36
     annotation_4 = schemas.Annotation(
         labels=[schemas.Label(key="k4", value="v4")],
         metadata={
