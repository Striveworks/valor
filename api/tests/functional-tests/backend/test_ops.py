--- conflicted
+++ resolved
@@ -1,9 +1,5 @@
 import numpy
 import pytest
-<<<<<<< HEAD
-from sqlalchemy import JSON, func, select, text
-=======
->>>>>>> 12111cfe
 from sqlalchemy.orm import Session
 
 from velour_api import crud, enums, schemas
@@ -91,14 +87,6 @@
 
 
 @pytest.fixture
-<<<<<<< HEAD
-def geospatial_coordinates() -> dict[
-    str,
-    schemas.GeoJSONPoint
-    | schemas.GeoJSONPolygon
-    | schemas.GeoJSONMultiPolygon,
-]:
-=======
 def geospatial_coordinates() -> (
     dict[
         str,
@@ -107,7 +95,6 @@
         | schemas.GeoJSONMultiPolygon,
     ]
 ):
->>>>>>> 12111cfe
     return {
         "point": {"type": "Point", "coordinates": [125.2750725, 38.760525]},
         "polygon1": {
@@ -1499,11 +1486,7 @@
     The metadata_ param is a pytest fixture containing sequential timestamps.
     """
 
-<<<<<<< HEAD
-    time_filter = lambda idx, op: (
-=======
     time_filter = lambda idx, op: (  # noqa: E731
->>>>>>> 12111cfe
         Query(models.Dataset)
         .filter(
             schemas.Filter(
@@ -1712,11 +1695,7 @@
     The metadata_ param is a pytest fixture containing sequential timestamps.
     """
 
-<<<<<<< HEAD
-    time_filter = lambda idx, op: (
-=======
     time_filter = lambda idx, op: (  # noqa: E731
->>>>>>> 12111cfe
         Query(models.Model)
         .filter(
             schemas.Filter(
@@ -1925,11 +1904,7 @@
     The metadata_ param is a pytest fixture containing sequential timestamps.
     """
 
-<<<<<<< HEAD
-    time_filter = lambda idx, op: (
-=======
     time_filter = lambda idx, op: (  # noqa: E731
->>>>>>> 12111cfe
         Query(models.Datum)
         .filter(
             schemas.Filter(
@@ -2231,11 +2206,7 @@
 
     assert len(db.query(models.Annotation).all()) == 4
 
-<<<<<<< HEAD
-    time_filter = lambda idx, op: (
-=======
     time_filter = lambda idx, op: (  # noqa: E731
->>>>>>> 12111cfe
         Query(models.Annotation)
         .filter(
             schemas.Filter(
