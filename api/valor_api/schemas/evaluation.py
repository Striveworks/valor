import datetime

from pydantic import BaseModel, ConfigDict, model_validator

from valor_api.enums import AnnotationType, EvaluationStatus, TaskType
from valor_api.schemas.filters import Filter
from valor_api.schemas.metrics import ConfusionMatrixResponse, Metric
from valor_api.schemas.types import Label

LabelMapType = list[list[list[str]]]


class EvaluationParameters(BaseModel):
    """
    Defines parameters for evaluation methods.

    Attributes
    ----------
    metrics: list[str], optional
        The list of metrics to compute, store, and return to the user.
    convert_annotations_to_type: AnnotationType | None = None
        The type to convert all annotations to.
    iou_thresholds_to_compute: List[float], optional
        A list of floats describing which Intersection over Unions (IoUs) to use when calculating metrics (i.e., mAP).
    iou_thresholds_to_return: List[float], optional
        A list of floats describing which Intersection over Union (IoUs) thresholds to calculate a metric for. Must be a subset of `iou_thresholds_to_compute`.
    label_map: LabelMapType, optional
        Optional mapping of individual labels to a grouper label. Useful when you need to evaluate performance using labels that differ across datasets and models.
    recall_score_threshold: float, optional
        The confidence score threshold for use when determining whether to count a prediction as a true positive or not while calculating Average Recall.
    pr_curve_iou_threshold: float, optional
<<<<<<< HEAD
        The IOU threshold to use when calculating precision-recall curves for object detection tasks. Defaults to 0.5.
    pr_curve_max_examples: int, optional
        The maximum number of datum examples to store when calculating PR curves.
    """

    task_type: TaskType
=======
            The IOU threshold to use when calculating precision-recall curves for object detection tasks. Defaults to 0.5.
    """

    task_type: TaskType

    metrics_to_return: list[str] | None = None
>>>>>>> 27871f36
    convert_annotations_to_type: AnnotationType | None = None
    iou_thresholds_to_compute: list[float] | None = None
    iou_thresholds_to_return: list[float] | None = None
    label_map: LabelMapType | None = None
    recall_score_threshold: float | None = 0
    pr_curve_iou_threshold: float | None = 0.5
    pr_curve_max_examples: int | None = 1

    # pydantic setting
    model_config = ConfigDict(extra="forbid")

    @model_validator(mode="after")
    @classmethod
    def _validate_parameters(cls, values):
        """Validate EvaluationParameters via type-specific checks."""

        # set default metrics for each task type
        if values.metrics_to_return is None:
            match values.task_type:
                case TaskType.CLASSIFICATION:
                    values.metrics_to_return = [
                        "Accuracy",
                        "Precision",
                        "Recall",
                        "F1",
                        "ROCAUC",
                    ]
                case TaskType.OBJECT_DETECTION:
                    values.metrics_to_return = [
                        "AP",
                        "AR",
                        "mAP",
                        "APAveragedOverIOUs",
                        "mAR",
                        "mAPAveragedOverIOUs",
                    ]
                case TaskType.SEMANTIC_SEGMENTATION:
                    values.metrics_to_return = ["IOU", "mIOU"]

        match values.task_type:
            case TaskType.CLASSIFICATION | TaskType.SEMANTIC_SEGMENTATION:
                if values.convert_annotations_to_type is not None:
                    raise ValueError(
                        "`convert_annotations_to_type` should only be used for object detection evaluations."
                    )
                if values.iou_thresholds_to_compute is not None:
                    raise ValueError(
                        "`iou_thresholds_to_compute` should only be used for object detection evaluations."
                    )
                if values.iou_thresholds_to_return is not None:
                    raise ValueError(
                        "`iou_thresholds_to_return` should only be used for object detection evaluations."
                    )
            case TaskType.OBJECT_DETECTION:
                if not 0 <= values.pr_curve_iou_threshold <= 1:
                    raise ValueError(
                        "`pr_curve_iou_threshold` should be a float between 0 and 1 (inclusive)."
                    )
                if values.iou_thresholds_to_return:
                    if not values.iou_thresholds_to_compute:
                        raise ValueError(
                            "`iou_thresholds_to_compute` must exist as a superset of `iou_thresholds_to_return`."
                        )
                    for iou in values.iou_thresholds_to_return:
                        if iou not in values.iou_thresholds_to_compute:
                            raise ValueError(
                                "`iou_thresholds_to_return` must be a subset of `iou_thresholds_to_compute`"
                            )
            case _:
                raise NotImplementedError(
                    f"Task type `{values.task_type}` is unsupported."
                )
        return values


class EvaluationRequest(BaseModel):
    """
    Request for evaluation.

    Attributes
    ----------
    model_names : str | list[str]
        The model(s) to evaluate.
    datum_filter : schemas.Filter
        The filter object used to define what datums the model is evaluating over.
    parameters : DetectionParameters, optional
        Any parameters that are used to modify an evaluation method.
    meta: dict[str, str | int | float]
        Metadata about the evaluation run
    """

    model_names: list[str]
    datum_filter: Filter
    parameters: EvaluationParameters
    meta: dict[str, str | int | float] | None

    # pydantic setting
    model_config = ConfigDict(
        extra="forbid",
        protected_namespaces=("protected_",),
    )

    @model_validator(mode="after")
    @classmethod
    def _validate_request(cls, values):
        """Validate the request."""

        # verify filters do not contain task type.
        if values.datum_filter.task_types is not None:
            raise ValueError(
                "`datum_filter` should not define the task_types constraint. Please set this in evaluation `parameters`."
            )

        # verify `model_names` is of type list[str]
        if isinstance(values.model_names, list):
            if len(values.model_names) == 0:
                raise ValueError(
                    "`model_names` should specify at least one model."
                )
        elif isinstance(values.model_names, str):
            values.model_names = [values.model_names]

        return values


class EvaluationResponse(BaseModel):
    """
    An object for storing the returned results of a model evaluation (where groundtruths are compared with predictions to measure performance).

    Attributes
    ----------
    id : int
        The ID of the evaluation.
    model_name : str
        The name of the evaluated model.
    datum_filter : schemas.Filter
        The evaluation filter used in the evaluation.
    parameters : schemas.EvaluationParameters
        Any parameters used by the evaluation method.
    status : str
        The status of the evaluation.
    created_at: datetime.datetime
        The time the evaluation was created.
    metrics : List[Metric]
        A list of metrics associated with the evaluation.
    confusion_matrices: List[ConfusionMatrixResponse]
        A list of confusion matrices associated with the evaluation.
    missing_pred_labels: List[Label], optional
        A list of ground truth labels that aren't associated with any predictions.
    ignored_pred_labels: List[Label], optional
        A list of prediction labels that aren't associated with any ground truths.
    meta: dict[str, str | int | float]
        Metadata about the evaluation run.
    """

    id: int
    model_name: str
    datum_filter: Filter
    parameters: EvaluationParameters
    status: EvaluationStatus
    created_at: datetime.datetime
    meta: dict[str, str | int | float] | None
    metrics: list[Metric] | None = None
    confusion_matrices: list[ConfusionMatrixResponse] | None = None
    ignored_pred_labels: list[Label] | None = None
    missing_pred_labels: list[Label] | None = None

    # pydantic setting
    model_config = ConfigDict(
        extra="allow", protected_namespaces=("protected_",)
    )<|MERGE_RESOLUTION|>--- conflicted
+++ resolved
@@ -29,21 +29,14 @@
     recall_score_threshold: float, optional
         The confidence score threshold for use when determining whether to count a prediction as a true positive or not while calculating Average Recall.
     pr_curve_iou_threshold: float, optional
-<<<<<<< HEAD
         The IOU threshold to use when calculating precision-recall curves for object detection tasks. Defaults to 0.5.
     pr_curve_max_examples: int, optional
         The maximum number of datum examples to store when calculating PR curves.
     """
 
     task_type: TaskType
-=======
-            The IOU threshold to use when calculating precision-recall curves for object detection tasks. Defaults to 0.5.
-    """
-
-    task_type: TaskType
-
     metrics_to_return: list[str] | None = None
->>>>>>> 27871f36
+      
     convert_annotations_to_type: AnnotationType | None = None
     iou_thresholds_to_compute: list[float] | None = None
     iou_thresholds_to_return: list[float] | None = None
