--- conflicted
+++ resolved
@@ -124,11 +124,7 @@
         The names of the evaluated datasets.
     model_names : str | list[str]
         The model(s) to evaluate.
-<<<<<<< HEAD
-    filter : schemas.Filter, optional
-=======
     filters : schemas.Filter, optional
->>>>>>> 711a99cf
         The filter object used to define what data to evaluate.
     parameters : DetectionParameters, optional
         Any parameters that are used to modify an evaluation method.
@@ -136,11 +132,7 @@
 
     dataset_names: list[str]
     model_names: list[str]
-<<<<<<< HEAD
-    filter: Filter = Filter()
-=======
     filters: Filter = Filter()
->>>>>>> 711a99cf
     parameters: EvaluationParameters
 
     # pydantic setting
@@ -180,11 +172,7 @@
         The names of the evaluated datasets.
     model_name : str
         The name of the evaluated model.
-<<<<<<< HEAD
-    filter : schemas.Filter
-=======
     filters : schemas.Filter
->>>>>>> 711a99cf
         The evaluation filter used in the evaluation.
     parameters : schemas.EvaluationParameters
         Any parameters used by the evaluation method.
@@ -207,11 +195,7 @@
     id: int
     dataset_names: list[str]
     model_name: str
-<<<<<<< HEAD
-    filter: Filter
-=======
     filters: Filter
->>>>>>> 711a99cf
     parameters: EvaluationParameters
     status: EvaluationStatus
     created_at: datetime.datetime
