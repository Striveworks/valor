--- conflicted
+++ resolved
@@ -31,17 +31,11 @@
     recall_score_threshold: float, default=0
         The confidence score threshold for use when determining whether to count a prediction as a true positive or not while calculating Average Recall.
     pr_curve_iou_threshold: float, optional
-<<<<<<< HEAD
-            The IOU threshold to use when calculating precision-recall curves for object detection tasks. Defaults to 0.5. Does nothing when compute_pr_curves is set to False or None.
-    metrics: list[str], optional
-        The list of metric names to return to the user.
+          The IOU threshold to use when calculating precision-recall curves for object detection tasks. Defaults to 0.5.
+    pr_curve_max_examples: int
+        The maximum number of datum examples to store when calculating PR curves.
     llm_api_params: dict[str, str | dict], optional
         TODO
-=======
-            The IOU threshold to use when calculating precision-recall curves for object detection tasks. Defaults to 0.5.
-    pr_curve_max_examples: int
-        The maximum number of datum examples to store when calculating PR curves.
->>>>>>> 8926aa01
     """
 
     task_type: TaskType
@@ -52,17 +46,11 @@
     iou_thresholds_to_compute: list[float] | None = None
     iou_thresholds_to_return: list[float] | None = None
     recall_score_threshold: float | None = 0
-<<<<<<< HEAD
-    compute_pr_curves: bool | None = None
-    pr_curve_iou_threshold: float | None = 0.5
-    metrics: list[str] | None = None
+    pr_curve_iou_threshold: float = 0.5
+    pr_curve_max_examples: int = 1
     llm_api_params: dict[
         str, str | dict
     ] | None = None  # TODO More explicit typing here?
-=======
-    pr_curve_iou_threshold: float = 0.5
-    pr_curve_max_examples: int = 1
->>>>>>> 8926aa01
 
     # pydantic setting
     model_config = ConfigDict(extra="forbid")
