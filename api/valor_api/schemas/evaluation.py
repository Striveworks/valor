--- conflicted
+++ resolved
@@ -136,10 +136,7 @@
                                 "`iou_thresholds_to_return` must be a subset of `iou_thresholds_to_compute`"
                             )
             case TaskType.TEXT_GENERATION:
-<<<<<<< HEAD
-=======
-                # TODO Add other text comparison metrics as they are implemented.
->>>>>>> dd7188af
+
                 text_comparison_metrics = set(
                     ["AnswerCorrectness", "ROUGE", "BLEU"]
                 )
