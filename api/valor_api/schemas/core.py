--- conflicted
+++ resolved
@@ -1,6 +1,6 @@
 import re
 
-from pydantic import BaseModel, ConfigDict, field_validator
+from pydantic import BaseModel, ConfigDict, field_validator, model_validator
 
 from valor_api.enums import TaskType
 from valor_api.schemas.geometry import (
@@ -352,27 +352,14 @@
     annotations: list[Annotation] = []
     model_config = ConfigDict(extra="forbid")
 
-<<<<<<< HEAD
-    @model_validator(mode="after")  # type: ignore - pydantic type error
-    @classmethod
-    def _validate_annotation_rasters(cls, values):
-        """Validate any rasters on the ground truth."""
-        return _validate_rasters(values)
-
-=======
->>>>>>> 8a9f7375
     @field_validator("annotations")
     @classmethod
     def _check_semantic_segmentation_annotations(cls, v: list[Annotation]):
         """Validate that only one label exists."""
-<<<<<<< HEAD
         if len(v) > 0:
             _check_semantic_segmentations_single_label(v)
         else:
             v = [Annotation(task_type=TaskType.EMPTY)]
-=======
-        _check_semantic_segmentations_single_label(v)
->>>>>>> 8a9f7375
         return v
 
 
@@ -407,13 +394,6 @@
         extra="forbid",
         protected_namespaces=("protected_",),
     )
-
-    @model_validator(mode="after")  # type: ignore - pydantic type error
-    @classmethod
-    def _validate_annotation_rasters(cls, values):
-        """Validate any rasters on the annotation."""
-
-        return _validate_rasters(values)
 
     @field_validator("model_name")
     @classmethod
