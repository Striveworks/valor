import math
from typing import Any, Optional, Union

from pydantic import (
    BaseModel,
    ConfigDict,
    field_serializer,
    field_validator,
    model_validator,
)
from typing_extensions import Self

from valor_api.schemas.geometry import Box, Polygon, Raster
from valor_api.schemas.validators import (
    validate_metadata,
    validate_type_string,
)

GeometryType = Union[
    tuple[float, float],
    list[tuple[float, float]],
    list[list[tuple[float, float]]],
    list[list[list[tuple[float, float]]]],
]
GeoJSONType = dict[str, str | GeometryType]
DateTimeType = str | float
MetadataType = dict[
    str,
    bool
    | int
    | float
    | str
    | dict[str, DateTimeType | GeoJSONType]
    | list[str],
]


<<<<<<< HEAD
def _check_if_empty_annotation(annotation: "Annotation") -> bool:
    """
    Checks if the annotation is empty.

    Parameters
    ----------
    annotation : Annotation
        The annotation to check.

    Returns
    -------
    bool
        Whether the annotation is empty.
    """
    return (
        not annotation.labels
        and annotation.bounding_box is None
        and annotation.polygon is None
        and annotation.raster is None
        and annotation.embedding is None
        and annotation.text is None
        and annotation.context is None
    )


def _validate_annotation_by_task_type(
=======
def _match_annotation_to_implied_task_type(
>>>>>>> 8926aa01
    annotation: "Annotation",
) -> list[str]:
    """
    Match an annotation to an implied task type based on the arguments that were passed to the Annotation constructor.

    Parameters
    ----------
    annotation: Annotation
        The annotation to validate.

    Raises
    ------
    ValueError
        If the contents of the annotation do not match an expected pattern.
    """
<<<<<<< HEAD
    if _check_if_empty_annotation(annotation):
        if annotation.task_type != TaskType.SKIP:
            annotation.task_type = TaskType.EMPTY
    match annotation.task_type:
        case TaskType.CLASSIFICATION:
            if not (
                annotation.labels
                and annotation.bounding_box is None
                and annotation.polygon is None
                and annotation.raster is None
                and annotation.embedding is None
                and annotation.text is None
                and annotation.context is None
            ):
                raise ValueError(
                    "Annotations with task type `classification` do not support geometries or embeddings."
                )
        case TaskType.OBJECT_DETECTION:
            if not (
                annotation.labels
                and (
                    annotation.bounding_box is not None
                    or annotation.polygon is not None
                    or annotation.raster is not None
                )
                and annotation.embedding is None
                and annotation.text is None
                and annotation.context is None
            ):
                raise ValueError(
                    "Annotations with task type `object-detection` do not support embeddings."
                )
        case TaskType.SEMANTIC_SEGMENTATION:
            if not (
                annotation.labels
                and annotation.raster is not None
                and annotation.bounding_box is None
                and annotation.polygon is None
                and annotation.embedding is None
                and annotation.text is None
                and annotation.context is None
            ):
                raise ValueError(
                    "Annotations with task type `semantic-segmentation` only supports rasters."
                )
        case TaskType.EMBEDDING:
            if not (
                annotation.embedding is not None
                and not annotation.labels
                and annotation.bounding_box is None
                and annotation.polygon is None
                and annotation.raster is None
                and annotation.text is None
                and annotation.context is None
            ):
                raise ValueError(
                    "Annotations with task type `embedding` do not support labels or geometries."
                )
        case TaskType.TEXT_GENERATION:
            if not (  # TODO Check that this is fine. Note that for this task type, context could or could not be present.
                annotation.text is not None
                and not annotation.labels
                and annotation.bounding_box is None
                and annotation.polygon is None
                and annotation.raster is None
                and annotation.embedding is None
            ):
                raise ValueError(  # TODO More descriptive error message.
                    "Annotations with task type `text-generation` do not support geometries or embeddings."
                )
        case TaskType.EMPTY | TaskType.SKIP:
            if not _check_if_empty_annotation(annotation):
                raise ValueError("Annotation is not empty.")
        case _:
            raise NotImplementedError(
                f"Task type `{annotation.task_type}` is not supported."
            )
    return annotation
=======

    implied_type = None
    # classification annotations have labels, but not anything else
    if (
        annotation.labels
        and annotation.bounding_box is None
        and annotation.polygon is None
        and annotation.raster is None
        and annotation.embedding is None
    ):
        implied_type = ["classification"]
    # object detection annotations have bounding boxes, polygons, and/or rasters
    elif (
        annotation.labels
        and (
            annotation.bounding_box is not None
            or annotation.polygon is not None
            or annotation.raster is not None
        )
        and annotation.is_instance is True
        and annotation.embedding is None
    ):
        implied_type = ["object-detection"]
    # semantic segmentation tasks only support rasters
    elif (
        annotation.labels
        and annotation.raster is not None
        and annotation.is_instance is not True
        and annotation.bounding_box is None
        and annotation.polygon is None
        and annotation.embedding is None
    ):
        implied_type = ["semantic-segmentation"]
    # embedding tasks only support enbeddings
    elif (
        annotation.embedding is not None
        and not annotation.labels
        and annotation.bounding_box is None
        and annotation.polygon is None
        and annotation.raster is None
    ):
        implied_type = ["embedding"]
    # empty annotations shouldn't contain anything
    elif (
        not annotation.labels
        and annotation.embedding is None
        and annotation.bounding_box is None
        and annotation.polygon is None
        and annotation.raster is None
    ):
        implied_type = ["empty"]
    else:
        raise ValueError(
            "Input didn't match any known patterns. Classification tasks should only contain labels. Object detection tasks should contain labels and polygons, bounding boxes, or rasters with is_instance == True. Segmentation tasks should contain labels and rasters with is_instance != True."
        )

    return implied_type
>>>>>>> 8926aa01


def _validate_groundtruth_annotations(annotations: list["Annotation"]) -> None:
    """
    Validate all of the annotations that are passed into a Groundtruth constructor.

    Parameters
    ----------
    annotations: list[Annotation]
        The annotations to validate.

    Raises
    ------
    ValueError
        If the contents of an annotation does not match expected patterns.
    """
    labels = []
    indices = dict()
    for index, annotation in enumerate(annotations):
        # handle type error
        if not isinstance(annotation.implied_task_types, list):
            raise ValueError("implied_task_types should be a list.")

        if "semantic-segmentation" in annotation.implied_task_types:
            for label in annotation.labels:
                if label in labels:
                    raise ValueError(
                        f"Label {label} appears in both annotation {index} and {indices[label]}, but semantic segmentation "
                        "tasks can only have one annotation per label."
                    )
                labels.append(label)
                indices[label] = index


def _validate_prediction_annotations(annotations: list["Annotation"]) -> None:
    """
    Validate all of the annotations that are passed into a Prediction constructor.

    Parameters
    ----------
    annotations: list[Annotation]
        The annotations to validate.

    Raises
    ------
    ValueError
        If the contents of an annotation does not match expected patterns.
    """
    labels = []
    indices = dict()
    for index, annotation in enumerate(annotations):
        # handle type error
        if not isinstance(annotation.implied_task_types, list):
            raise ValueError("implied_task_types should be a list.")

        # Check that the label scores sum to 1.
        if "classification" in annotation.implied_task_types:
            label_keys_to_sum = {}
            for scored_label in annotation.labels:
                if scored_label.score is None:
                    raise ValueError(
                        "Prediction labels must have scores for classification tasks."
                    )
                label_key = scored_label.key
                if label_key not in label_keys_to_sum:
                    label_keys_to_sum[label_key] = 0.0
                label_keys_to_sum[label_key] += scored_label.score
            for k, total_score in label_keys_to_sum.items():
                if abs(total_score - 1) > 1e-5:
                    raise ValueError(
                        "For each label key, prediction scores must sum to 1, but"
                        f" for label key {k} got scores summing to {total_score}."
                    )
        elif "object-detection" in annotation.implied_task_types:
            # Check that we have scores for all the labels.
            for label in annotation.labels:
                if label.score is None:
                    raise ValueError(
                        "Prediction labels must have scores for object detection tasks."
                    )
        elif "semantic-segmentation" in annotation.implied_task_types:
            for label in annotation.labels:
                # Check that score is not defined.
                if label.score is not None:
                    raise ValueError(
                        "Semantic segmentation tasks cannot have scores; only metrics with "
                        "hard predictions are supported."
                    )
                # Check that a label appears once in the annotations.
                if label in labels:
                    raise ValueError(
                        f"Label {label} appears in both annotation {index} and {indices[label]}, but semantic segmentation "
                        "tasks can only have one annotation per label."
                    )
                labels.append(label)
                indices[label] = index

        # TODO Is there anything to check here? It doesn't seem like there is anything different to validate with a prediction annotation than groundtruth annotation for TEXT_GENERATION.
        elif annotation.task_type == TaskType.TEXT_GENERATION:
            pass


class Label(BaseModel):
    """
    An object for labeling datasets, models, and annotations.

    Attributes
    ----------
    key : str
        The label key. (e.g. 'class', 'category')
    value : str
        The label's value. (e.g. 'dog', 'cat')
    score : float, optional
        A score assigned to the label in the case of a prediction.
    """

    key: str
    value: str
    score: float | None = None
    model_config = ConfigDict(extra="forbid")

    def __eq__(self, other):
        """
        Defines how labels are compared to one another.

        Parameters
        ----------
        other : Label
            The object to compare with the label.

        Returns
        ----------
        bool
            A boolean describing whether the two objects are equal.
        """
        if (
            not hasattr(other, "key")
            or not hasattr(other, "key")
            or not hasattr(other, "score")
        ):
            return False

        # if the scores aren't the same type return False
        if (other.score is None) != (self.score is None):
            return False

        if self.score is None or other.score is None:
            scores_equal = other.score is None and self.score is None
        else:
            scores_equal = math.isclose(self.score, other.score)

        return (
            scores_equal
            and self.key == other.key
            and self.value == other.value
        )

    def __hash__(self) -> int:
        """
        Defines how a 'Label' is hashed.

        Returns
        ----------
        int
            The hashed 'Label'.
        """
        return hash(f"key:{self.key},value:{self.value},score:{self.score}")


class Annotation(BaseModel):
    """
    A class used to annotate 'GroundTruths' and 'Predictions'.

    Attributes
    ----------
    metadata: dict, optional
        A dictionary of metadata that describes the 'Annotation'.
    labels: List[Label], optional
        A list of labels to use for the 'Annotation'.
    bounding_box: BoundingBox, optional
        A bounding box to assign to the 'Annotation'.
    polygon: Polygon, optional
        A polygon to assign to the 'Annotation'.
    raster: Raster, optional
        A raster to assign to the 'Annotation'.
    embedding: list[float], optional
        A jsonb to assign to the 'Annotation'.
<<<<<<< HEAD
    text: str, optional
        TODO
    context: list[str], optional
        TODO
=======
    is_instance: bool, optional
        A boolean describing whether we should treat the Raster attached to an annotation as an instance segmentation or not. If set to true, then the Annotation will be validated for use in object detection tasks. If set to false, then the Annotation will be validated for use in semantic segmentation tasks.
    implied_task_types: list[str], optional
        The validated task types that are applicable to each Annotation. Doesn't need to bet set by the user.
>>>>>>> 8926aa01
    """

    metadata: MetadataType = dict()
    labels: list[Label] = list()
    bounding_box: Box | None = None
    polygon: Polygon | None = None
    raster: Raster | None = None
    embedding: list[float] | None = None
<<<<<<< HEAD
    text: str | None = None  # TODO Do we need to validate optional attributes?
    context: list[str] | None = None
=======
    is_instance: bool | None = None
>>>>>>> 8926aa01
    model_config = ConfigDict(extra="forbid")
    implied_task_types: list[str] | None = None

    @field_validator("implied_task_types")
    @classmethod
    def _validate_implied_task_types(
        cls, implied_task_types: list[str]
    ) -> None:
        """Raise error if user tries to pass in an improper value into implied_task_types."""
        if implied_task_types and any(
            [
                x
                not in [
                    "classification",
                    "semantic-segmentation",
                    "object-detection",
                    "embedding",
                    "empty",
                ]
                for x in implied_task_types
            ]
        ):
            raise ValueError(
                "Invalid value in implied_task_types. implied_task_types should not be set by the user; it will be determined automatically based on the user's supplied inputs to Annotation."
            )

    @model_validator(mode="after")
    def _set_implied_task_types(self) -> Self:
        """Set implied_task_types."""
        self.implied_task_types = _match_annotation_to_implied_task_type(self)
        return self

    @field_validator("is_instance")
    @classmethod
    def _validate_is_instance(
        cls, is_instance: bool | None, values: Any
    ) -> Optional[bool]:
        """Validates that is_instance was used correctly."""
        if is_instance is True and (
            values.data["raster"] is None
            and values.data["polygon"] is None
            and values.data["bounding_box"] is None
        ):
            raise ValueError(
                "is_instance=True currently only supports bounding_box, polygon and raster."
            )
        return is_instance

    @field_validator("metadata")
    @classmethod
    def validate_metadata_values(cls, v: dict) -> dict:
        """Validates the 'metadata' field."""
        validate_metadata(v)
        return v

    @field_serializer("bounding_box")
    @staticmethod
    def serialize_bounding_box(bounding_box: Box | None) -> Optional[dict]:
        """Serializes the 'bounding_box' attribute."""
        if bounding_box is None:
            return None
        return bounding_box.model_dump()["value"]

    @field_serializer("polygon")
    @staticmethod
    def serialize_polygon(polygon: Polygon | None) -> Optional[dict]:
        """Serializes the 'polygon' attribute."""
        if polygon is None:
            return None
        return polygon.model_dump()["value"]

    @field_serializer("raster")
    @staticmethod
    def serialize_raster(raster: Raster | None) -> Optional[dict]:
        """Serializes the 'raster' attribute."""
        if raster is None:
            return None
        return raster.model_dump()


class Datum(BaseModel):
    """
    A class used to store datum information about 'GroundTruths' and 'Predictions'.

    Attributes
    ----------
    uid : str
        The UID of the datum.
    text : str
        TODO
    metadata : dict, optional
        A dictionary of metadata that describes the datum.
    """

    uid: str
    text: str | None = None  # TODO Do we need to validate optional attributes?
    metadata: MetadataType = dict()
    model_config = ConfigDict(extra="forbid")

    @field_validator("uid")
    @classmethod
    def validate_uid(cls, v: str) -> str:
        """Validates the 'uid' field."""
        validate_type_string(v)
        return v

    @field_validator("metadata")
    @classmethod
    def validate_metadata_values(cls, v: dict) -> dict:
        """Validates the 'metadata' field."""
        validate_metadata(v)
        return v


class GroundTruth(BaseModel):
    """
    An object describing a ground truth (e.g., a human-drawn bounding box on an image).

    Attributes
    ----------
    dataset_name: str
        The name of the dataset this ground truth belongs to.
    datum : Datum
        The datum this ground truth annotates.
    annotations : List[Annotation]
        The list of annotations that this ground truth applies.
    """

    dataset_name: str
    datum: Datum
    annotations: list[Annotation]
    model_config = ConfigDict(extra="forbid")

    @field_validator("dataset_name")
    @classmethod
    def validate_dataset_name(cls, v: str) -> str:
        """Validates the 'dataset_name' field."""
        validate_type_string(v)
        return v

    @field_validator("annotations")
    @classmethod
    def validate_annotations(cls, v: list[Annotation]) -> list[Annotation]:
        """Validates the 'annotations' attribute."""
        if not v:
            v = [Annotation()]
        _validate_groundtruth_annotations(v)
        return v


class Prediction(BaseModel):
    """
    An object describing a prediction (e.g., a machine-drawn bounding box on an image).

    Attributes
    ----------
    dataset_name: str
        The name of the dataset this ground truth belongs to.
    model_name : str
        The name of the model that produced the prediction.
    datum : Datum
        The datum this ground truth annotates.
    annotations : List[Annotation]
        The list of annotations that this ground truth applies.
    """

    dataset_name: str
    model_name: str
    datum: Datum
    annotations: list[Annotation]
    model_config = ConfigDict(extra="forbid")

    @field_validator("dataset_name")
    @classmethod
    def validate_dataset_name(cls, v: str) -> str:
        """Validates the 'dataset_name' attribute."""
        validate_type_string(v)
        return v

    @field_validator("model_name")
    @classmethod
    def validate_model_name(cls, v: str) -> str:
        """Validates the 'model_name' attribute."""
        validate_type_string(v)
        return v

    @field_validator("annotations")
    @classmethod
    def validate_annotations(cls, v: list[Annotation]) -> list[Annotation]:
        """Validates the 'annotations' attribute."""
        if not v:
            v = [Annotation()]
        _validate_prediction_annotations(v)
        return v


class Dataset(BaseModel):
    """
    A class describing a given dataset.

    Attributes
    ----------
    name : str
        The name of the dataset.
    metadata : dict, optional
        A dictionary of metadata that describes the dataset.
    """

    name: str
    metadata: MetadataType = dict()
    model_config = ConfigDict(extra="forbid")

    @field_validator("name")
    @classmethod
    def validate_name(cls, v: str) -> str:
        """Validates the 'name' field."""
        validate_type_string(v)
        return v

    @field_validator("metadata")
    @classmethod
    def validate_metadata_values(cls, v: dict) -> dict:
        """Validates the 'metadata' field."""
        validate_metadata(v)
        return v


class Model(BaseModel):
    """
    A class describing a model that was trained on a particular dataset.

    Attributes
    ----------
    name : str
        The name of the model.
    metadata : dict, optional
        A dictionary of metadata that describes the model.
    """

    name: str
    metadata: MetadataType = dict()
    model_config = ConfigDict(extra="forbid")

    @field_validator("name")
    @classmethod
    def validate_name(cls, v: str) -> str:
        """Validates the 'name' field."""
        validate_type_string(v)
        return v

    @field_validator("metadata")
    @classmethod
    def validate_metadata_values(cls, v: dict) -> dict:
        """Validates the 'metadata' field."""
        validate_metadata(v)
        return v<|MERGE_RESOLUTION|>--- conflicted
+++ resolved
@@ -35,36 +35,8 @@
 ]
 
 
-<<<<<<< HEAD
-def _check_if_empty_annotation(annotation: "Annotation") -> bool:
-    """
-    Checks if the annotation is empty.
-
-    Parameters
-    ----------
-    annotation : Annotation
-        The annotation to check.
-
-    Returns
-    -------
-    bool
-        Whether the annotation is empty.
-    """
-    return (
-        not annotation.labels
-        and annotation.bounding_box is None
-        and annotation.polygon is None
-        and annotation.raster is None
-        and annotation.embedding is None
-        and annotation.text is None
-        and annotation.context is None
-    )
-
-
-def _validate_annotation_by_task_type(
-=======
+
 def _match_annotation_to_implied_task_type(
->>>>>>> 8926aa01
     annotation: "Annotation",
 ) -> list[str]:
     """
@@ -80,87 +52,6 @@
     ValueError
         If the contents of the annotation do not match an expected pattern.
     """
-<<<<<<< HEAD
-    if _check_if_empty_annotation(annotation):
-        if annotation.task_type != TaskType.SKIP:
-            annotation.task_type = TaskType.EMPTY
-    match annotation.task_type:
-        case TaskType.CLASSIFICATION:
-            if not (
-                annotation.labels
-                and annotation.bounding_box is None
-                and annotation.polygon is None
-                and annotation.raster is None
-                and annotation.embedding is None
-                and annotation.text is None
-                and annotation.context is None
-            ):
-                raise ValueError(
-                    "Annotations with task type `classification` do not support geometries or embeddings."
-                )
-        case TaskType.OBJECT_DETECTION:
-            if not (
-                annotation.labels
-                and (
-                    annotation.bounding_box is not None
-                    or annotation.polygon is not None
-                    or annotation.raster is not None
-                )
-                and annotation.embedding is None
-                and annotation.text is None
-                and annotation.context is None
-            ):
-                raise ValueError(
-                    "Annotations with task type `object-detection` do not support embeddings."
-                )
-        case TaskType.SEMANTIC_SEGMENTATION:
-            if not (
-                annotation.labels
-                and annotation.raster is not None
-                and annotation.bounding_box is None
-                and annotation.polygon is None
-                and annotation.embedding is None
-                and annotation.text is None
-                and annotation.context is None
-            ):
-                raise ValueError(
-                    "Annotations with task type `semantic-segmentation` only supports rasters."
-                )
-        case TaskType.EMBEDDING:
-            if not (
-                annotation.embedding is not None
-                and not annotation.labels
-                and annotation.bounding_box is None
-                and annotation.polygon is None
-                and annotation.raster is None
-                and annotation.text is None
-                and annotation.context is None
-            ):
-                raise ValueError(
-                    "Annotations with task type `embedding` do not support labels or geometries."
-                )
-        case TaskType.TEXT_GENERATION:
-            if not (  # TODO Check that this is fine. Note that for this task type, context could or could not be present.
-                annotation.text is not None
-                and not annotation.labels
-                and annotation.bounding_box is None
-                and annotation.polygon is None
-                and annotation.raster is None
-                and annotation.embedding is None
-            ):
-                raise ValueError(  # TODO More descriptive error message.
-                    "Annotations with task type `text-generation` do not support geometries or embeddings."
-                )
-        case TaskType.EMPTY | TaskType.SKIP:
-            if not _check_if_empty_annotation(annotation):
-                raise ValueError("Annotation is not empty.")
-        case _:
-            raise NotImplementedError(
-                f"Task type `{annotation.task_type}` is not supported."
-            )
-    return annotation
-=======
-
     implied_type = None
     # classification annotations have labels, but not anything else
     if (
@@ -202,6 +93,16 @@
         and annotation.raster is None
     ):
         implied_type = ["embedding"]
+    # text generation tasks only support text
+    elif (  # TODO Check that this is fine. Note that for this task type, context could or could not be present.
+                annotation.text is not None
+                and not annotation.labels
+                and annotation.bounding_box is None
+                and annotation.polygon is None
+                and annotation.raster is None
+                and annotation.embedding is None
+    ):
+      implied_type = ['text-genenration']
     # empty annotations shouldn't contain anything
     elif (
         not annotation.labels
@@ -217,7 +118,6 @@
         )
 
     return implied_type
->>>>>>> 8926aa01
 
 
 def _validate_groundtruth_annotations(annotations: list["Annotation"]) -> None:
@@ -405,17 +305,15 @@
         A raster to assign to the 'Annotation'.
     embedding: list[float], optional
         A jsonb to assign to the 'Annotation'.
-<<<<<<< HEAD
+    is_instance: bool, optional
+        A boolean describing whether we should treat the Raster attached to an annotation as an instance segmentation or not. If set to true, then the Annotation will be validated for use in object detection tasks. If set to false, then the Annotation will be validated for use in semantic segmentation tasks.
+    implied_task_types: list[str], optional
+        The validated task types that are applicable to each Annotation. Doesn't need to bet set by the user.
     text: str, optional
         TODO
     context: list[str], optional
         TODO
-=======
-    is_instance: bool, optional
-        A boolean describing whether we should treat the Raster attached to an annotation as an instance segmentation or not. If set to true, then the Annotation will be validated for use in object detection tasks. If set to false, then the Annotation will be validated for use in semantic segmentation tasks.
-    implied_task_types: list[str], optional
-        The validated task types that are applicable to each Annotation. Doesn't need to bet set by the user.
->>>>>>> 8926aa01
+        
     """
 
     metadata: MetadataType = dict()
@@ -424,14 +322,11 @@
     polygon: Polygon | None = None
     raster: Raster | None = None
     embedding: list[float] | None = None
-<<<<<<< HEAD
+    is_instance: bool | None = None
+    model_config = ConfigDict(extra="forbid")
+    implied_task_types: list[str] | None = None
     text: str | None = None  # TODO Do we need to validate optional attributes?
     context: list[str] | None = None
-=======
-    is_instance: bool | None = None
->>>>>>> 8926aa01
-    model_config = ConfigDict(extra="forbid")
-    implied_task_types: list[str] | None = None
 
     @field_validator("implied_task_types")
     @classmethod
