import os
import time
from typing import Callable

import psycopg2
from sqlalchemy import create_engine
from sqlalchemy.exc import OperationalError, ProgrammingError
from sqlalchemy.orm import Session, declarative_base, sessionmaker
from sqlalchemy.sql import text

from valor_api import logger

POSTGRES_HOST = os.getenv("POSTGRES_HOST")
POSTGRES_USERNAME = os.getenv("POSTGRES_USERNAME", "postgres")
POSTGRES_PASSWORD = os.getenv("POSTGRES_PASSWORD")
POSTGRES_DB = os.getenv("POSTGRES_DB", "postgres")
POSTGRES_PORT = os.getenv("POSTGRES_PORT", 5432)

SQLALCHEMY_DATABASE_URL = f"postgresql://{POSTGRES_USERNAME}:{POSTGRES_PASSWORD}@{POSTGRES_HOST}:{POSTGRES_PORT}/{POSTGRES_DB}?application_name=valor"

logger.debug(
    f"POSTGRES_HOST: {POSTGRES_HOST}:{POSTGRES_PORT}, POSTGRES_USERNAME: {POSTGRES_USERNAME}, "
    f"POSTGRES_PASSWORD: {'null' if POSTGRES_PASSWORD is None else 'not null'}, POSTGRES_DB: {POSTGRES_DB} "
)

engine = create_engine(SQLALCHEMY_DATABASE_URL)


def vacuum_analyze():
    pconn = None
    pcur = None
    try:
        pconn = psycopg2.connect(SQLALCHEMY_DATABASE_URL)
        pcur = pconn.cursor()
        pconn.autocommit = True
        pcur.execute("VACUUM ANALYZE;")
<<<<<<< HEAD
=======
    except psycopg2.OperationalError:
        logger.debug(
            "Could not connect to postgresql instance to perform vacuum analyze."
        )
>>>>>>> d444d12e
    finally:
        if pcur is not None:
            pcur.close()
        if pconn is not None:
            pconn.close()


def try_to_enable_gdal_drivers(db: Session) -> None:
    """Tries to enable the GDAL drivers for the database. However in some cases
    the application may not have permission to and so that must be taken care of
    out side of this application
    """
    try:
        # enable for future sessions
        db.execute(
            text(
                f"ALTER DATABASE {POSTGRES_DB} SET postgis.gdal_enabled_drivers = 'ENABLE_ALL';"
            )
        )

        # enable for this session
        db.execute(text("SET postgis.gdal_enabled_drivers = 'ENABLE_ALL';"))
        db.commit()
    except (psycopg2.OperationalError, OperationalError, ProgrammingError):
        db.rollback()
        db.close()


def check_db_connection(db: Session, timeout: int = 30) -> None:
    """Check if the database connection is valid

    Parameters
    ----------
    db : Session
        The database connection
    timeout : int, optional
        The number of seconds to wait for the database to connect, by default 30

    Raises
    ------
    RuntimeError
        If unable to connect to the database within 30 seconds
    """
    start_time = time.time()
    while True:
        try:
            db.execute(text("SELECT 1"))
            break
        except (
            psycopg2.OperationalError,
            OperationalError,
            ProgrammingError,
        ) as e:
            if time.time() - start_time >= timeout:
                raise RuntimeError(
                    f"Failed to connect to database within {timeout} seconds, with error: {str(e)}"
                )


first_time_make_session_called = True


def make_make_session() -> Callable[[], Session]:

    first_time_make_session_called = True

    def make_session() -> Session:
        """Creates a session and enables the gdal drivers (needed for raster support). The first
        time this is called we verify that the we can actually connect to the database.
        """
        nonlocal first_time_make_session_called
        db = sessionmaker(autocommit=False, autoflush=False, bind=engine)()
        if first_time_make_session_called:
            check_db_connection(db)
            try_to_enable_gdal_drivers(db)
            first_time_make_session_called = False
        return db

    return make_session


make_session = make_make_session()

Base = declarative_base()<|MERGE_RESOLUTION|>--- conflicted
+++ resolved
@@ -34,13 +34,10 @@
         pcur = pconn.cursor()
         pconn.autocommit = True
         pcur.execute("VACUUM ANALYZE;")
-<<<<<<< HEAD
-=======
     except psycopg2.OperationalError:
         logger.debug(
             "Could not connect to postgresql instance to perform vacuum analyze."
         )
->>>>>>> d444d12e
     finally:
         if pcur is not None:
             pcur.close()
