--- conflicted
+++ resolved
@@ -12,19 +12,7 @@
 from pydantic import BaseModel
 
 from valor_api.backend.core.llm_instructions_analysis import (
-<<<<<<< HEAD
-    _generate_answer_correctness_verdicts_instruction,
-    _generate_answer_relevance_verdicts_instruction,
-    _generate_bias_verdicts_instruction,
-    _generate_claims_instruction,
-    _generate_context_relevance_verdicts_instruction,
-    _generate_faithfulness_verdicts_instruction,
-    _generate_hallucination_verdicts_instruction,
-    _generate_opinions_instruction,
-    _generate_statements_instruction,
-    _generate_toxicity_verdicts_instruction,
-    _get_coherence_instruction,
-=======
+    generate_answer_correctness_verdicts_instruction,
     generate_answer_relevance_verdicts_instruction,
     generate_bias_verdicts_instruction,
     generate_claims_instruction,
@@ -35,7 +23,6 @@
     generate_opinions_instruction,
     generate_statements_instruction,
     generate_toxicity_verdicts_instruction,
->>>>>>> de16de0d
 )
 from valor_api.backend.metrics.metric_utils import trim_and_load_json
 from valor_api.exceptions import InvalidLLMResponseError
@@ -275,7 +262,7 @@
             {"role": "system", "content": DEFAULT_SYSTEM_PROMPT},
             {
                 "role": "user",
-                "content": _generate_answer_correctness_verdicts_instruction(
+                "content": generate_answer_correctness_verdicts_instruction(
                     query=query,
                     prediction_statements=prediction_statements,
                     groundtruth_statements=groundtruth_statements,
