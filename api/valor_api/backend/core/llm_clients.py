--- conflicted
+++ resolved
@@ -4,57 +4,37 @@
 from mistralai.client import MistralClient
 from mistralai.models.chat_completion import ChatMessage
 
-<<<<<<< HEAD
-
-def _get_instruction(metric: str):
-    """Fetch the instruction associated with a particular metric type."""
-    instruction_dict = {
-        "coherence": """You are a helpful assistant. You will grade the user's text. Your task is to rate the text based on its coherence. Please make sure you read and understand these instructions carefully. Please keep this document open while reviewing, and refer to it as needed.
-=======
 DEFAULT_SYSTEM_PROMPT = "You are a helpful assistant."
 
-
 def get_coherence_instruction(text: str):
     """
     This instruction was adapted from appendix A of Deepeval's paper G-EVAL: NLG Evaluation using GPT-4 with Better Human Alignment (https://arxiv.org/pdf/2303.16634).
-
     The main adaptation is a generalization of the metric to more task types. The example prompt in Deepeval was specific to summarization, but the below prompt could apply to any text generation task.
-
     Crucially, no context is used. Instead, the coherence of the source text is evaluated entirely based on the source text. This generalizes the prompt and also prevents the evaluation from being influenced by the quality of sentences in the context.
-
     Parameters
     ----------
     text: str
         The text to be evaluated.
-
     Returns
     -------
     str
         The instruction for the llm.
     """
-    return f"""You are a helpful assistant. You will grade the source text. Your task is to rate the source text based on its coherence. Please make sure you read and understand these instructions carefully. Please keep this document open while reviewing, and refer to it as needed.
-
->>>>>>> 70b44fab
-Evaluation Criteria:
-Coherence (1-5) - the collective quality of all sentences. We align this dimension with the DUC quality question of structure and coherence whereby ”the summary should be well-structured and well-organized. The summary should not just be a heap of related information, but should build from sentence to sentence to a coherent body of information about a topic.”
-
-Evaluation Steps:
-<<<<<<< HEAD
-1. Read the text carefully and identify the main topic and key points.
-2. Assign a score for coherence on a scale of 1 to 5, where 1 is the lowest and 5 is the highest based on the Evaluation Criteria. Respond with just the number 1 to 5."""
-    }
-
-    return instruction_dict[metric]
-=======
-1. Read the source text carefully and identify the main topic and key points.
-2. Check if the source text presents the information in a clear and logical order. Examine the collective quality of the sentences.
-3. Assign a score for coherence on a scale of 1 to 5, where 1 is the lowest and 5 is the highest based on the Evaluation Criteria. Respond with just the number 1 to 5.
-
-Source Text:
-{text}
-"""
->>>>>>> 70b44fab
-
+    return f"""
+    You are a helpful assistant. You will grade the source text. Your task is to rate the source text based on its coherence. Please make sure you read and understand these instructions carefully. Please keep this document open while reviewing, and refer to it as needed.
+
+    Evaluation Criteria:
+    Coherence (1-5) - the collective quality of all sentences. We align this dimension with the DUC quality question of structure and coherence whereby ”the summary should be well-structured and well-organized. The summary should not just be a heap of related information, but should build from sentence to sentence to a coherent body of information about a topic.”
+    
+    Evaluation Steps:
+    1. Read the source text carefully and identify the main topic and key points.
+    2. Check if the source text presents the information in a clear and logical order. Examine the collective quality of the sentences.
+    3. Assign a score for coherence on a scale of 1 to 5, where 1 is the lowest and 5 is the highest based on the Evaluation Criteria. Respond with just the number 1 to 5.
+    
+    Source Text:
+    {text}
+    """
+  
 
 class LLMClient:
     """
@@ -96,9 +76,6 @@
         messages: list[dict[str, str]],
     ) -> Any:
         """
-<<<<<<< HEAD
-        Process messages from the API. By default, we don't do any processing and just return the inputted messages.
-=======
         Format messages for the API.
 
         Parameters
@@ -110,7 +87,6 @@
         -------
         Any
             The messages formatted for the API. By default, the messages are left in the OpenAI format.
->>>>>>> 70b44fab
         """
         return messages
 
@@ -141,13 +117,8 @@
             The coherence score will be evaluated as an integer, with 1 indicating the lowest coherence and 5 the highest coherence.
         """
         messages = [
-<<<<<<< HEAD
-            {"role": "system", "content": _get_instruction("coherence")},
-            {"role": "user", "content": text},
-=======
             {"role": "system", "content": DEFAULT_SYSTEM_PROMPT},
             {"role": "user", "content": get_coherence_instruction(text)},
->>>>>>> 70b44fab
         ]
 
         response = self(messages)
@@ -216,18 +187,7 @@
         Call to the API.
         """
         processed_messages = self.process_messages(messages)
-<<<<<<< HEAD
-        try:
-            openai_response = self.client.chat.completions.create(
-                model=self.model_name,
-                messages=processed_messages,
-                seed=self.seed,
-            )
-        except Exception as e:
-            raise ValueError(f"OpenAI API request failed with error: {e}")
-
-        finish_reason = openai_response.choices[0].finish_reason
-=======
+
         openai_response = self.client.chat.completions.create(
             model=self.model_name,
             messages=processed_messages,
@@ -237,7 +197,7 @@
         finish_reason = openai_response.choices[
             0
         ].finish_reason  # Enum: "stop" "length" "content_filter" "tool_calls" "function_call"
->>>>>>> 70b44fab
+
         response = openai_response.choices[0].message.content
 
         if finish_reason == "length":
@@ -325,16 +285,6 @@
         Call to the API.
         """
         processed_messages = self.process_messages(messages)
-<<<<<<< HEAD
-        try:
-            mistral_response = self.client.chat(
-                model=self.model_name,
-                messages=processed_messages,
-            )
-        except Exception as e:
-            raise ValueError(f"Mistral API request failed with error: {e}")
-
-=======
         mistral_response = self.client.chat(
             model=self.model_name,
             messages=processed_messages,
@@ -343,7 +293,6 @@
         finish_reason = mistral_response.choices[
             0
         ].finish_reason  # Enum: "stop" "length" "model_length" "error" "tool_calls"
->>>>>>> 70b44fab
         response = mistral_response.choices[0].message.content
         finish_reason = mistral_response.choices[0].finish_reason
 
