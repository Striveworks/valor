--- conflicted
+++ resolved
@@ -284,23 +284,7 @@
         .all()
     )
 
-<<<<<<< HEAD
-    model = (
-        generate_query(
-            models.Model.name,
-            db=db,
-            filters=predictions_filter,
-            label_source=models.Prediction,
-        )
-        .where(models.Model.name == evaluation.model_name)
-        .distinct()
-        .one_or_none()
-    )
-
     # verify model and datasets have data for this evaluation
-=======
-    # verify datums exist for this evaluation
->>>>>>> eb075861
     if not datasets:
         raise exceptions.EvaluationRequestError(
             msg="No datasets were found that met the filter criteria."
@@ -311,8 +295,8 @@
         core.validate_matching_label_keys(
             db=db,
             label_map=parameters.label_map,
-            groundtruth_filter=filters,
-            prediction_filter=filters,
+            groundtruth_filter=groundtruth_filter,
+            prediction_filter=predictions_filter,
         )
 
 
