from datetime import timezone
from typing import Sequence

from sqlalchemy import (
    ColumnElement,
    and_,
    asc,
    case,
    desc,
    func,
    nulls_last,
    or_,
    select,
    update,
)
from sqlalchemy.dialects.postgresql import aggregate_order_by
from sqlalchemy.exc import IntegrityError
from sqlalchemy.orm import Session
from sqlalchemy.sql.elements import BinaryExpression

from valor_api import api_utils, enums, exceptions, schemas
from valor_api.backend import core, models
from valor_api.backend.query import generate_query


def _create_dataset_expr_from_list(
    dataset_names: list[str],
) -> ColumnElement[bool] | BinaryExpression[bool] | None:
    """
    Creates a sqlalchemy or_ expression from a list of str.

    Note that this is for accessing models.Evaluation with a list of dataset names.

    Parameters
    ----------
    dataset_names : list[str]
        List of dataset names.

    Returns
    -------
    BinaryExpression
        The sqlalchemy expression.
    """
    if not dataset_names:
        return None
    elif len(dataset_names) == 1:
        return models.Evaluation.dataset_names.op("?")(dataset_names[0])
    else:
        return or_(
            *[
                models.Evaluation.dataset_names.op("?")(name)
                for name in dataset_names
            ]
        )


def _create_model_expr_from_list(
    model_names: list[str],
) -> BinaryExpression[bool] | ColumnElement[bool] | None:
    """
    Creates a sqlalchemy or_ expression from a list of str.

    Note that this is for accessing models.Evaluation with a list of model names.

    Parameters
    ----------
    model_names : list[str]
        List of model names.

    Returns
    -------
    BinaryExpression
        The sqlalchemy expression.
    """
    if not model_names:
        return None
    elif len(model_names) == 1:
        return models.Evaluation.model_name == model_names[0]
    else:
        return or_(
            *[models.Evaluation.model_name == name for name in model_names]
        )


def _create_eval_expr_from_list(
    ids: list[int],
) -> BinaryExpression[bool] | ColumnElement[bool] | None:
    """
    Creates a sqlalchemy or_ expression from a list of int.

    Note that this is for accessing models.Evaluation with a list of ids.

    Parameters
    ----------
    ids : list[int]
        List of evaluations ids.

    Returns
    -------
    BinaryExpression
        The sqlalchemy expression.
    """
    if not ids:
        return None
    elif len(ids) == 1:
        return models.Evaluation.id == ids[0]
    else:
        return or_(*[(models.Evaluation.id == id_) for id_ in ids])


def _create_bulk_expression(
    evaluation_ids: list[int] | None = None,
    dataset_names: list[str] | None = None,
    model_names: list[str] | None = None,
) -> list[BinaryExpression]:
    """Creates an expression used to query evaluations by id, dataset and model."""
    expr = []
    if dataset_names:
        expr.append(_create_dataset_expr_from_list(dataset_names))
    if model_names:
        expr.append(_create_model_expr_from_list(model_names))
    if evaluation_ids:
        expr.append(_create_eval_expr_from_list(evaluation_ids))
    return expr


def _convert_db_metric_to_pydantic_metric(
    db: Session,
    metric: models.Metric,
) -> schemas.Metric:
    """Apply schemas.Metric to a metric from the database"""

    label_row = (
        db.query(
            select(models.Label)
            .where(models.Label.id == metric.label_id)
            .subquery()
        ).one_or_none()
        if metric.label_id
        else None
    )
    label = (
        schemas.Label(key=label_row.key, value=label_row.value)
        if label_row
        else None
    )

    return schemas.Metric(
        type=metric.type,
        value=metric.value,
        label=label,
        parameters=metric.parameters,
    )


def validate_request(
    db: Session,
    job_request: schemas.EvaluationRequest,
):
    """
    Gets and validates that all datasets and models are ready for evaluation.

    Parameters
    ----------
    db : Session
        The database session.
    job_request : EvaluationRequest
        The evaluation request to validate.

    Raises
    ------
    EvaluationRequestError
        If any of the datasets or models are in an illegal state.
    """
    if not job_request.dataset_names:
        raise exceptions.EvaluationRequestError(
            msg="At least one dataset is required to start an evaluation."
        )
    if not job_request.model_names:
        raise exceptions.EvaluationRequestError(
            msg="At least one model is required to start an evaluation."
        )

    errors = []
    for dataset_name in job_request.dataset_names:

        # verify dataset status
        try:
            dataset_status = core.get_dataset_status(db=db, name=dataset_name)
        except exceptions.DatasetDoesNotExistError as e:
            errors.append(e)
            continue

        match enums.TableStatus(dataset_status):
            case enums.TableStatus.CREATING:
                errors.append(
                    exceptions.DatasetNotFinalizedError(dataset_name)
                )
            case enums.TableStatus.DELETING | None:
                errors.append(
                    exceptions.DatasetDoesNotExistError(dataset_name)
                )
            case enums.TableStatus.FINALIZED:
                pass
            case _:
                raise NotImplementedError(
                    f"A case for `{dataset_status}` is not a supported status."
                )

        for model_name in job_request.model_names:

            # verify model status
            try:
                model_status = core.get_model_status(
                    db=db,
                    dataset_name=dataset_name,
                    model_name=model_name,
                )
            except exceptions.ModelDoesNotExistError as e:
                errors.append(e)
                continue

            match model_status:
                case enums.TableStatus.CREATING:
                    errors.append(
                        exceptions.ModelNotFinalizedError(
                            dataset_name=dataset_name,
                            model_name=model_name,
                        )
                    )
                case enums.TableStatus.DELETING | None:
                    errors.append(
                        exceptions.ModelDoesNotExistError(model_name)
                    )
                case enums.TableStatus.FINALIZED:
                    pass
                case _:
                    raise NotImplementedError(
                        f"A case for `{model_status}` has not been implemented."
                    )

    if errors:
        raise exceptions.EvaluationRequestError(
            msg="Failed request validation.", errors=errors
        )


def _create_response(
    db: Session,
    evaluation: models.Evaluation,
    **kwargs,
) -> schemas.EvaluationResponse:
    """Converts a evaluation row into a response schema."""
    metrics = db.query(
        select(models.Metric)
        .where(
            and_(
                models.Metric.evaluation_id == evaluation.id,
                models.Metric.type.in_(
                    evaluation.parameters["metrics_to_return"]
                ),
            )
        )
        .subquery()
    ).all()
    confusion_matrices = db.query(
        select(models.ConfusionMatrix)
        .where(models.ConfusionMatrix.evaluation_id == evaluation.id)
        .subquery()
    ).all()
    return schemas.EvaluationResponse(
        id=evaluation.id,
        dataset_names=evaluation.dataset_names,
        model_name=evaluation.model_name,
<<<<<<< HEAD
        filter=evaluation.datum_filter,
=======
        filters=evaluation.filters,
>>>>>>> 711a99cf
        parameters=evaluation.parameters,
        status=enums.EvaluationStatus(evaluation.status),
        metrics=[
            _convert_db_metric_to_pydantic_metric(db, metric)
            for metric in metrics
        ],
        confusion_matrices=[
            schemas.ConfusionMatrixResponse(
                label_key=matrix.label_key,
                entries=[
                    schemas.ConfusionMatrixEntry(**entry)
                    for entry in matrix.value
                ],
            )
            for matrix in confusion_matrices
        ],
        created_at=evaluation.created_at.replace(tzinfo=timezone.utc),
        meta=evaluation.meta,
        **kwargs,
    )


def _validate_create_evaluation(
    db: Session,
    job_request: schemas.EvaluationRequest,
    evaluation: models.Evaluation,
) -> models.Evaluation:
    """
    Validates whether a new or failed should proceed to a computation.

    Parameters
    ----------
    db : Session
        The database session.
    job_request : schemas.EvaluationRequest
        The evaluations to create.
    evaluation : models.Evaluation
        The evaluation row to validate.

    Returns
    -------
    model.Evaluation
        The row that was passed as input.
    """

    # unpack filters and params
<<<<<<< HEAD
    groundtruth_filter = job_request.filter.model_copy()
=======
    groundtruth_filter = job_request.filters.model_copy()
>>>>>>> 711a99cf
    groundtruth_filter.task_types = [job_request.parameters.task_type]
    prediction_filter = groundtruth_filter.model_copy()
    prediction_filter.model_names = [evaluation.model_name]
    parameters = job_request.parameters

    datasets = (
        generate_query(
            models.Dataset,
            db=db,
<<<<<<< HEAD
            filter_=groundtruth_filter,
=======
            filters=groundtruth_filter,
>>>>>>> 711a99cf
            label_source=models.GroundTruth,
        )
        .distinct()
        .all()
    )

    model = (
        generate_query(
            models.Model,
            db=db,
<<<<<<< HEAD
            filter_=prediction_filter,
=======
            filters=prediction_filter,
>>>>>>> 711a99cf
            label_source=models.Prediction,
        )
        .distinct()
        .one_or_none()
    )

    # verify model and datasets have data for this evaluation
    if not datasets:
        raise exceptions.EvaluationRequestError(
            msg="No finalized datasets were found that met the filter criteria."
        )
    elif model is None:
        raise exceptions.EvaluationRequestError(
            msg=f"The model '{evaluation.model_name}' did not meet the filter criteria."
        )

    # check that prediction label keys match ground truth label keys
    if job_request.parameters.task_type == enums.TaskType.CLASSIFICATION:
        core.validate_matching_label_keys(
            db=db,
            label_map=parameters.label_map,
            groundtruth_filter=groundtruth_filter,
            prediction_filter=prediction_filter,
        )

    return evaluation


def _create_responses(
    db: Session,
    evaluations: list[models.Evaluation],
) -> list[schemas.EvaluationResponse]:
    """
    Takes a list of evaluation rows and returns a matching list of evaluation creation responses.

    Parameters
    ----------
    db : Session
        The database session.
    evaluations : list[models.Evaluation]
        A list of evaluation rows to generate responses for.

    Returns
    -------
    list[schemas.EvaluationResponse]
        A list of evaluations in response format.
    """
    results = []
    for evaluation in evaluations:
        if evaluation.id is None:
            raise exceptions.EvaluationDoesNotExistError()

        dataset_filter = schemas.Filter(**evaluation.filters)
        model_filter = dataset_filter.model_copy()
        model_filter.dataset_names = None
        model_filter.model_names = [evaluation.model_name]
        parameters = schemas.EvaluationParameters(**evaluation.parameters)

        match parameters.task_type:
            case enums.TaskType.CLASSIFICATION:
                kwargs = {}
            case (
                enums.TaskType.OBJECT_DETECTION
                | enums.TaskType.SEMANTIC_SEGMENTATION
            ):
                (
                    missing_pred_labels,
                    ignored_pred_labels,
                ) = core.get_disjoint_labels(
                    db,
                    dataset_filter,
                    model_filter,
                    label_map=parameters.label_map,
                )
                kwargs = {
                    "missing_pred_labels": missing_pred_labels,
                    "ignored_pred_labels": ignored_pred_labels,
                }
            case _:
                raise NotImplementedError

        results.append(
            _create_response(
                db=db,
                evaluation=evaluation,
                **kwargs,
            )
        )
    return results


def _fetch_evaluation_from_subrequest(
    db: Session,
    subrequest: schemas.EvaluationRequest,
) -> models.Evaluation:
    """
    Fetch the row for an evaluation that matches the provided `EvaluationRequest` attributes.

    Parameters
    ----------
    db : Session
        The database Session to query against.
    subrequest : schemas.EvaluationRequest
        Evaluation subrequest. Should only have one model name defined.

    Returns
    -------
    models.Evaluation
        The evaluation row.

    Raises
    ------
    RuntimeError
        If subrequest defines no model names or more than one.
    """
    if len(subrequest.model_names) != 1:
        raise RuntimeError(
            "Subrequests should only reference a single model name."
        )

    evaluation = (
        db.query(models.Evaluation)
        .where(
            and_(
                models.Evaluation.dataset_names == subrequest.dataset_names,
                models.Evaluation.model_name == subrequest.model_names[0],
<<<<<<< HEAD
                models.Evaluation.datum_filter
                == subrequest.filter.model_dump(),
=======
                models.Evaluation.filters == subrequest.filters.model_dump(),
>>>>>>> 711a99cf
                models.Evaluation.parameters
                == subrequest.parameters.model_dump(),
            )
        )
        .one_or_none()
    )
    return evaluation


def _split_request(
    job_request: schemas.EvaluationRequest,
) -> list[schemas.EvaluationRequest]:
    """
    Splits a job request into component requests by model.

    Parameters
    ----------
    job_request : EvaluationRequest
        The job request to split (if multiple model names exist).
    """
    return [
        schemas.EvaluationRequest(
            dataset_names=job_request.dataset_names,
            model_names=[model_name],
<<<<<<< HEAD
            filter=job_request.filter,
=======
            filters=job_request.filters,
>>>>>>> 711a99cf
            parameters=job_request.parameters,
        )
        for model_name in job_request.model_names
    ]


def create_or_get_evaluations(
    db: Session,
    job_request: schemas.EvaluationRequest,
    allow_retries: bool = False,
) -> list[schemas.EvaluationResponse]:
    """
    Creates evaluations from evaluation request.

    If an evaluation already exists, it will be returned with its existing status.

    Parameters
    ----------
    db : Session
        The database Session to query against.
    job_request : schemas.EvaluationRequest
        The evaluations to create.

    Returns
    -------
    list[schemas.EvaluationResponse]
        A list of evaluation responses.
    """

    # verify that all datasets and models are ready to be evaluated
    validate_request(db=db, job_request=job_request)

    # reset dataset and model related filters
<<<<<<< HEAD
    job_request.filter.dataset_names = None
    job_request.filter.dataset_metadata = None
    job_request.filter.model_names = None
    job_request.filter.model_metadata = None
=======
    job_request.filters.dataset_names = None
    job_request.filters.dataset_metadata = None
    job_request.filters.model_names = None
    job_request.filters.model_metadata = None
>>>>>>> 711a99cf

    created_rows = []
    existing_rows = []
    for subrequest in _split_request(job_request):
        if len(subrequest.model_names) != 1:
            raise RuntimeError(
                "Subrequests should only reference a single model name."
            )

        # check if evaluation exists
        if evaluation := _fetch_evaluation_from_subrequest(
            db=db,
            subrequest=subrequest,
        ):
            if (
                allow_retries
                and evaluation.status == enums.EvaluationStatus.FAILED
            ):
                try:
                    evaluation.status = enums.EvaluationStatus.PENDING
                    db.commit()
                except IntegrityError:
                    db.rollback()
                    raise exceptions.EvaluationStateError(
                        evaluation_id=evaluation.id,
                        current_state=enums.EvaluationStatus.FAILED,
                        requested_state=enums.EvaluationStatus.PENDING,
                    )

            existing_rows.append(evaluation)

        # create evaluation row
        else:
            evaluation = models.Evaluation(
                dataset_names=subrequest.dataset_names,
                model_name=subrequest.model_names[0],
<<<<<<< HEAD
                datum_filter=subrequest.filter.model_dump(),
=======
                filters=subrequest.filters.model_dump(),
>>>>>>> 711a99cf
                parameters=subrequest.parameters.model_dump(),
                status=enums.EvaluationStatus.PENDING,
                meta=dict(),
            )
            evaluation = _validate_create_evaluation(
                db=db,
                job_request=subrequest,
                evaluation=evaluation,
            )
            created_rows.append(evaluation)

    try:
        db.add_all(created_rows)
        db.commit()
    except IntegrityError:
        db.rollback()
        raise exceptions.EvaluationAlreadyExistsError()

    return _create_responses(db, created_rows + existing_rows)


def fetch_evaluation_from_id(
    db: Session,
    evaluation_id: int,
) -> models.Evaluation:
    """
    Fetches an evaluation row from the database.

    Parameters
    ----------
    db : Session
        The database session.
    evaluation_id : int
        The ID of the evaluation.

    Returns
    -------
    models.Evaluation
        The evaluation row with matching id.

    Raises
    ------
    exceptions.EvaluationDoesNotExistError
        If the evaluation id has no corresponding row in the database.
    """
    evaluation = (
        db.query(models.Evaluation)
        .where(
            and_(
                models.Evaluation.id == evaluation_id,
                models.Evaluation.status != enums.EvaluationStatus.DELETING,
            )
        )
        .one_or_none()
    )
    if evaluation is None:
        raise exceptions.EvaluationDoesNotExistError
    return evaluation


def get_paginated_evaluations(
    db: Session,
    evaluation_ids: list[int] | None = None,
    dataset_names: list[str] | None = None,
    model_names: list[str] | None = None,
    offset: int = 0,
    limit: int = -1,
    metrics_to_sort_by: dict[str, dict[str, str] | str] | None = None,
) -> tuple[list[schemas.EvaluationResponse], dict[str, str]]:
    """
    Returns all evaluations that conform to user-supplied constraints.

    Parameters
    ----------
    db : Session
        The database Session to query against.
    evaluation_ids : list[int], optional
        A list of evaluation job id constraints.
    dataset_names : list[str], optional
        A list of dataset names to constrain by.
    model_names : list[str], optional
        A list of model names to constrain by.
    offset : int, optional
        The start index of the items to return.
    limit : int, optional
        The number of items to return. Returns all items when set to -1.
    metrics_to_sort_by: dict[str, dict[str, str] | str], optional
        An optional dict of metric types to sort the evaluations by.

    Returns
    ----------
    tuple[list[schemas.EvaluationResponse], dict[str, str]]
        A tuple containing the evaluations and response headers to return to the user.
    """
    if offset < 0 or limit < -1:
        raise ValueError(
            "Offset should be an int greater than or equal to zero. Limit should be an int greater than or equal to -1."
        )

    expr = _create_bulk_expression(
        evaluation_ids=evaluation_ids,
        dataset_names=dataset_names,
        model_names=model_names,
    )

    count = (
        db.query(func.count(models.Evaluation.id))
        .where(
            and_(
                *expr,
                models.Evaluation.status != enums.EvaluationStatus.DELETING,
            )
        )
        .scalar()
    )

    if offset > count:
        raise ValueError(
            "Offset is greater than the total number of items returned in the query."
        )

    # return all rows when limit is -1
    if limit == -1:
        limit = count

    if metrics_to_sort_by is not None:
        conditions = []
        order_case = []

        for i, (metric_type, label) in enumerate(metrics_to_sort_by.items()):
            # if the value represents a label_key
            if isinstance(label, str):
                order_case.append(
                    (
                        and_(
                            models.Metric.type == metric_type,
                            models.Metric.parameters["label_key"].astext
                            == label,
                        ),
                        i + 1,
                    ),
                )
                conditions.append(
                    and_(
                        models.Metric.type == metric_type,
                        models.Metric.parameters["label_key"].astext == label,
                    )
                )
            # if the value represents a label
            else:
                order_case.append(
                    (
                        and_(
                            models.Metric.type == metric_type,
                            models.Label.key == label["key"],
                            models.Label.value == label["value"],
                        ),
                        i + 1,
                    ),
                )
                conditions.append(
                    and_(
                        models.Metric.type == metric_type,
                        models.Label.key == label["key"],
                        models.Label.value == label["value"],
                    )
                )

        aggregated_sorting_field = (
            select(
                models.Metric.evaluation_id,
                func.array_agg(
                    aggregate_order_by(
                        models.Metric.value, case(*order_case, else_=0)
                    )
                ).label("sort_array"),
            )
            .select_from(models.Metric)
            .group_by(models.Metric.evaluation_id)
            .filter(or_(*conditions))
            .alias()
        )

        evaluations = db.query(
            select(
                models.Evaluation.parameters["task_type"],
                aggregated_sorting_field.c.sort_array,
                models.Evaluation,
            )
            .select_from(models.Evaluation)
            .join(
                aggregated_sorting_field,
                aggregated_sorting_field.c.evaluation_id
                == models.Evaluation.id,
                isouter=True,
            )
            .where(
                and_(
                    *expr,
                    models.Evaluation.status
                    != enums.EvaluationStatus.DELETING,
                )
            )
            .order_by(
                asc(models.Evaluation.parameters["task_type"]),
                nulls_last(aggregated_sorting_field.c.sort_array.desc()),
                desc(models.Evaluation.created_at),
            )
            .offset(offset)
            .limit(limit)
            .alias()
        ).all()

    else:
        evaluations = (
            db.query(
                models.Evaluation,
            )
            .where(
                and_(
                    *expr,
                    models.Evaluation.status
                    != enums.EvaluationStatus.DELETING,
                )
            )
            .order_by(
                asc(models.Evaluation.parameters["task_type"]),
                desc(models.Evaluation.created_at),
            )
            .offset(offset)
            .limit(limit)
            .all()
        )

    content = _create_responses(db, evaluations)

    headers = api_utils._get_pagination_header(
        offset=offset,
        number_of_returned_items=len(evaluations),
        total_number_of_items=count,
    )

    return (content, headers)


def get_evaluation_requests_from_model(
    db: Session, model_name: str
) -> list[schemas.EvaluationResponse]:
    """
    Returns all evaluation settings for a given model.

    Parameters
    ----------
    db : Session
        The database Session to query against.
    model_name : str
        The model name to find evaluations of

    Returns
    ----------
    list[schemas.EvaluationResponse]
        A list of evaluations.
    """
    evaluations = (
        db.query(models.Evaluation)
        .where(
            and_(
                models.Evaluation.model_name == model_name,
                models.Evaluation.status != enums.EvaluationStatus.DELETING,
            )
        )
        .all()
    )
    return [
        schemas.EvaluationResponse(
            id=eval_.id,
            dataset_names=eval_.dataset_names,
            model_name=model_name,
<<<<<<< HEAD
            filter=eval_.datum_filter,
=======
            filters=eval_.filters,
>>>>>>> 711a99cf
            parameters=eval_.parameters,
            status=enums.EvaluationStatus(eval_.status),
            created_at=eval_.created_at.replace(tzinfo=timezone.utc),
            meta=eval_.meta,
        )
        for eval_ in evaluations
    ]


def get_evaluation_status(
    db: Session,
    evaluation_id: int,
) -> enums.EvaluationStatus:
    """
    Get the status of an evaluation.

    Parameters
    ----------
    db : Session
        The database session.
    evaluation_id : int
        The ID of the evaluation.

    Returns
    -------
    enums.EvaluationStatus
        The status of the evaluation.
    """
    evaluation = fetch_evaluation_from_id(db, evaluation_id)
    return enums.EvaluationStatus(evaluation.status)


def set_evaluation_status(
    db: Session,
    evaluation_id: int,
    status: enums.EvaluationStatus,
):
    """
    Set the status of an evaluation.

    Parameters
    ----------
    db : Session
        The database session.
    evaluation_id : int
        The ID of the evaluation.
    status : enums.EvaluationStatus
        The desired state of the evaluation.

    Raises
    ------
    exceptions.EvaluationStateError
        If the requested state leads to an illegal transition.
    """
    evaluation = fetch_evaluation_from_id(db, evaluation_id)

    current_status = enums.EvaluationStatus(evaluation.status)
    if status not in current_status.next():
        raise exceptions.EvaluationStateError(
            evaluation_id, current_status, status
        )

    try:
        evaluation.status = status
        db.commit()
    except IntegrityError:
        db.rollback()
        raise exceptions.EvaluationStateError(
            evaluation_id, current_status, status
        )


def count_active_evaluations(
    db: Session,
    evaluation_ids: list[int] | None = None,
    dataset_names: list[str] | None = None,
    model_names: list[str] | None = None,
) -> int:
    """
    Count the number of active evaluations.

    Parameters
    ----------
    db : Session
        The database Session to query against.
    evaluation_ids : list[int], optional
        A list of evaluation job id constraints.
    dataset_names : list[str], optional
        A list of dataset names to constrain by.
    model_names : list[str], optional
        A list of model names to constrain by.

    Returns
    -------
    int
        Number of active evaluations.
    """
    expr = _create_bulk_expression(
        evaluation_ids=evaluation_ids,
        dataset_names=dataset_names,
        model_names=model_names,
    )
    retval = db.scalar(
        select(func.count())
        .select_from(models.Evaluation)
        .where(
            or_(
                models.Evaluation.status == enums.EvaluationStatus.PENDING,
                models.Evaluation.status == enums.EvaluationStatus.RUNNING,
            ),
            *expr,
        )
    )

    if retval is None:
        raise RuntimeError("psql didn't return any active evaluations.")

    return retval


def _fetch_evaluations_and_mark_for_deletion(
    db: Session,
    evaluation_ids: list[int] | None = None,
    dataset_names: list[str] | None = None,
    model_names: list[str] | None = None,
) -> Sequence[models.Evaluation]:
    """
    Gets all evaluations that conform to user-supplied constraints and that are not already marked
    for deletion. Then marks them for deletion and returns them.

    Parameters
    ----------
    db : Session
        The database Session to query against.
    evaluation_ids : list[int], optional
        A list of evaluation job id constraints.
    dataset_names : list[str], optional
        A list of dataset names to constrain by.
    model_names : list[str], optional
        A list of model names to constrain by.

    Returns
    ----------
    list[models.Evaluation]
        A list of evaluations.
    """
    expr = _create_bulk_expression(
        evaluation_ids=evaluation_ids,
        dataset_names=dataset_names,
        model_names=model_names,
    )

    stmt = (
        update(models.Evaluation)
        .returning(models.Evaluation)
        .where(
            and_(
                *expr,
                models.Evaluation.status != enums.EvaluationStatus.DELETING,
            )
        )
        .values(status=enums.EvaluationStatus.DELETING)
        .execution_options(synchronize_session="fetch")
    )

    return db.execute(stmt).scalars().all()


def delete_evaluations(
    db: Session,
    evaluation_ids: list[int] | None = None,
    dataset_names: list[str] | None = None,
    model_names: list[str] | None = None,
):
    """
    Deletes all evaluations that match the input args.

    Parameters
    ----------
    db : Session
        The database Session to query against.
    evaluation_ids : list[int], optional
        A list of evaluation job id constraints.
    dataset_names : list[str], optional
        A list of dataset names to constrain by.
    model_names : list[str], optional
        A list of model names to constrain by.
    """
    if count_active_evaluations(
        db=db,
        evaluation_ids=evaluation_ids,
        dataset_names=dataset_names,
        model_names=model_names,
    ):
        raise exceptions.EvaluationRunningError

    evaluations = _fetch_evaluations_and_mark_for_deletion(
        db=db,
        evaluation_ids=evaluation_ids,
        dataset_names=dataset_names,
        model_names=model_names,
    )
    try:
        for evaluation in evaluations:
            db.delete(evaluation)
            db.commit()
    except IntegrityError as e:
        db.rollback()
        raise e<|MERGE_RESOLUTION|>--- conflicted
+++ resolved
@@ -272,11 +272,7 @@
         id=evaluation.id,
         dataset_names=evaluation.dataset_names,
         model_name=evaluation.model_name,
-<<<<<<< HEAD
-        filter=evaluation.datum_filter,
-=======
         filters=evaluation.filters,
->>>>>>> 711a99cf
         parameters=evaluation.parameters,
         status=enums.EvaluationStatus(evaluation.status),
         metrics=[
@@ -323,11 +319,7 @@
     """
 
     # unpack filters and params
-<<<<<<< HEAD
-    groundtruth_filter = job_request.filter.model_copy()
-=======
     groundtruth_filter = job_request.filters.model_copy()
->>>>>>> 711a99cf
     groundtruth_filter.task_types = [job_request.parameters.task_type]
     prediction_filter = groundtruth_filter.model_copy()
     prediction_filter.model_names = [evaluation.model_name]
@@ -337,11 +329,7 @@
         generate_query(
             models.Dataset,
             db=db,
-<<<<<<< HEAD
-            filter_=groundtruth_filter,
-=======
             filters=groundtruth_filter,
->>>>>>> 711a99cf
             label_source=models.GroundTruth,
         )
         .distinct()
@@ -352,11 +340,7 @@
         generate_query(
             models.Model,
             db=db,
-<<<<<<< HEAD
-            filter_=prediction_filter,
-=======
             filters=prediction_filter,
->>>>>>> 711a99cf
             label_source=models.Prediction,
         )
         .distinct()
@@ -483,12 +467,7 @@
             and_(
                 models.Evaluation.dataset_names == subrequest.dataset_names,
                 models.Evaluation.model_name == subrequest.model_names[0],
-<<<<<<< HEAD
-                models.Evaluation.datum_filter
-                == subrequest.filter.model_dump(),
-=======
                 models.Evaluation.filters == subrequest.filters.model_dump(),
->>>>>>> 711a99cf
                 models.Evaluation.parameters
                 == subrequest.parameters.model_dump(),
             )
@@ -513,11 +492,7 @@
         schemas.EvaluationRequest(
             dataset_names=job_request.dataset_names,
             model_names=[model_name],
-<<<<<<< HEAD
-            filter=job_request.filter,
-=======
             filters=job_request.filters,
->>>>>>> 711a99cf
             parameters=job_request.parameters,
         )
         for model_name in job_request.model_names
@@ -551,17 +526,10 @@
     validate_request(db=db, job_request=job_request)
 
     # reset dataset and model related filters
-<<<<<<< HEAD
-    job_request.filter.dataset_names = None
-    job_request.filter.dataset_metadata = None
-    job_request.filter.model_names = None
-    job_request.filter.model_metadata = None
-=======
     job_request.filters.dataset_names = None
     job_request.filters.dataset_metadata = None
     job_request.filters.model_names = None
     job_request.filters.model_metadata = None
->>>>>>> 711a99cf
 
     created_rows = []
     existing_rows = []
@@ -598,11 +566,7 @@
             evaluation = models.Evaluation(
                 dataset_names=subrequest.dataset_names,
                 model_name=subrequest.model_names[0],
-<<<<<<< HEAD
-                datum_filter=subrequest.filter.model_dump(),
-=======
                 filters=subrequest.filters.model_dump(),
->>>>>>> 711a99cf
                 parameters=subrequest.parameters.model_dump(),
                 status=enums.EvaluationStatus.PENDING,
                 meta=dict(),
@@ -881,11 +845,7 @@
             id=eval_.id,
             dataset_names=eval_.dataset_names,
             model_name=model_name,
-<<<<<<< HEAD
-            filter=eval_.datum_filter,
-=======
             filters=eval_.filters,
->>>>>>> 711a99cf
             parameters=eval_.parameters,
             status=enums.EvaluationStatus(eval_.status),
             created_at=eval_.created_at.replace(tzinfo=timezone.utc),
