import warnings
from datetime import timezone
from typing import Sequence

from pydantic import ValidationError
from sqlalchemy import (
    ColumnElement,
    and_,
    asc,
    case,
    desc,
    func,
    nulls_last,
    or_,
    select,
    update,
)
from sqlalchemy.dialects.postgresql import aggregate_order_by
from sqlalchemy.exc import IntegrityError
from sqlalchemy.orm import Session
from sqlalchemy.sql.elements import BinaryExpression

from valor_api import api_utils, enums, exceptions, schemas
from valor_api.backend import core, models
from valor_api.backend.query import generate_query
from valor_api.schemas import migrations


def _create_dataset_expr_from_list(
    dataset_names: list[str],
) -> ColumnElement[bool] | BinaryExpression[bool] | None:
    """
    Creates a sqlalchemy or_ expression from a list of str.

    Note that this is for accessing models.Evaluation with a list of dataset names.

    Parameters
    ----------
    dataset_names : list[str]
        List of dataset names.

    Returns
    -------
    BinaryExpression
        The sqlalchemy expression.
    """
    if not dataset_names:
        return None
    elif len(dataset_names) == 1:
        return models.Evaluation.dataset_names.op("?")(dataset_names[0])
    else:
        return or_(
            *[
                models.Evaluation.dataset_names.op("?")(name)
                for name in dataset_names
            ]
        )


def _create_model_expr_from_list(
    model_names: list[str],
) -> BinaryExpression[bool] | ColumnElement[bool] | None:
    """
    Creates a sqlalchemy or_ expression from a list of str.

    Note that this is for accessing models.Evaluation with a list of model names.

    Parameters
    ----------
    model_names : list[str]
        List of model names.

    Returns
    -------
    BinaryExpression
        The sqlalchemy expression.
    """
    if not model_names:
        return None
    elif len(model_names) == 1:
        return models.Evaluation.model_name == model_names[0]
    else:
        return or_(
            *[models.Evaluation.model_name == name for name in model_names]
        )


def _create_eval_expr_from_list(
    ids: list[int],
) -> BinaryExpression[bool] | ColumnElement[bool] | None:
    """
    Creates a sqlalchemy or_ expression from a list of int.

    Note that this is for accessing models.Evaluation with a list of ids.

    Parameters
    ----------
    ids : list[int]
        List of evaluations ids.

    Returns
    -------
    BinaryExpression
        The sqlalchemy expression.
    """
    if not ids:
        return None
    elif len(ids) == 1:
        return models.Evaluation.id == ids[0]
    else:
        return or_(*[(models.Evaluation.id == id_) for id_ in ids])


def _create_bulk_expression(
    evaluation_ids: list[int] | None = None,
    dataset_names: list[str] | None = None,
    model_names: list[str] | None = None,
) -> list[BinaryExpression]:
    """Creates an expression used to query evaluations by id, dataset and model."""
    expr = []
    if dataset_names:
        expr.append(_create_dataset_expr_from_list(dataset_names))
    if model_names:
        expr.append(_create_model_expr_from_list(model_names))
    if evaluation_ids:
        expr.append(_create_eval_expr_from_list(evaluation_ids))
    return expr


def _convert_db_metric_to_pydantic_metric(
    db: Session,
    metric: models.Metric,
) -> schemas.Metric:
    """Apply schemas.Metric to a metric from the database"""

    label_row = (
        db.query(
            select(models.Label)
            .where(models.Label.id == metric.label_id)
            .subquery()
        ).one_or_none()
        if metric.label_id
        else None
    )
    label = (
        schemas.Label(key=label_row.key, value=label_row.value)
        if label_row
        else None
    )

    return schemas.Metric(
        type=metric.type,
        value=metric.value,
        label=label,
        parameters=metric.parameters,
    )


def validate_request(
    db: Session,
    job_request: schemas.EvaluationRequest,
):
    """
    Gets and validates that all datasets and models are ready for evaluation.

    Parameters
    ----------
    db : Session
        The database session.
    job_request : EvaluationRequest
        The evaluation request to validate.

    Raises
    ------
    EvaluationRequestError
        If any of the datasets or models are in an illegal state.
    """
    if not job_request.dataset_names:
        raise exceptions.EvaluationRequestError(
            msg="At least one dataset is required to start an evaluation."
        )
    if not job_request.model_names:
        raise exceptions.EvaluationRequestError(
            msg="At least one model is required to start an evaluation."
        )

    errors = []
    for dataset_name in job_request.dataset_names:

        # verify dataset status
        try:
            dataset_status = core.get_dataset_status(db=db, name=dataset_name)
        except exceptions.DatasetDoesNotExistError as e:
            errors.append(e)
            continue

        match enums.TableStatus(dataset_status):
            case enums.TableStatus.CREATING:
                errors.append(
                    exceptions.DatasetNotFinalizedError(dataset_name)
                )
            case enums.TableStatus.DELETING | None:
                errors.append(
                    exceptions.DatasetDoesNotExistError(dataset_name)
                )
            case enums.TableStatus.FINALIZED:
                pass
            case _:
                raise NotImplementedError(
                    f"A case for `{dataset_status}` is not a supported status."
                )

        for model_name in job_request.model_names:

            # verify model status
            try:
                model_status = core.get_model_status(
                    db=db,
                    dataset_name=dataset_name,
                    model_name=model_name,
                )
            except exceptions.ModelDoesNotExistError as e:
                errors.append(e)
                continue

            match model_status:
                case enums.TableStatus.CREATING:
                    errors.append(
                        exceptions.ModelNotFinalizedError(
                            dataset_name=dataset_name,
                            model_name=model_name,
                        )
                    )
                case enums.TableStatus.DELETING | None:
                    errors.append(
                        exceptions.ModelDoesNotExistError(model_name)
                    )
                case enums.TableStatus.FINALIZED:
                    pass
                case _:
                    raise NotImplementedError(
                        f"A case for `{model_status}` has not been implemented."
                    )

    if errors:
        raise exceptions.EvaluationRequestError(
            msg="Failed request validation.", errors=errors
        )


def _validate_evaluation_filter(
    db: Session,
    evaluation: models.Evaluation,
):
    """
    Validates whether a new evaluation should proceed to a computation.

    Parameters
    ----------
    db : Session
        The database session.
    evaluation : models.Evaluation
        The evaluation row to validate.
    """

    # unpack filters and params
    filters = schemas.Filter(**evaluation.filters)
    parameters = schemas.EvaluationParameters(**evaluation.parameters)

    groundtruth_filter = filters.model_copy()
    groundtruth_filter.predictions = None

    predictions_filter = filters.model_copy()
    predictions_filter.groundtruths = None

    datasets = (
        generate_query(
            models.Dataset.name,
            db=db,
            filters=groundtruth_filter,
            label_source=models.GroundTruth,
        )
        .distinct()
        .all()
    )

    # verify model and datasets have data for this evaluation
    if not datasets:
        raise exceptions.EvaluationRequestError(
            msg="No datasets were found that met the filter criteria."
        )

    # check that prediction label keys match ground truth label keys
    if parameters.task_type == enums.TaskType.CLASSIFICATION:
        core.validate_matching_label_keys(
            db=db,
            label_map=parameters.label_map,
            groundtruth_filter=groundtruth_filter,
            prediction_filter=predictions_filter,
        )


def _create_response(
    db: Session,
    evaluation: models.Evaluation,
    **kwargs,
) -> schemas.EvaluationResponse:
    """Converts a evaluation row into a response schema."""
    metrics = db.query(
        select(models.Metric)
        .where(
            and_(
                models.Metric.evaluation_id == evaluation.id,
                models.Metric.type.in_(
                    evaluation.parameters["metrics_to_return"]
                ),
            )
        )
        .subquery()
    ).all()
    confusion_matrices = db.query(
        select(models.ConfusionMatrix)
        .where(models.ConfusionMatrix.evaluation_id == evaluation.id)
        .subquery()
    ).all()
    return schemas.EvaluationResponse(
        id=evaluation.id,
        dataset_names=evaluation.dataset_names,
        model_name=evaluation.model_name,
        filters=evaluation.filters,
        parameters=evaluation.parameters,
        status=enums.EvaluationStatus(evaluation.status),
        metrics=[
            _convert_db_metric_to_pydantic_metric(db, metric)
            for metric in metrics
        ],
        confusion_matrices=[
            schemas.ConfusionMatrixResponse(
                label_key=matrix.label_key,
                entries=[
                    schemas.ConfusionMatrixEntry(**entry)
                    for entry in matrix.value
                ],
            )
            for matrix in confusion_matrices
        ],
        created_at=evaluation.created_at.replace(tzinfo=timezone.utc),
        meta=evaluation.meta,
        **kwargs,
    )


<<<<<<< HEAD
def _validate_create_evaluation(
    db: Session,
    job_request: schemas.EvaluationRequest,
    evaluation: models.Evaluation,
) -> models.Evaluation:
    """
    Validates whether a new or failed should proceed to a computation.

    Parameters
    ----------
    db : Session
        The database session.
    job_request : schemas.EvaluationRequest
        The evaluations to create.
    evaluation : models.Evaluation
        The evaluation row to validate.

    Returns
    -------
    model.Evaluation
        The row that was passed as input.
    """

    # unpack filters and params
    groundtruth_filter = job_request.filters.model_copy()
    groundtruth_filter.task_types = [job_request.parameters.task_type]
    prediction_filter = groundtruth_filter.model_copy()
    prediction_filter.model_names = [evaluation.model_name]
    parameters = job_request.parameters

    datasets = (
        generate_query(
            models.Dataset,
            db=db,
            filters=groundtruth_filter,
            label_source=models.Annotation,  # TODO check this
        )
        .distinct()
        .all()
    )

    # verify datums exist for this evaluation
    if not datasets:
        raise exceptions.EvaluationRequestError(
            msg="No finalized datasets were found that met the filter criteria."
        )

    # check that prediction label keys match ground truth label keys
    if job_request.parameters.task_type == enums.TaskType.CLASSIFICATION:
        core.validate_matching_label_keys(
            db=db,
            label_map=parameters.label_map,
            groundtruth_filter=groundtruth_filter,
            prediction_filter=prediction_filter,
        )

    return evaluation


=======
>>>>>>> 02a82608
def _create_responses(
    db: Session,
    evaluations: list[models.Evaluation],
) -> list[schemas.EvaluationResponse]:
    """
    Takes a list of evaluation rows and returns a matching list of evaluation creation responses.

    Parameters
    ----------
    db : Session
        The database session.
    evaluations : list[models.Evaluation]
        A list of evaluation rows to generate responses for.

    Returns
    -------
    list[schemas.EvaluationResponse]
        A list of evaluations in response format.
    """
    results = []
    for evaluation in evaluations:
        if evaluation.id is None:
            raise exceptions.EvaluationDoesNotExistError()

        parameters = schemas.EvaluationParameters(**evaluation.parameters)
        kwargs = dict()
        try:
            filters = schemas.Filter(**evaluation.filters)

            groundtruth_filter = filters.model_copy()
            groundtruth_filter.predictions = None

            prediction_filter = filters.model_copy()
            prediction_filter.groundtruths = None

            match parameters.task_type:
                case enums.TaskType.CLASSIFICATION:
                    kwargs = {}
                case (
                    enums.TaskType.OBJECT_DETECTION
                    | enums.TaskType.SEMANTIC_SEGMENTATION
                ):
                    (
                        missing_pred_labels,
                        ignored_pred_labels,
                    ) = core.get_disjoint_labels(
                        db,
                        groundtruth_filter,
                        prediction_filter,
                        label_map=parameters.label_map,
                    )
                    kwargs = {
                        "missing_pred_labels": missing_pred_labels,
                        "ignored_pred_labels": ignored_pred_labels,
                    }
                case _:
                    raise NotImplementedError
        except ValidationError as e:
            try:
                migrations.DeprecatedFilter(**evaluation.filters)
                warnings.warn(
                    "Evaluation response is using a deprecated filter format.",
                    DeprecationWarning,
                )
<<<<<<< HEAD
                kwargs = {
                    "missing_pred_labels": missing_pred_labels,
                    "ignored_pred_labels": ignored_pred_labels,
                }
            case enums.TaskType.TEXT_GENERATION:
                kwargs = {}
            case _:
                raise NotImplementedError
=======
            except ValidationError:
                raise e
>>>>>>> 02a82608

        results.append(
            _create_response(
                db=db,
                evaluation=evaluation,
                **kwargs,
            )
        )
    return results


def _fetch_evaluation_from_subrequest(
    db: Session,
    subrequest: schemas.EvaluationRequest,
) -> models.Evaluation:
    """
    Fetch the row for an evaluation that matches the provided `EvaluationRequest` attributes.

    Parameters
    ----------
    db : Session
        The database Session to query against.
    subrequest : schemas.EvaluationRequest
        Evaluation subrequest. Should only have one model name defined.

    Returns
    -------
    models.Evaluation
        The evaluation row.

    Raises
    ------
    RuntimeError
        If subrequest defines no model names or more than one.
    """
    if len(subrequest.model_names) != 1:
        raise RuntimeError(
            "Subrequests should only reference a single model name."
        )

    evaluation = (
        db.query(models.Evaluation)
        .where(
            and_(
                models.Evaluation.dataset_names == subrequest.dataset_names,
                models.Evaluation.model_name == subrequest.model_names[0],
                models.Evaluation.filters == subrequest.filters.model_dump(),
                models.Evaluation.parameters
                == subrequest.parameters.model_dump(),
            )
        )
        .one_or_none()
    )
    return evaluation


def _split_request(
    job_request: schemas.EvaluationRequest,
) -> list[schemas.EvaluationRequest]:
    """
    Splits a job request into component requests by model.

    Parameters
    ----------
    job_request : EvaluationRequest
        The job request to split (if multiple model names exist).
    """

    return [
        schemas.EvaluationRequest(
            dataset_names=job_request.dataset_names,
            model_names=[model_name],
            filters=job_request.filters,
            parameters=job_request.parameters,
        )
        for model_name in job_request.model_names
    ]


def create_or_get_evaluations(
    db: Session,
    job_request: schemas.EvaluationRequest,
    allow_retries: bool = False,
) -> list[schemas.EvaluationResponse]:
    """
    Creates evaluations from evaluation request.

    If an evaluation already exists, it will be returned with its existing status.

    Parameters
    ----------
    db : Session
        The database Session to query against.
    job_request : schemas.EvaluationRequest
        The evaluations to create.

    Returns
    -------
    list[schemas.EvaluationResponse]
        A list of evaluation responses.
    """

    # verify that all datasets and models are ready to be evaluated
    validate_request(db=db, job_request=job_request)

    created_rows = []
    existing_rows = []
    for subrequest in _split_request(job_request):
        if len(subrequest.model_names) != 1:
            raise RuntimeError(
                "Subrequests should only reference a single model name."
            )

        # check if evaluation exists
        if evaluation := _fetch_evaluation_from_subrequest(
            db=db,
            subrequest=subrequest,
        ):
            if (
                allow_retries
                and evaluation.status == enums.EvaluationStatus.FAILED
            ):
                try:
                    evaluation.status = enums.EvaluationStatus.PENDING
                    db.commit()
                except IntegrityError:
                    db.rollback()
                    raise exceptions.EvaluationStateError(
                        evaluation_id=evaluation.id,
                        current_state=enums.EvaluationStatus.FAILED,
                        requested_state=enums.EvaluationStatus.PENDING,
                    )

            existing_rows.append(evaluation)

        # create evaluation row
        else:
            evaluation = models.Evaluation(
                dataset_names=subrequest.dataset_names,
                model_name=subrequest.model_names[0],
                filters=subrequest.filters.model_dump(),
                parameters=subrequest.parameters.model_dump(),
                status=enums.EvaluationStatus.PENDING,
                meta=dict(),
            )
            _validate_evaluation_filter(
                db=db,
                evaluation=evaluation,
            )
            created_rows.append(evaluation)

    try:
        db.add_all(created_rows)
        db.commit()
    except IntegrityError:
        db.rollback()
        raise exceptions.EvaluationAlreadyExistsError()

    return _create_responses(db, created_rows + existing_rows)


def fetch_evaluation_from_id(
    db: Session,
    evaluation_id: int,
) -> models.Evaluation:
    """
    Fetches an evaluation row from the database.

    Parameters
    ----------
    db : Session
        The database session.
    evaluation_id : int
        The ID of the evaluation.

    Returns
    -------
    models.Evaluation
        The evaluation row with matching id.

    Raises
    ------
    exceptions.EvaluationDoesNotExistError
        If the evaluation id has no corresponding row in the database.
    """
    evaluation = (
        db.query(models.Evaluation)
        .where(
            and_(
                models.Evaluation.id == evaluation_id,
                models.Evaluation.status != enums.EvaluationStatus.DELETING,
            )
        )
        .one_or_none()
    )
    if evaluation is None:
        raise exceptions.EvaluationDoesNotExistError
    return evaluation


def get_paginated_evaluations(
    db: Session,
    evaluation_ids: list[int] | None = None,
    dataset_names: list[str] | None = None,
    model_names: list[str] | None = None,
    offset: int = 0,
    limit: int = -1,
    metrics_to_sort_by: dict[str, dict[str, str] | str] | None = None,
) -> tuple[list[schemas.EvaluationResponse], dict[str, str]]:
    """
    Returns all evaluations that conform to user-supplied constraints.

    Parameters
    ----------
    db : Session
        The database Session to query against.
    evaluation_ids : list[int], optional
        A list of evaluation job id constraints.
    dataset_names : list[str], optional
        A list of dataset names to constrain by.
    model_names : list[str], optional
        A list of model names to constrain by.
    offset : int, optional
        The start index of the items to return.
    limit : int, optional
        The number of items to return. Returns all items when set to -1.
    metrics_to_sort_by: dict[str, dict[str, str] | str], optional
        An optional dict of metric types to sort the evaluations by.

    Returns
    ----------
    tuple[list[schemas.EvaluationResponse], dict[str, str]]
        A tuple containing the evaluations and response headers to return to the user.
    """
    if offset < 0 or limit < -1:
        raise ValueError(
            "Offset should be an int greater than or equal to zero. Limit should be an int greater than or equal to -1."
        )

    expr = _create_bulk_expression(
        evaluation_ids=evaluation_ids,
        dataset_names=dataset_names,
        model_names=model_names,
    )

    count = (
        db.query(func.count(models.Evaluation.id))
        .where(
            and_(
                *expr,
                models.Evaluation.status != enums.EvaluationStatus.DELETING,
            )
        )
        .scalar()
    )

    if offset > count:
        raise ValueError(
            "Offset is greater than the total number of items returned in the query."
        )

    # return all rows when limit is -1
    if limit == -1:
        limit = count

    if metrics_to_sort_by is not None:
        conditions = []
        order_case = []

        for i, (metric_type, label) in enumerate(metrics_to_sort_by.items()):
            # if the value represents a label_key
            if isinstance(label, str):
                order_case.append(
                    (
                        and_(
                            models.Metric.type == metric_type,
                            models.Metric.parameters["label_key"].astext
                            == label,
                        ),
                        i + 1,
                    ),
                )
                conditions.append(
                    and_(
                        models.Metric.type == metric_type,
                        models.Metric.parameters["label_key"].astext == label,
                    )
                )
            # if the value represents a label
            else:
                order_case.append(
                    (
                        and_(
                            models.Metric.type == metric_type,
                            models.Label.key == label["key"],
                            models.Label.value == label["value"],
                        ),
                        i + 1,
                    ),
                )
                conditions.append(
                    and_(
                        models.Metric.type == metric_type,
                        models.Label.key == label["key"],
                        models.Label.value == label["value"],
                    )
                )

        aggregated_sorting_field = (
            select(
                models.Metric.evaluation_id,
                func.array_agg(
                    aggregate_order_by(
                        models.Metric.value, case(*order_case, else_=0)
                    )
                ).label("sort_array"),
            )
            .select_from(models.Metric)
            .group_by(models.Metric.evaluation_id)
            .filter(or_(*conditions))
            .alias()
        )

        evaluations = db.query(
            select(
                models.Evaluation.parameters["task_type"],
                aggregated_sorting_field.c.sort_array,
                models.Evaluation,
            )
            .select_from(models.Evaluation)
            .join(
                aggregated_sorting_field,
                aggregated_sorting_field.c.evaluation_id
                == models.Evaluation.id,
                isouter=True,
            )
            .where(
                and_(
                    *expr,
                    models.Evaluation.status
                    != enums.EvaluationStatus.DELETING,
                )
            )
            .order_by(
                asc(models.Evaluation.parameters["task_type"]),
                nulls_last(aggregated_sorting_field.c.sort_array.desc()),
                desc(models.Evaluation.created_at),
            )
            .offset(offset)
            .limit(limit)
            .alias()
        ).all()

    else:
        evaluations = (
            db.query(
                models.Evaluation,
            )
            .where(
                and_(
                    *expr,
                    models.Evaluation.status
                    != enums.EvaluationStatus.DELETING,
                )
            )
            .order_by(
                asc(models.Evaluation.parameters["task_type"]),
                desc(models.Evaluation.created_at),
            )
            .offset(offset)
            .limit(limit)
            .all()
        )

    content = _create_responses(db, evaluations)

    headers = api_utils._get_pagination_header(
        offset=offset,
        number_of_returned_items=len(evaluations),
        total_number_of_items=count,
    )

    return (content, headers)


def get_evaluation_requests_from_model(
    db: Session, model_name: str
) -> list[schemas.EvaluationResponse]:
    """
    Returns all evaluation settings for a given model.

    Parameters
    ----------
    db : Session
        The database Session to query against.
    model_name : str
        The model name to find evaluations of

    Returns
    ----------
    list[schemas.EvaluationResponse]
        A list of evaluations.
    """
    evaluations = (
        db.query(models.Evaluation)
        .where(
            and_(
                models.Evaluation.model_name == model_name,
                models.Evaluation.status != enums.EvaluationStatus.DELETING,
            )
        )
        .all()
    )
    return [
        schemas.EvaluationResponse(
            id=eval_.id,
            dataset_names=eval_.dataset_names,
            model_name=model_name,
            filters=eval_.filters,
            parameters=eval_.parameters,
            status=enums.EvaluationStatus(eval_.status),
            created_at=eval_.created_at.replace(tzinfo=timezone.utc),
            meta=eval_.meta,
        )
        for eval_ in evaluations
    ]


def get_evaluation_status(
    db: Session,
    evaluation_id: int,
) -> enums.EvaluationStatus:
    """
    Get the status of an evaluation.

    Parameters
    ----------
    db : Session
        The database session.
    evaluation_id : int
        The ID of the evaluation.

    Returns
    -------
    enums.EvaluationStatus
        The status of the evaluation.
    """
    evaluation = fetch_evaluation_from_id(db, evaluation_id)
    return enums.EvaluationStatus(evaluation.status)


def set_evaluation_status(
    db: Session,
    evaluation_id: int,
    status: enums.EvaluationStatus,
):
    """
    Set the status of an evaluation.

    Parameters
    ----------
    db : Session
        The database session.
    evaluation_id : int
        The ID of the evaluation.
    status : enums.EvaluationStatus
        The desired state of the evaluation.

    Raises
    ------
    exceptions.EvaluationStateError
        If the requested state leads to an illegal transition.
    """
    evaluation = fetch_evaluation_from_id(db, evaluation_id)

    current_status = enums.EvaluationStatus(evaluation.status)
    if status not in current_status.next():
        raise exceptions.EvaluationStateError(
            evaluation_id, current_status, status
        )

    try:
        evaluation.status = status
        db.commit()
    except IntegrityError:
        db.rollback()
        raise exceptions.EvaluationStateError(
            evaluation_id, current_status, status
        )


def count_active_evaluations(
    db: Session,
    evaluation_ids: list[int] | None = None,
    dataset_names: list[str] | None = None,
    model_names: list[str] | None = None,
) -> int:
    """
    Count the number of active evaluations.

    Parameters
    ----------
    db : Session
        The database Session to query against.
    evaluation_ids : list[int], optional
        A list of evaluation job id constraints.
    dataset_names : list[str], optional
        A list of dataset names to constrain by.
    model_names : list[str], optional
        A list of model names to constrain by.

    Returns
    -------
    int
        Number of active evaluations.
    """
    expr = _create_bulk_expression(
        evaluation_ids=evaluation_ids,
        dataset_names=dataset_names,
        model_names=model_names,
    )
    retval = db.scalar(
        select(func.count())
        .select_from(models.Evaluation)
        .where(
            or_(
                models.Evaluation.status == enums.EvaluationStatus.PENDING,
                models.Evaluation.status == enums.EvaluationStatus.RUNNING,
            ),
            *expr,
        )
    )

    if retval is None:
        raise RuntimeError("psql didn't return any active evaluations.")

    return retval


def _fetch_evaluations_and_mark_for_deletion(
    db: Session,
    evaluation_ids: list[int] | None = None,
    dataset_names: list[str] | None = None,
    model_names: list[str] | None = None,
) -> Sequence[models.Evaluation]:
    """
    Gets all evaluations that conform to user-supplied constraints and that are not already marked
    for deletion. Then marks them for deletion and returns them.

    Parameters
    ----------
    db : Session
        The database Session to query against.
    evaluation_ids : list[int], optional
        A list of evaluation job id constraints.
    dataset_names : list[str], optional
        A list of dataset names to constrain by.
    model_names : list[str], optional
        A list of model names to constrain by.

    Returns
    ----------
    list[models.Evaluation]
        A list of evaluations.
    """
    expr = _create_bulk_expression(
        evaluation_ids=evaluation_ids,
        dataset_names=dataset_names,
        model_names=model_names,
    )

    stmt = (
        update(models.Evaluation)
        .returning(models.Evaluation)
        .where(
            and_(
                *expr,
                models.Evaluation.status != enums.EvaluationStatus.DELETING,
            )
        )
        .values(status=enums.EvaluationStatus.DELETING)
        .execution_options(synchronize_session="fetch")
    )

    return db.execute(stmt).scalars().all()


def delete_evaluations(
    db: Session,
    evaluation_ids: list[int] | None = None,
    dataset_names: list[str] | None = None,
    model_names: list[str] | None = None,
):
    """
    Deletes all evaluations that match the input args.

    Parameters
    ----------
    db : Session
        The database Session to query against.
    evaluation_ids : list[int], optional
        A list of evaluation job id constraints.
    dataset_names : list[str], optional
        A list of dataset names to constrain by.
    model_names : list[str], optional
        A list of model names to constrain by.
    """
    if count_active_evaluations(
        db=db,
        evaluation_ids=evaluation_ids,
        dataset_names=dataset_names,
        model_names=model_names,
    ):
        raise exceptions.EvaluationRunningError

    evaluations = _fetch_evaluations_and_mark_for_deletion(
        db=db,
        evaluation_ids=evaluation_ids,
        dataset_names=dataset_names,
        model_names=model_names,
    )
    try:
        for evaluation in evaluations:
            db.delete(evaluation)
            db.commit()
    except IntegrityError as e:
        db.rollback()
        raise e


def delete_evaluation_from_id(db: Session, evaluation_id: int):
    """
    Delete a evaluation by id.

    Parameters
    ----------
    db : Session
        The database session.
    evaluation_id : int
        The evaluation identifer.

    Raises
    ------
    EvaluationRunningError
        If the evaluation is currently running.
    EvaluationDoesNotExistError
        If the evaluation does not exist.
    """
    evaluation = fetch_evaluation_from_id(db=db, evaluation_id=evaluation_id)
    if evaluation.status in {
        enums.EvaluationStatus.PENDING,
        enums.EvaluationStatus.RUNNING,
    }:
        raise exceptions.EvaluationRunningError
    elif evaluation.status in enums.EvaluationStatus.DELETING:
        return

    try:
        db.delete(evaluation)
        db.commit()
    except IntegrityError as e:
        db.rollback()
        raise e<|MERGE_RESOLUTION|>--- conflicted
+++ resolved
@@ -350,68 +350,7 @@
     )
 
 
-<<<<<<< HEAD
-def _validate_create_evaluation(
-    db: Session,
-    job_request: schemas.EvaluationRequest,
-    evaluation: models.Evaluation,
-) -> models.Evaluation:
-    """
-    Validates whether a new or failed should proceed to a computation.
-
-    Parameters
-    ----------
-    db : Session
-        The database session.
-    job_request : schemas.EvaluationRequest
-        The evaluations to create.
-    evaluation : models.Evaluation
-        The evaluation row to validate.
-
-    Returns
-    -------
-    model.Evaluation
-        The row that was passed as input.
-    """
-
-    # unpack filters and params
-    groundtruth_filter = job_request.filters.model_copy()
-    groundtruth_filter.task_types = [job_request.parameters.task_type]
-    prediction_filter = groundtruth_filter.model_copy()
-    prediction_filter.model_names = [evaluation.model_name]
-    parameters = job_request.parameters
-
-    datasets = (
-        generate_query(
-            models.Dataset,
-            db=db,
-            filters=groundtruth_filter,
-            label_source=models.Annotation,  # TODO check this
-        )
-        .distinct()
-        .all()
-    )
-
-    # verify datums exist for this evaluation
-    if not datasets:
-        raise exceptions.EvaluationRequestError(
-            msg="No finalized datasets were found that met the filter criteria."
-        )
-
-    # check that prediction label keys match ground truth label keys
-    if job_request.parameters.task_type == enums.TaskType.CLASSIFICATION:
-        core.validate_matching_label_keys(
-            db=db,
-            label_map=parameters.label_map,
-            groundtruth_filter=groundtruth_filter,
-            prediction_filter=prediction_filter,
-        )
-
-    return evaluation
-
-
-=======
->>>>>>> 02a82608
+  
 def _create_responses(
     db: Session,
     evaluations: list[models.Evaluation],
@@ -476,19 +415,8 @@
                     "Evaluation response is using a deprecated filter format.",
                     DeprecationWarning,
                 )
-<<<<<<< HEAD
-                kwargs = {
-                    "missing_pred_labels": missing_pred_labels,
-                    "ignored_pred_labels": ignored_pred_labels,
-                }
-            case enums.TaskType.TEXT_GENERATION:
-                kwargs = {}
-            case _:
-                raise NotImplementedError
-=======
             except ValidationError:
                 raise e
->>>>>>> 02a82608
 
         results.append(
             _create_response(
