import warnings
from datetime import timezone

from pydantic import ValidationError
from sqlalchemy import (
    ColumnElement,
    and_,
    asc,
    case,
    delete,
    desc,
    func,
    nulls_last,
    or_,
    select,
    update,
)
from sqlalchemy.dialects.postgresql import aggregate_order_by
from sqlalchemy.exc import IntegrityError
from sqlalchemy.orm import Session
from sqlalchemy.sql.elements import BinaryExpression

from valor_api import api_utils, enums, exceptions, schemas
from valor_api.backend import core, models
from valor_api.backend.metrics.metric_utils import (
    prepare_filter_for_evaluation,
)
from valor_api.backend.query import generate_query
from valor_api.schemas import migrations


def _create_dataset_expr_from_list(
    dataset_names: list[str],
) -> ColumnElement[bool] | BinaryExpression[bool] | None:
    """
    Creates a sqlalchemy or_ expression from a list of str.

    Note that this is for accessing models.Evaluation with a list of dataset names.

    Parameters
    ----------
    dataset_names : list[str]
        List of dataset names.

    Returns
    -------
    BinaryExpression
        The sqlalchemy expression.
    """
    if not dataset_names:
        return None
    elif len(dataset_names) == 1:
        return models.Evaluation.dataset_names.op("?")(dataset_names[0])
    else:
        return or_(
            *[
                models.Evaluation.dataset_names.op("?")(name)
                for name in dataset_names
            ]
        )


def _create_model_expr_from_list(
    model_names: list[str],
) -> BinaryExpression[bool] | ColumnElement[bool] | None:
    """
    Creates a sqlalchemy or_ expression from a list of str.

    Note that this is for accessing models.Evaluation with a list of model names.

    Parameters
    ----------
    model_names : list[str]
        List of model names.

    Returns
    -------
    BinaryExpression
        The sqlalchemy expression.
    """
    if not model_names:
        return None
    elif len(model_names) == 1:
        return models.Evaluation.model_name == model_names[0]
    else:
        return or_(
            *[models.Evaluation.model_name == name for name in model_names]
        )


def _create_eval_expr_from_list(
    ids: list[int],
) -> BinaryExpression[bool] | ColumnElement[bool] | None:
    """
    Creates a sqlalchemy or_ expression from a list of int.

    Note that this is for accessing models.Evaluation with a list of ids.

    Parameters
    ----------
    ids : list[int]
        List of evaluations ids.

    Returns
    -------
    BinaryExpression
        The sqlalchemy expression.
    """
    if not ids:
        return None
    elif len(ids) == 1:
        return models.Evaluation.id == ids[0]
    else:
        return or_(*[(models.Evaluation.id == id_) for id_ in ids])


def _create_bulk_expression(
    evaluation_ids: list[int] | None = None,
    dataset_names: list[str] | None = None,
    model_names: list[str] | None = None,
) -> list[BinaryExpression]:
    """Creates an expression used to query evaluations by id, dataset and model."""
    expr = []
    if dataset_names:
        expr.append(_create_dataset_expr_from_list(dataset_names))
    if model_names:
        expr.append(_create_model_expr_from_list(model_names))
    if evaluation_ids:
        expr.append(_create_eval_expr_from_list(evaluation_ids))
    return expr


def validate_request(
    db: Session,
    job_request: schemas.EvaluationRequest,
):
    """
    Gets and validates that all datasets and models are ready for evaluation.

    Parameters
    ----------
    db : Session
        The database session.
    job_request : EvaluationRequest
        The evaluation request to validate.

    Raises
    ------
    EvaluationRequestError
        If any of the datasets or models are in an illegal state.
    """
    if not job_request.dataset_names:
        raise exceptions.EvaluationRequestError(
            msg="At least one dataset is required to start an evaluation."
        )
    if not job_request.model_names:
        raise exceptions.EvaluationRequestError(
            msg="At least one model is required to start an evaluation."
        )

    errors = []
    for dataset_name in job_request.dataset_names:

        # verify dataset status
        try:
            dataset_status = core.get_dataset_status(db=db, name=dataset_name)
        except exceptions.DatasetDoesNotExistError as e:
            errors.append(e)
            continue

        match enums.TableStatus(dataset_status):
            case enums.TableStatus.CREATING:
                errors.append(
                    exceptions.DatasetNotFinalizedError(dataset_name)
                )
            case enums.TableStatus.DELETING | None:
                errors.append(
                    exceptions.DatasetDoesNotExistError(dataset_name)
                )
            case enums.TableStatus.FINALIZED:
                pass
            case _:
                raise NotImplementedError(
                    f"A case for `{dataset_status}` is not a supported status."
                )

        for model_name in job_request.model_names:

            # verify model status
            try:
                model_status = core.get_model_status(
                    db=db,
                    dataset_name=dataset_name,
                    model_name=model_name,
                )
            except exceptions.ModelDoesNotExistError as e:
                errors.append(e)
                continue

            match model_status:
                case enums.TableStatus.CREATING:
                    errors.append(
                        exceptions.ModelNotFinalizedError(
                            dataset_name=dataset_name,
                            model_name=model_name,
                        )
                    )
                case enums.TableStatus.DELETING | None:
                    errors.append(
                        exceptions.ModelDoesNotExistError(model_name)
                    )
                case enums.TableStatus.FINALIZED:
                    pass
                case _:
                    raise NotImplementedError(
                        f"A case for `{model_status}` has not been implemented."
                    )

    if errors:
        raise exceptions.EvaluationRequestError(
            msg="Failed request validation.", errors=errors
        )


def _validate_evaluation_filter(
    db: Session,
    evaluation: models.Evaluation,
):
    """
    Validates whether a new evaluation should proceed to a computation.

    Parameters
    ----------
    db : Session
        The database session.
    evaluation : models.Evaluation
        The evaluation row to validate.
    """

    # unpack filters and params
    filters = schemas.Filter(**evaluation.filters)
    parameters = schemas.EvaluationParameters(**evaluation.parameters)

    # generate filters
<<<<<<< HEAD
    _, groundtruth_filter, prediction_filter = prepare_filter_for_evaluation(
        db=db,
=======
    groundtruth_filter, prediction_filter = prepare_filter_for_evaluation(
>>>>>>> bae652f6
        filters=filters,
        dataset_names=evaluation.dataset_names,
        model_name=evaluation.model_name,
        task_type=parameters.task_type,
    )

    if parameters.task_type == enums.TaskType.TEXT_GENERATION:
        datasets = (
            generate_query(
                models.Dataset.name,
                db=db,
                filters=groundtruth_filter,
                label_source=models.Prediction,
            )
            .distinct()
            .all()
        )
    else:
        datasets = (
            generate_query(
                models.Dataset.name,
                db=db,
                filters=groundtruth_filter,
                label_source=models.GroundTruth,
            )
            .distinct()
            .all()
        )

    # verify datasets have data for this evaluation
    if not datasets:
        raise exceptions.EvaluationRequestError(
            msg="No datasets were found that met the filter criteria."
        )

    # check that prediction label keys match ground truth label keys
    if parameters.task_type == enums.TaskType.CLASSIFICATION:
        core.validate_matching_label_keys(
            db=db,
            groundtruth_filter=groundtruth_filter,
            prediction_filter=prediction_filter,
            label_map=parameters.label_map,
        )


def _create_response(
    db: Session,
    evaluation: models.Evaluation,
    **kwargs,
) -> schemas.EvaluationResponse:
    """Converts a evaluation row into a response schema."""

    metrics = [
        schemas.Metric(
            type=mtype,
            value=mvalue,
            label=(
                schemas.Label(key=lkey, value=lvalue)
                if lkey and lvalue
                else None
            ),
            parameters=mparam,
        )
        for mtype, mvalue, mparam, lkey, lvalue in (
            db.query(
                models.Metric.type,
                models.Metric.value,
                models.Metric.parameters,
                models.Label.key,
                models.Label.value,
            )
            .select_from(models.Metric)
            .join(
                models.Label,
                models.Label.id == models.Metric.label_id,
                isouter=True,
            )
            .where(
                and_(
                    models.Metric.evaluation_id == evaluation.id,
                    models.Metric.type.in_(
                        evaluation.parameters["metrics_to_return"]
                    ),
                )
            )
            .all()
        )
    ]

    confusion_matrices = [
        schemas.ConfusionMatrixResponse(
            label_key=matrix.label_key,
            entries=[
                schemas.ConfusionMatrixEntry(**entry) for entry in matrix.value
            ],
        )
        for matrix in (
            db.query(models.ConfusionMatrix)
            .where(models.ConfusionMatrix.evaluation_id == evaluation.id)
            .all()
        )
    ]

    return schemas.EvaluationResponse(
        id=evaluation.id,
        dataset_names=evaluation.dataset_names,
        model_name=evaluation.model_name,
        filters=evaluation.filters,
        parameters=evaluation.parameters,
        status=enums.EvaluationStatus(evaluation.status),
        metrics=metrics,
        confusion_matrices=confusion_matrices,
        created_at=evaluation.created_at.replace(tzinfo=timezone.utc),
        meta=evaluation.meta,
        **kwargs,
    )


def _create_responses(
    db: Session,
    evaluations: list[models.Evaluation],
) -> list[schemas.EvaluationResponse]:
    """
    Takes a list of evaluation rows and returns a matching list of evaluation creation responses.

    Parameters
    ----------
    db : Session
        The database session.
    evaluations : list[models.Evaluation]
        A list of evaluation rows to generate responses for.

    Returns
    -------
    list[schemas.EvaluationResponse]
        A list of evaluations in response format.
    """
    results = []
    for evaluation in evaluations:
        if evaluation.id is None:
            raise exceptions.EvaluationDoesNotExistError()

        parameters = schemas.EvaluationParameters(**evaluation.parameters)
        kwargs = dict()
        try:
            filters = schemas.Filter(**evaluation.filters)

            groundtruth_filter = filters.model_copy()
            groundtruth_filter.predictions = None

            prediction_filter = filters.model_copy()
            prediction_filter.groundtruths = None

            match parameters.task_type:
                case enums.TaskType.CLASSIFICATION:
                    kwargs = {}
                case (
                    enums.TaskType.OBJECT_DETECTION
                    | enums.TaskType.SEMANTIC_SEGMENTATION
                ):
                    (
                        missing_pred_labels,
                        ignored_pred_labels,
                    ) = core.get_disjoint_labels(
                        db,
                        groundtruth_filter,
                        prediction_filter,
                        label_map=parameters.label_map,
                    )
                    kwargs = {
                        "missing_pred_labels": missing_pred_labels,
                        "ignored_pred_labels": ignored_pred_labels,
                    }
                case enums.TaskType.TEXT_GENERATION:
                    kwargs = {}
                case _:
                    raise NotImplementedError
        except ValidationError as e:
            try:
                migrations.DeprecatedFilter(**evaluation.filters)
                warnings.warn(
                    "Evaluation response is using a deprecated filter format.",
                    DeprecationWarning,
                )
            except ValidationError:
                raise e

        results.append(
            _create_response(
                db=db,
                evaluation=evaluation,
                **kwargs,
            )
        )
    return results


def _fetch_evaluation_from_subrequest(
    db: Session,
    subrequest: schemas.EvaluationRequest,
) -> models.Evaluation:
    """
    Fetch the row for an evaluation that matches the provided `EvaluationRequest` attributes.

    Parameters
    ----------
    db : Session
        The database Session to query against.
    subrequest : schemas.EvaluationRequest
        Evaluation subrequest. Should only have one model name defined.

    Returns
    -------
    models.Evaluation
        The evaluation row.

    Raises
    ------
    RuntimeError
        If subrequest defines no model names or more than one.
    """
    if len(subrequest.model_names) != 1:
        raise RuntimeError(
            "Subrequests should only reference a single model name."
        )

    evaluation = (
        db.query(models.Evaluation)
        .where(
            and_(
                models.Evaluation.dataset_names == subrequest.dataset_names,
                models.Evaluation.model_name == subrequest.model_names[0],
                models.Evaluation.filters == subrequest.filters.model_dump(),
                models.Evaluation.parameters
                == subrequest.parameters.model_dump(),
            )
        )
        .one_or_none()
    )
    return evaluation


def _split_request(
    job_request: schemas.EvaluationRequest,
) -> list[schemas.EvaluationRequest]:
    """
    Splits a job request into component requests by model.

    Parameters
    ----------
    job_request : EvaluationRequest
        The job request to split (if multiple model names exist).
    """

    return [
        schemas.EvaluationRequest(
            dataset_names=job_request.dataset_names,
            model_names=[model_name],
            filters=job_request.filters,
            parameters=job_request.parameters,
        )
        for model_name in job_request.model_names
    ]


def create_or_get_evaluations(
    db: Session,
    job_request: schemas.EvaluationRequest,
    allow_retries: bool = False,
) -> list[schemas.EvaluationResponse]:
    """
    Creates evaluations from evaluation request.

    If an evaluation already exists, it will be returned with its existing status.

    Parameters
    ----------
    db : Session
        The database Session to query against.
    job_request : schemas.EvaluationRequest
        The evaluations to create.

    Returns
    -------
    list[schemas.EvaluationResponse]
        A list of evaluation responses.
    """

    # verify that all datasets and models are ready to be evaluated
    validate_request(db=db, job_request=job_request)

    created_rows = []
    existing_rows = []
    for subrequest in _split_request(job_request):
        if len(subrequest.model_names) != 1:
            raise RuntimeError(
                "Subrequests should only reference a single model name."
            )

        # check if evaluation exists
        if evaluation := _fetch_evaluation_from_subrequest(
            db=db,
            subrequest=subrequest,
        ):
            if (
                allow_retries
                and evaluation.status == enums.EvaluationStatus.FAILED
            ):
                try:
                    evaluation.status = enums.EvaluationStatus.PENDING
                    db.commit()
                except IntegrityError:
                    db.rollback()
                    raise exceptions.EvaluationStateError(
                        evaluation_id=evaluation.id,
                        current_state=enums.EvaluationStatus.FAILED,
                        requested_state=enums.EvaluationStatus.PENDING,
                    )

            existing_rows.append(evaluation)

        # create evaluation row
        else:
            evaluation = models.Evaluation(
                dataset_names=subrequest.dataset_names,
                model_name=subrequest.model_names[0],
                filters=subrequest.filters.model_dump(),
                parameters=subrequest.parameters.model_dump(),
                status=enums.EvaluationStatus.PENDING,
                meta=dict(),
            )
            _validate_evaluation_filter(
                db=db,
                evaluation=evaluation,
            )
            created_rows.append(evaluation)

    try:
        db.add_all(created_rows)
        db.commit()
    except IntegrityError:
        db.rollback()
        raise exceptions.EvaluationAlreadyExistsError()

    return _create_responses(db, created_rows + existing_rows)


def fetch_evaluation_from_id(
    db: Session,
    evaluation_id: int,
) -> models.Evaluation:
    """
    Fetches an evaluation row from the database.

    Parameters
    ----------
    db : Session
        The database session.
    evaluation_id : int
        The ID of the evaluation.

    Returns
    -------
    models.Evaluation
        The evaluation row with matching id.

    Raises
    ------
    exceptions.EvaluationDoesNotExistError
        If the evaluation id has no corresponding row in the database.
    """
    evaluation = (
        db.query(models.Evaluation)
        .where(
            and_(
                models.Evaluation.id == evaluation_id,
                models.Evaluation.status != enums.EvaluationStatus.DELETING,
            )
        )
        .one_or_none()
    )
    if evaluation is None:
        raise exceptions.EvaluationDoesNotExistError
    return evaluation


def get_paginated_evaluations(
    db: Session,
    evaluation_ids: list[int] | None = None,
    dataset_names: list[str] | None = None,
    model_names: list[str] | None = None,
    offset: int = 0,
    limit: int = -1,
    metrics_to_sort_by: dict[str, dict[str, str] | str] | None = None,
) -> tuple[list[schemas.EvaluationResponse], dict[str, str]]:
    """
    Returns all evaluations that conform to user-supplied constraints.

    Parameters
    ----------
    db : Session
        The database Session to query against.
    evaluation_ids : list[int], optional
        A list of evaluation job id constraints.
    dataset_names : list[str], optional
        A list of dataset names to constrain by.
    model_names : list[str], optional
        A list of model names to constrain by.
    offset : int, optional
        The start index of the items to return.
    limit : int, optional
        The number of items to return. Returns all items when set to -1.
    metrics_to_sort_by: dict[str, dict[str, str] | str], optional
        An optional dict of metric types to sort the evaluations by.

    Returns
    ----------
    tuple[list[schemas.EvaluationResponse], dict[str, str]]
        A tuple containing the evaluations and response headers to return to the user.
    """
    if offset < 0 or limit < -1:
        raise ValueError(
            "Offset should be an int greater than or equal to zero. Limit should be an int greater than or equal to -1."
        )

    expr = _create_bulk_expression(
        evaluation_ids=evaluation_ids,
        dataset_names=dataset_names,
        model_names=model_names,
    )

    count = (
        db.query(func.count(models.Evaluation.id))
        .where(
            and_(
                *expr,
                models.Evaluation.status != enums.EvaluationStatus.DELETING,
            )
        )
        .scalar()
    )

    if offset > count:
        raise ValueError(
            "Offset is greater than the total number of items returned in the query."
        )

    # return all rows when limit is -1
    if limit == -1:
        limit = count

    if metrics_to_sort_by is not None:
        conditions = []
        order_case = []

        for i, (metric_type, label) in enumerate(metrics_to_sort_by.items()):
            # if the value represents a label_key

            if isinstance(label, str):
                order_case.append(
                    (
                        and_(
                            models.Metric.type == metric_type,
                            models.Metric.parameters["label_key"].astext
                            == label,
                        ),
                        i + 1,
                    ),
                )
                conditions.append(
                    and_(
                        models.Metric.type == metric_type,
                        models.Metric.parameters["label_key"].astext == label,
                    )
                )
            # if the value represents a label
            else:
                order_case.append(
                    (
                        and_(
                            models.Metric.type == metric_type,
                            models.Label.key == label["key"],
                            models.Label.value == label["value"],
                        ),
                        i + 1,
                    ),
                )
                conditions.append(
                    and_(
                        models.Metric.type == metric_type,
                        models.Label.key == label["key"],
                        models.Label.value == label["value"],
                    )
                )

        aggregated_sorting_field = (
            select(
                models.Metric.evaluation_id,
                func.array_agg(
                    aggregate_order_by(
                        models.Metric.value, case(*order_case, else_=0)
                    )
                ).label("sort_array"),
            )
            .select_from(models.Metric)
            .group_by(models.Metric.evaluation_id)
            .filter(or_(*conditions))
            .alias()
        )

        evaluations = db.query(
            select(
                models.Evaluation.parameters["task_type"],
                aggregated_sorting_field.c.sort_array,
                models.Evaluation,
            )
            .select_from(models.Evaluation)
            .join(
                aggregated_sorting_field,
                aggregated_sorting_field.c.evaluation_id
                == models.Evaluation.id,
                isouter=True,
            )
            .where(
                and_(
                    *expr,
                    models.Evaluation.status
                    != enums.EvaluationStatus.DELETING,
                )
            )
            .order_by(
                asc(models.Evaluation.parameters["task_type"]),
                nulls_last(aggregated_sorting_field.c.sort_array.desc()),
                desc(models.Evaluation.created_at),
            )
            .offset(offset)
            .limit(limit)
            .alias()
        ).all()

    else:
        evaluations = (
            db.query(
                models.Evaluation,
            )
            .where(
                and_(
                    *expr,
                    models.Evaluation.status
                    != enums.EvaluationStatus.DELETING,
                )
            )
            .order_by(
                asc(models.Evaluation.parameters["task_type"]),
                desc(models.Evaluation.created_at),
            )
            .offset(offset)
            .limit(limit)
            .all()
        )

    content = _create_responses(db, evaluations)

    headers = api_utils._get_pagination_header(
        offset=offset,
        number_of_returned_items=len(evaluations),
        total_number_of_items=count,
    )

    return (content, headers)


def get_evaluation_requests_from_model(
    db: Session, model_name: str
) -> list[schemas.EvaluationResponse]:
    """
    Returns all evaluation settings for a given model.

    Parameters
    ----------
    db : Session
        The database Session to query against.
    model_name : str
        The model name to find evaluations of

    Returns
    ----------
    list[schemas.EvaluationResponse]
        A list of evaluations.
    """
    evaluations = (
        db.query(models.Evaluation)
        .where(
            and_(
                models.Evaluation.model_name == model_name,
                models.Evaluation.status != enums.EvaluationStatus.DELETING,
            )
        )
        .all()
    )
    return [
        schemas.EvaluationResponse(
            id=eval_.id,
            dataset_names=eval_.dataset_names,
            model_name=model_name,
            filters=eval_.filters,
            parameters=eval_.parameters,
            status=enums.EvaluationStatus(eval_.status),
            created_at=eval_.created_at.replace(tzinfo=timezone.utc),
            meta=eval_.meta,
        )
        for eval_ in evaluations
    ]


def get_evaluation_status(
    db: Session,
    evaluation_id: int,
) -> enums.EvaluationStatus:
    """
    Get the status of an evaluation.

    Parameters
    ----------
    db : Session
        The database session.
    evaluation_id : int
        The ID of the evaluation.

    Returns
    -------
    enums.EvaluationStatus
        The status of the evaluation.
    """
    evaluation = fetch_evaluation_from_id(db, evaluation_id)
    return enums.EvaluationStatus(evaluation.status)


def set_evaluation_status(
    db: Session,
    evaluation_id: int,
    status: enums.EvaluationStatus,
):
    """
    Set the status of an evaluation.

    Parameters
    ----------
    db : Session
        The database session.
    evaluation_id : int
        The ID of the evaluation.
    status : enums.EvaluationStatus
        The desired state of the evaluation.

    Raises
    ------
    exceptions.EvaluationStateError
        If the requested state leads to an illegal transition.
    """
    evaluation = fetch_evaluation_from_id(db, evaluation_id)

    current_status = enums.EvaluationStatus(evaluation.status)
    if status not in current_status.next():
        raise exceptions.EvaluationStateError(
            evaluation_id, current_status, status
        )

    try:
        evaluation.status = status
        db.commit()
    except IntegrityError:
        db.rollback()
        raise exceptions.EvaluationStateError(
            evaluation_id, current_status, status
        )


def count_active_evaluations(
    db: Session,
    evaluation_ids: list[int] | None = None,
    dataset_names: list[str] | None = None,
    model_names: list[str] | None = None,
) -> int:
    """
    Count the number of active evaluations.

    Parameters
    ----------
    db : Session
        The database Session to query against.
    evaluation_ids : list[int], optional
        A list of evaluation job id constraints.
    dataset_names : list[str], optional
        A list of dataset names to constrain by.
    model_names : list[str], optional
        A list of model names to constrain by.

    Returns
    -------
    int
        Number of active evaluations.
    """
    expr = _create_bulk_expression(
        evaluation_ids=evaluation_ids,
        dataset_names=dataset_names,
        model_names=model_names,
    )
    retval = db.scalar(
        select(func.count())
        .select_from(models.Evaluation)
        .where(
            or_(
                models.Evaluation.status == enums.EvaluationStatus.PENDING,
                models.Evaluation.status == enums.EvaluationStatus.RUNNING,
            ),
            *expr,
        )
    )

    if retval is None:
        raise RuntimeError("psql didn't return any active evaluations.")

    return retval


def delete_evaluations(
    db: Session,
    evaluation_ids: list[int] | None = None,
    dataset_names: list[str] | None = None,
    model_names: list[str] | None = None,
):
    """
    Deletes all evaluations that match the input args.

    Parameters
    ----------
    db : Session
        The database Session to query against.
    evaluation_ids : list[int], optional
        A list of evaluation job id constraints.
    dataset_names : list[str], optional
        A list of dataset names to constrain by.
    model_names : list[str], optional
        A list of model names to constrain by.
    """

    # verify no active evaluations
    if count_active_evaluations(
        db=db,
        evaluation_ids=evaluation_ids,
        dataset_names=dataset_names,
        model_names=model_names,
    ):
        raise exceptions.EvaluationRunningError

    expr = _create_bulk_expression(
        evaluation_ids=evaluation_ids,
        dataset_names=dataset_names,
        model_names=model_names,
    )

    # mark evaluations for deletion
    mark_for_deletion = (
        update(models.Evaluation)
        .returning(models.Evaluation.id)
        .where(
            and_(
                *expr,
                models.Evaluation.status != enums.EvaluationStatus.DELETING,
            )
        )
        .values(status=enums.EvaluationStatus.DELETING)
        .execution_options(synchronize_session="fetch")
    )
    try:
        marked_evaluation_ids = db.execute(mark_for_deletion).scalars().all()
        db.commit()
    except IntegrityError as e:
        db.rollback()
        raise e

    # delete metrics
    try:
        db.execute(
            delete(models.Metric).where(
                models.Metric.evaluation_id.in_(marked_evaluation_ids)
            )
        )
        db.commit()
    except IntegrityError as e:
        db.rollback()
        raise e

    # delete confusion matrices
    try:
        db.execute(
            delete(models.ConfusionMatrix).where(
                models.ConfusionMatrix.evaluation_id.in_(marked_evaluation_ids)
            )
        )
        db.commit()
    except IntegrityError as e:
        db.rollback()
        raise e

    # delete evaluations
    try:
        db.execute(
            delete(models.Evaluation).where(
                models.Evaluation.id.in_(marked_evaluation_ids)
            )
        )
        db.commit()
    except IntegrityError as e:
        db.rollback()
        raise e


def delete_evaluation_from_id(db: Session, evaluation_id: int):
    """
    Delete a evaluation by id.

    Parameters
    ----------
    db : Session
        The database session.
    evaluation_id : int
        The evaluation identifer.

    Raises
    ------
    EvaluationRunningError
        If the evaluation is currently running.
    EvaluationDoesNotExistError
        If the evaluation does not exist.
    """
    evaluation = fetch_evaluation_from_id(db=db, evaluation_id=evaluation_id)
    if evaluation.status in {
        enums.EvaluationStatus.PENDING,
        enums.EvaluationStatus.RUNNING,
    }:
        raise exceptions.EvaluationRunningError
    elif evaluation.status in enums.EvaluationStatus.DELETING:
        return

    try:
        db.delete(evaluation)
        db.commit()
    except IntegrityError as e:
        db.rollback()
        raise e<|MERGE_RESOLUTION|>--- conflicted
+++ resolved
@@ -242,12 +242,7 @@
     parameters = schemas.EvaluationParameters(**evaluation.parameters)
 
     # generate filters
-<<<<<<< HEAD
     _, groundtruth_filter, prediction_filter = prepare_filter_for_evaluation(
-        db=db,
-=======
-    groundtruth_filter, prediction_filter = prepare_filter_for_evaluation(
->>>>>>> bae652f6
         filters=filters,
         dataset_names=evaluation.dataset_names,
         model_name=evaluation.model_name,
