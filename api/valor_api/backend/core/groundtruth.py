from sqlalchemy import delete, select
from sqlalchemy.exc import IntegrityError
from sqlalchemy.orm import Session

from valor_api import enums, exceptions, schemas
from valor_api.backend import core, models


def create_groundtruths(
    db: Session,
    groundtruths: list[schemas.GroundTruth],
    ignore_existing_datums: bool = False,
):
    """Create ground truths in bulk.

    Parameters
    ----------
    db
        The database Session to query against.
    groundtruths
        The ground truths to create.
    ignore_existing_datums
        If True, will ignore datums that already exist in the database.
        If False, will raise an error if any datums already exist.
        Default is False.

    Returns
    -------
    None
    """
    # check status of dataset(s)
    dataset_names = set(
        [groundtruth.dataset_name for groundtruth in groundtruths]
    )
    dataset_name_to_dataset = {
        dataset_name: core.fetch_dataset(db=db, name=dataset_name)
        for dataset_name in dataset_names
    }
    for dataset in dataset_name_to_dataset.values():
        if dataset.status != enums.TableStatus.CREATING:
            raise exceptions.DatasetFinalizedError(dataset.name)

    # create datums
    datums = core.create_datums(
        db,
        [groundtruth.datum for groundtruth in groundtruths],
        [
            dataset_name_to_dataset[groundtruth.dataset_name]
            for groundtruth in groundtruths
        ],
        ignore_existing_datums=ignore_existing_datums,
    )
    if ignore_existing_datums:
        # datums only contains the newly created ones, so we need to filter out
        # the ones that already existed
        groundtruths = [
            gt
            for gt in groundtruths
            if (dataset_name_to_dataset[gt.dataset_name].id, gt.datum.uid)
            in datums
        ]

    # retrieve datum ids
    datum_ids = [
        datums[(dataset_name_to_dataset[gt.dataset_name].id, gt.datum.uid)]
        for gt in groundtruths
        if (dataset_name_to_dataset[gt.dataset_name].id, gt.datum.uid)
        in datums
    ]

    # create labels
    all_labels = [
        label
        for groundtruth in groundtruths
        for annotation in groundtruth.annotations
        for label in annotation.labels
    ]
    label_dict = core.create_labels(db=db, labels=all_labels)

    # create annotations
    annotation_ids = core.create_annotations(
        db=db,
        annotations=[groundtruth.annotations for groundtruth in groundtruths],
        datum_ids=datum_ids,
        models_=None,
    )

    # create groundtruths
    groundtruth_rows = []
    for groundtruth, annotation_ids_per_groundtruth in zip(
        groundtruths, annotation_ids
    ):
        for i, annotation in enumerate(groundtruth.annotations):
<<<<<<< HEAD
            if annotation.labels:
                for label in annotation.labels:
                    groundtruth_mappings.append(
                        {
                            "annotation_id": annotation_ids_per_groundtruth[i],
                            "label_id": label_dict[(label.key, label.value)],
                        }
                    )
            else:
                groundtruth_mappings.append(
                    {
                        "annotation_id": annotation_ids_per_groundtruth[i],
                        "label_id": None,
                    }
=======
            for label in annotation.labels:
                groundtruth_rows.append(
                    models.GroundTruth(
                        annotation_id=annotation_ids_per_groundtruth[i],
                        label_id=label_dict[(label.key, label.value)],
                    )
>>>>>>> 0788666d
                )
    try:
        db.add_all(groundtruth_rows)
        db.commit()
    except IntegrityError as e:
        db.rollback()
        raise e


def get_groundtruth(
    db: Session,
    dataset_name: str,
    datum_uid: str,
) -> schemas.GroundTruth:
    """
    Fetch a ground truth.

    Parameters
    ----------
    db : Session
        The database Session to query against.
    dataset_name : str
        The name of the dataset.
    datum_uid: str
        The UID of the datum to fetch.


    Returns
    ----------
    schemas.GroundTruth
        The requested ground truth.
    """
    # retrieve from table
    dataset = core.fetch_dataset(db, name=dataset_name)
    datum = core.fetch_datum(db, dataset_id=dataset.id, uid=datum_uid)
    return schemas.GroundTruth(
        dataset_name=dataset.name,
        datum=schemas.Datum(
            uid=datum.uid,
            metadata=datum.meta,
        ),
        annotations=core.get_annotations(db, datum),
    )


def delete_groundtruths(
    db: Session,
    dataset: models.Dataset,
):
    """
    Delete all groundtruths from a dataset.

    Parameters
    ----------
    db : Session
        The database session.
    dataset : models.Dataset
        The dataset row that is being deleted.

    Raises
    ------
    RuntimeError
        If dataset is not in deletion state.
    """

    if dataset.status != enums.TableStatus.DELETING:
        raise RuntimeError(
            f"Attempted to delete groundtruths from dataset `{dataset.name}` which has status `{dataset.status}`"
        )

    subquery = (
        select(models.GroundTruth.id.label("id"))
        .join(
            models.Annotation,
            models.Annotation.id == models.GroundTruth.annotation_id,
        )
        .join(models.Datum, models.Datum.id == models.Annotation.datum_id)
        .where(models.Datum.dataset_id == dataset.id)
        .subquery()
    )
    delete_stmt = delete(models.GroundTruth).where(
        models.GroundTruth.id == subquery.c.id
    )

    try:
        db.execute(delete_stmt)
        db.commit()
    except IntegrityError as e:
        db.rollback()
        raise e<|MERGE_RESOLUTION|>--- conflicted
+++ resolved
@@ -91,29 +91,20 @@
         groundtruths, annotation_ids
     ):
         for i, annotation in enumerate(groundtruth.annotations):
-<<<<<<< HEAD
             if annotation.labels:
                 for label in annotation.labels:
-                    groundtruth_mappings.append(
-                        {
-                            "annotation_id": annotation_ids_per_groundtruth[i],
-                            "label_id": label_dict[(label.key, label.value)],
-                        }
+                    groundtruth_rows.append(
+                        models.GroundTruth(
+                            annotation_id=annotation_ids_per_groundtruth[i],
+                            label_id=label_dict[(label.key, label.value)],
+                        )
                     )
             else:
-                groundtruth_mappings.append(
-                    {
-                        "annotation_id": annotation_ids_per_groundtruth[i],
-                        "label_id": None,
-                    }
-=======
-            for label in annotation.labels:
                 groundtruth_rows.append(
                     models.GroundTruth(
                         annotation_id=annotation_ids_per_groundtruth[i],
-                        label_id=label_dict[(label.key, label.value)],
+                        label_id=None,
                     )
->>>>>>> 0788666d
                 )
     try:
         db.add_all(groundtruth_rows)
