--- conflicted
+++ resolved
@@ -381,17 +381,9 @@
         raise exceptions.EvaluationRunningError(model_name=name)
 
     model = (
-<<<<<<< HEAD
-        db.query(models.Model)
-        .where(models.Model.name == name)
-        .one_or_none()
-    )
-    if not model:        
-=======
         db.query(models.Model).where(models.Model.name == name).one_or_none()
     )
     if not model:
->>>>>>> ebaa6fa3
         raise exceptions.ModelDoesNotExistError(name)
 
     try:
