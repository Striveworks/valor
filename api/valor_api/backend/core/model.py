from sqlalchemy import and_, desc, func, select
from sqlalchemy.exc import IntegrityError
from sqlalchemy.orm import Session

from valor_api import api_utils, exceptions, schemas
from valor_api.backend import core, models
from valor_api.backend.query import generate_select
from valor_api.enums import ModelStatus, TableStatus


def _load_model_schema(
    db: Session,
    model: models.Model,
) -> schemas.Model:
    """Convert database row to schema."""
    return schemas.Model(
        name=model.name,
        metadata=model.meta,
    )


def _fetch_disjoint_datums(
    db: Session, dataset_name: str, model_name: str
) -> list[models.Datum]:
    """
    Fetch all datums that the model has not provided predictions for.

    Parameters
    ----------
    db : Session
        The database session.
    dataset_name : str
        The name of the dataset.
    model_name : str
        The name of the model.

    Returns
    -------
    list[models.Datum]
        List of Datums.
    """
    dataset = core.fetch_dataset(db=db, name=dataset_name)
    model = fetch_model(db=db, name=model_name)
    disjoint_datums = (
        select(models.Datum)
        .join(
            models.Annotation,
            and_(
                models.Annotation.datum_id == models.Datum.id,
                models.Annotation.model_id == model.id,
            ),
            isouter=True,
        )
        .where(models.Datum.dataset_id == dataset.id)
        .filter(models.Annotation.id.is_(None))
        .subquery()
    )
    return db.query(disjoint_datums).all()


def create_model(
    db: Session,
    model: schemas.Model,
) -> models.Model:
    """
    Creates a model.

    Parameters
    ----------
    db : Session
        The database Session to query against.
    model : schemas.Model
        The model to create.

    Returns
    -------
    models.Model
        The created model row.

    Raises
    ------
    exceptions.ModelAlreadyExistsError
        If a model with the provided name already exists.
    """
    try:
        row = models.Model(
            name=model.name,
            meta=model.metadata,
            status=ModelStatus.READY,
        )
        db.add(row)
        db.commit()
        return row
    except IntegrityError:
        db.rollback()
        raise exceptions.ModelAlreadyExistsError(model.name)


def fetch_model(
    db: Session,
    name: str,
) -> models.Model:
    """
    Fetch a model from the database.

    Parameters
    ----------
    db : Session
        The database Session you want to query against.
    name : str
        The name of the model.

    Returns
    ----------
    models.Model
        The requested model.

    Raises
    ------
    exceptions.ModelDoesNotExistError
        If a model with the provided name does not exist.
    """
    model = (
        db.query(models.Model).where(models.Model.name == name).one_or_none()
    )
    if model is None:
        raise exceptions.ModelDoesNotExistError(name)
    return model


def get_model(
    db: Session,
    name: str,
) -> schemas.Model:
    """
    Fetch a model.

    Parameters
    ----------
    db : Session
        The database Session to query against.
    name : str
        The name of the model.

    Returns
    ----------
    schemas.Model
        The requested model.
    """
    model = fetch_model(db=db, name=name)
    return _load_model_schema(db=db, model=model)


def get_paginated_models(
    db: Session,
    filters: schemas.Filter | None = None,
    offset: int = 0,
    limit: int = -1,
) -> tuple[list[schemas.Model], dict[str, str]]:
    """
    Get models with optional filter constraint.

    Parameters
    ----------
    db : Session
        The database Session to query against.
    filters : schemas.Filter, optional
        Optional filter to constrain against.
    offset : int, optional
        The start index of the items to return.
    limit : int, optional
        The number of items to return. Returns all items when equal to -1.


    Returns
    ----------
    tuple[list[schemas.Model], dict[str, str]]
        A tuple containing the models and response headers to return to the user.
    """
    if offset < 0 or limit < -1:
        raise ValueError(
            "Offset should be an int greater than or equal to zero. Limit should be an int greater than or equal to -1."
        )

    subquery = generate_select(
        models.Model.id.label("id"),
<<<<<<< HEAD
        filter_=filters,
=======
        filters=advanced_filter,
>>>>>>> 711a99cf
        label_source=models.Prediction,
    ).subquery()

    count = (
        db.query(func.count(models.Model.id))
        .where(models.Model.id == subquery.c.id)
        .scalar()
    )

    if offset > count:
        raise ValueError(
            "Offset is greater than the total number of items returned in the query."
        )

    # return all rows when limit is -1
    if limit == -1:
        limit = count

    models_ = (
        db.query(models.Model)
        .where(models.Model.id == subquery.c.id)
        .order_by(desc(models.Model.created_at))
        .offset(offset)
        .limit(limit)
        .all()
    )

    content = [_load_model_schema(db=db, model=model) for model in models_]

    headers = api_utils._get_pagination_header(
        offset=offset,
        number_of_returned_items=len(models_),
        total_number_of_items=count,
    )

    return (content, headers)


def get_model_status(
    db: Session,
    dataset_name: str,
    model_name: str,
) -> TableStatus:
    """
    Get status of model.

    Parameters
    ----------
    db : Session
        The database session.
    name : str
        The name of the model.

    Returns
    -------
    enums.TableStatus
        The status of the model.
    """
    dataset = core.fetch_dataset(db, dataset_name)
    model = fetch_model(db, model_name)

    # format statuses
    dataset_status = TableStatus(dataset.status)
    model_status = ModelStatus(model.status)

    # check if deleting
    if model_status == ModelStatus.DELETING:
        return TableStatus.DELETING

    # check dataset status
    if dataset_status == TableStatus.DELETING:
        raise exceptions.DatasetDoesNotExistError(dataset.name)
    elif dataset_status == TableStatus.CREATING:
        return TableStatus.CREATING

    # query the number of datums that do not have any prediction annotations
    query_num_disjoint_datums = (
        select(func.count())
        .select_from(models.Datum)
        .join(
            models.Annotation,
            and_(
                models.Annotation.datum_id == models.Datum.id,
                models.Annotation.model_id == model.id,
            ),
            isouter=True,
        )
        .where(models.Datum.dataset_id == dataset.id)
        .filter(models.Annotation.id.is_(None))
    )

    # finalization is determined by the existence of at least one annotation per datum.
    if db.scalar(query_num_disjoint_datums) != 0:
        return TableStatus.CREATING
    else:
        return TableStatus.FINALIZED


def set_model_status(
    db: Session,
    dataset_name: str,
    model_name: str,
    status: TableStatus,
):
    """
    Sets the status of a model.

    Parameters
    ----------
    db : Session
        The database session.
    dataset_name : str
        The name of the dataset.
    model_name : str
        The name of the model.
    status : enums.TableStatus
        The desired dataset state.

    Raises
    ------
    exceptions.DatasetDoesNotExistError
        If the dataset does not exist or is being deleted.
    exceptions.ModelStateError
        If an illegal transition is requested.
    exceptions.EvaluationRunningError
        If the requested state is DELETING while an evaluation is running.
    """
    dataset_status = core.get_dataset_status(db, dataset_name)
    if dataset_status == TableStatus.DELETING:
        raise exceptions.DatasetDoesNotExistError(dataset_name)

    model_status = get_model_status(db, dataset_name, model_name)
    if status == model_status:
        return

    model = fetch_model(db, model_name)

    # check if transition is valid
    if status not in model_status.next():
        raise exceptions.ModelStateError(model_name, model_status, status)

    # verify model-dataset parity
    if (
        model_status == TableStatus.CREATING
        and status == TableStatus.FINALIZED
    ):
        if dataset_status != TableStatus.FINALIZED:
            raise exceptions.DatasetNotFinalizedError(
                dataset_name, "finalize inferences"
            )
        # edge case - check that there exists at least one prediction per datum
        core.create_skipped_annotations(
            db=db,
            datums=_fetch_disjoint_datums(db, dataset_name, model_name),
            model=model,
        )

    elif status == TableStatus.DELETING:
        if core.count_active_evaluations(
            db=db,
            model_names=[model_name],
        ):
            raise exceptions.EvaluationRunningError(
                dataset_name=dataset_name, model_name=model_name
            )

    try:
        model.status = (
            ModelStatus.READY
            if status != TableStatus.DELETING
            else ModelStatus.DELETING
        )
        db.commit()
    except Exception as e:
        db.rollback()
        raise e


def delete_model(
    db: Session,
    name: str,
):
    """
    Delete a model.

    Parameters
    ----------
    db : Session
        The database Session to query against.
    name : str
        The name of the model.
    """
    model = fetch_model(db, name=name)

    # set status
    try:
        model.status = ModelStatus.DELETING
        db.commit()
    except Exception as e:
        db.rollback()
        raise e

    core.delete_evaluations(db=db, model_names=[name])
    core.delete_model_predictions(db=db, model=model)
    core.delete_model_annotations(db=db, model=model)

    try:
        db.delete(model)
        db.commit()
    except IntegrityError:
        db.rollback()
        raise RuntimeError<|MERGE_RESOLUTION|>--- conflicted
+++ resolved
@@ -184,11 +184,7 @@
 
     subquery = generate_select(
         models.Model.id.label("id"),
-<<<<<<< HEAD
-        filter_=filters,
-=======
-        filters=advanced_filter,
->>>>>>> 711a99cf
+        filters=filters,
         label_source=models.Prediction,
     ).subquery()
 
