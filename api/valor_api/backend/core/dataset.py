--- conflicted
+++ resolved
@@ -515,17 +515,6 @@
     )
     if not dataset:
         raise exceptions.DatasetDoesNotExistError(name)
-<<<<<<< HEAD
-
-    dataset = (
-        db.query(models.Dataset)
-        .where(models.Dataset.name == name)
-        .one_or_none()
-    )
-    if not dataset:
-        raise exceptions.DatasetDoesNotExistError(name)
-=======
->>>>>>> eedc0035
 
     try:
         dataset.status = enums.TableStatus.DELETING
