from sqlalchemy import and_, delete, desc, func, select
from sqlalchemy.exc import IntegrityError
from sqlalchemy.orm import Session

from valor_api import api_utils, enums, exceptions, schemas
from valor_api.backend import core, models
from valor_api.backend.query import generate_select
from valor_api.schemas.types import MetadataType


def _load_dataset_schema(
    db: Session,
    dataset: models.Dataset,
) -> schemas.Dataset:
    """Convert database row to schema."""
    return schemas.Dataset(name=dataset.name, metadata=dataset.meta)


def _validate_dataset_contains_datums(db: Session, name: str):
    """
    Validates whether a dataset contains at least one datum.

    Raises
    ------
    DatasetEmptyError
        If the dataset contains no datums.
    """
    datum_count = (
        db.query(func.count(models.Datum.id))
        .join(models.Dataset, models.Dataset.id == models.Datum.dataset_id)
        .where(models.Dataset.name == name)
        .scalar()
    )
    if datum_count == 0:
        raise exceptions.DatasetEmptyError(name)


def create_dataset(
    db: Session,
    dataset: schemas.Dataset,
) -> models.Dataset:
    """
    Creates a dataset.

    Parameters
    ----------
    db : Session
        The database Session to query against.
    dataset : schemas.Dataset
        The dataset to create.

    Returns
    -------
    models.Dataset
        The created dataset row.

    Raises
    ------
    exceptions.DatasetAlreadyExistsError
        If a dataset with the provided name already exists.
    """
    try:
        row = models.Dataset(
            name=dataset.name,
            meta=dataset.metadata,
            status=enums.TableStatus.CREATING,
        )
        db.add(row)
        db.commit()
        return row
    except IntegrityError:
        db.rollback()
        print("==== Found existing dataset. ====")
        raise exceptions.DatasetAlreadyExistsError(dataset.name)


def fetch_dataset(
    db: Session,
    name: str,
) -> models.Dataset:
    """
    Fetch a dataset from the database.

    Parameters
    ----------
    db : Session
        The database Session you want to query against.
    name : str
        The name of the dataset.

    Returns
    ----------
    models.Dataset
        The requested dataset.

    Raises
    ------
    exceptions.DatasetDoesNotExistError
        If a dataset with the provided name does not exist.
    """
    dataset = (
        db.query(models.Dataset)
        .where(
            and_(
                models.Dataset.name == name,
                models.Dataset.status != enums.TableStatus.DELETING,
            )
        )
        .one_or_none()
    )
    if dataset is None:
        raise exceptions.DatasetDoesNotExistError(name)
    return dataset


def get_dataset(
    db: Session,
    name: str,
) -> schemas.Dataset:
    """
    Gets a dataset by name.

    Parameters
    ----------
    db : Session
        The database Session to query against.
    name : str
        The name of the dataset.

    Returns
    ----------
    schemas.Dataset
        The requested dataset.
    """
    dataset = fetch_dataset(db=db, name=name)
    return _load_dataset_schema(db=db, dataset=dataset)


def get_paginated_datasets(
    db: Session,
    filters: schemas.Filter | None = None,
    offset: int = 0,
    limit: int = -1,
) -> tuple[list[schemas.Dataset], dict[str, str]]:
    """
    Get datasets with optional filter constraint.

    Parameters
    ----------
    db : Session
        The database Session to query against.
    filters : schemas.Filter, optional
        Optional filter to constrain against.
    offset : int, optional
        The start index of the items to return.
    limit : int, optional
        The number of items to return. Returns all items when set to -1.

    Returns
    ----------
    tuple[list[schemas.Dataset], dict[str, str]]
        A tuple containing the datasets and response headers to return to the user.
    """
    if offset < 0 or limit < -1:
        raise ValueError(
            "Offset should be an int greater than or equal to zero. Limit should be an int greater than or equal to -1."
        )

    datasets_subquery = generate_select(
        models.Dataset.id.label("id"),
        filters=filters,
        label_source=models.GroundTruth,
    ).subquery()

    if datasets_subquery is None:
        raise RuntimeError(
            "psql unexpectedly returned None instead of a Subquery."
        )

    count = (
        db.query(func.count(models.Dataset.id))
        .where(models.Dataset.id == datasets_subquery.c.id)
        .scalar()
    )

    if offset > count:
        raise ValueError(
            "Offset is greater than the total number of items returned in the query."
        )

    # return all rows when limit is -1
    if limit == -1:
        limit = count

    datasets = (
        db.query(models.Dataset)
        .where(
            and_(
                models.Dataset.id == datasets_subquery.c.id,
                models.Dataset.status != enums.TableStatus.DELETING,
            )
        )
        .order_by(desc(models.Dataset.created_at))
        .offset(offset)
        .limit(limit)
        .all()
    )

    content = [
        _load_dataset_schema(db=db, dataset=dataset) for dataset in datasets
    ]

    headers = api_utils._get_pagination_header(
        offset=offset,
        number_of_returned_items=len(datasets),
        total_number_of_items=count,
    )

    return (content, headers)


def get_dataset_status(
    db: Session,
    name: str,
) -> enums.TableStatus:
    """
    Get the status of a dataset.

    Parameters
    ----------
    db : Session
        The database session.
    name : str
        The name of the dataset.

    Returns
    -------
    enums.TableStatus
        The status of the dataset.
    """
    dataset = (
        db.query(models.Dataset)
        .where(models.Dataset.name == name)
        .one_or_none()
    )
    if dataset is None:
        raise exceptions.DatasetDoesNotExistError(name)
    return enums.TableStatus(dataset.status)


def set_dataset_status(
    db: Session,
    name: str,
    status: enums.TableStatus,
):
    """
    Sets the status of a dataset.

    Parameters
    ----------
    db : Session
        The database session.
    name : str
        The name of the dataset.
    status : enums.TableStatus
        The desired dataset state.

    Raises
    ------
    exceptions.DatasetStateError
        If an illegal transition is requested.
    exceptions.EvaluationRunningError
        If the requested state is DELETING while an evaluation is running.
    """
    dataset = fetch_dataset(db, name)
    active_status = enums.TableStatus(dataset.status)

    if status == active_status:
        return

    if status not in active_status.next():
        raise exceptions.DatasetStateError(name, active_status, status)

    if status == enums.TableStatus.DELETING:
        if core.count_active_evaluations(
            db=db,
            dataset_names=[name],
        ):
            raise exceptions.EvaluationRunningError(dataset_name=name)
    elif status == enums.TableStatus.FINALIZED:
        _validate_dataset_contains_datums(db=db, name=name)

    try:
        dataset.status = status
        db.commit()
    except Exception as e:
        db.rollback()
        raise e


def get_n_datums_in_dataset(db: Session, name: str) -> int:
    """Returns the number of datums in a dataset."""
    return (
        db.query(models.Datum)
        .join(models.Dataset)
        .where(
            and_(
                models.Dataset.name == name,
                models.Dataset.status != enums.TableStatus.DELETING,
            )
        )
        .count()
    )


def get_n_groundtruth_annotations(db: Session, name: str) -> int:
    """Returns the number of ground truth annotations in a dataset."""
    return (
        db.query(models.Annotation)
        .join(models.GroundTruth)
        .join(models.Datum)
        .join(models.Dataset)
        .where(
            and_(
                models.Dataset.name == name,
                models.Dataset.status != enums.TableStatus.DELETING,
            )
        )
        .count()
    )


def get_n_groundtruth_bounding_boxes_in_dataset(db: Session, name: str) -> int:
    return (
        db.query(models.Annotation.id)
        .join(models.GroundTruth)
        .join(models.Datum)
        .join(models.Dataset)
        .where(
            and_(
                models.Dataset.name == name,
                models.Dataset.status != enums.TableStatus.DELETING,
                models.Annotation.box.isnot(None),
            )
        )
        .distinct()
        .count()
    )


def get_n_groundtruth_polygons_in_dataset(db: Session, name: str) -> int:
    return (
        db.query(models.Annotation.id)
        .join(models.GroundTruth)
        .join(models.Datum)
        .join(models.Dataset)
        .where(
            and_(
                models.Dataset.name == name,
                models.Dataset.status != enums.TableStatus.DELETING,
                models.Annotation.polygon.isnot(None),
            )
        )
        .distinct()
        .count()
    )


def get_n_groundtruth_rasters_in_dataset(db: Session, name: str) -> int:
    return (
        db.query(models.Annotation.id)
        .join(models.GroundTruth)
        .join(models.Datum)
        .join(models.Dataset)
        .where(
            and_(
                models.Dataset.name == name,
                models.Dataset.status != enums.TableStatus.DELETING,
                models.Annotation.raster.isnot(None),
            )
        )
        .distinct()
        .count()
    )


def get_unique_task_types_in_dataset(
    db: Session, name: str
) -> list[enums.TaskType]:
    """
    Fetch the unique implied task types associated with the annotation in a dataset.

    Parameters
    -------
    db : Session
        The database Session you want to query against.
    name : str
        The name of the dataset to query for.
    """
    task_types = (
        db.query(
            func.jsonb_array_elements_text(
                models.Annotation.implied_task_types
            )
        )
        .select_from(models.Annotation)
        .join(models.Datum, models.Datum.id == models.Annotation.datum_id)
        .join(models.Dataset, models.Dataset.id == models.Datum.dataset_id)
        .where(
            and_(
                models.Dataset.name == name,
                models.Dataset.status != enums.TableStatus.DELETING,
            )
        )
        .distinct()
        .all()
    )
    return [
        enums.TaskType(task_type_tuple[0]) for task_type_tuple in task_types
    ]


def get_unique_datum_metadata_in_dataset(
    db: Session, name: str
) -> list[MetadataType]:
    md = db.scalars(
        select(models.Datum.meta)
        .join(models.Dataset)
        .where(
            and_(
                models.Dataset.name == name,
                models.Dataset.status != enums.TableStatus.DELETING,
            )
        )
        .distinct()
    ).all()

    # remove trivial metadata
    md = [m for m in md if m != {}]
    return md


def get_unique_groundtruth_annotation_metadata_in_dataset(
    db: Session, name: str
) -> list[MetadataType]:
    md = db.scalars(
        select(models.Annotation.meta)
        .join(models.GroundTruth)
        .join(models.Datum)
        .join(models.Dataset)
        .where(
            and_(
                models.Dataset.name == name,
                models.Dataset.status != enums.TableStatus.DELETING,
            )
        )
        .distinct()
    ).all()

    # remove trivial metadata
    md = [m for m in md if m != {}]
    return md


def get_dataset_summary(db: Session, name: str) -> schemas.DatasetSummary:
    gt_labels = core.get_labels(
        db,
        schemas.Filter(
            datasets=schemas.Condition(
                lhs=schemas.Symbol(name=schemas.SupportedSymbol.DATASET_NAME),
                rhs=schemas.Value.infer(name),
                op=schemas.FilterOperator.EQ,
            )
        ),
        ignore_predictions=True,
    )
    return schemas.DatasetSummary(
        name=name,
        num_datums=get_n_datums_in_dataset(db, name),
        num_annotations=get_n_groundtruth_annotations(db, name),
        num_bounding_boxes=get_n_groundtruth_bounding_boxes_in_dataset(
            db, name
        ),
        num_polygons=get_n_groundtruth_polygons_in_dataset(db, name),
        num_rasters=get_n_groundtruth_rasters_in_dataset(db, name),
        task_types=get_unique_task_types_in_dataset(db, name),
        labels=list(gt_labels),
        datum_metadata=get_unique_datum_metadata_in_dataset(db, name),
        annotation_metadata=get_unique_groundtruth_annotation_metadata_in_dataset(
            db, name
        ),
    )


def delete_dataset(
    db: Session,
    name: str,
):
    """
    Delete a dataset.

    Parameters
    ----------
    db : Session
        The database Session to query against.
    name : str
        The name of the dataset.
    """
    if core.count_active_evaluations(db=db, dataset_names=[name]):
        raise exceptions.EvaluationRunningError(dataset_name=name)

<<<<<<< HEAD
    print("=== ENTERING DELETE ===")
=======
    dataset = (
        db.query(models.Dataset)
        .where(models.Dataset.name == name)
        .one_or_none()
    )
    if not dataset:
        raise exceptions.DatasetDoesNotExistError(name)
>>>>>>> ebaa6fa3

    dataset = (
        db.query(models.Dataset)
        .where(models.Dataset.name == name)
        .one_or_none()
    )
    if not dataset:
        print(f"==== Couldn't find dataset with name {name} ====")
        raise exceptions.DatasetDoesNotExistError(name)
    
    try:
        dataset.status = enums.TableStatus.DELETING
        db.commit()

        core.delete_evaluations(db=db, dataset_names=[name])
        core.delete_dataset_predictions(db, dataset)
        core.delete_groundtruths(db, dataset)
        core.delete_dataset_annotations(db, dataset)
        core.delete_datums(db, dataset)

        db.execute(
            delete(models.Dataset).where(models.Dataset.id == dataset.id)
        )
        db.commit()
    except IntegrityError as e:
        db.rollback()
        raise e<|MERGE_RESOLUTION|>--- conflicted
+++ resolved
@@ -70,7 +70,6 @@
         return row
     except IntegrityError:
         db.rollback()
-        print("==== Found existing dataset. ====")
         raise exceptions.DatasetAlreadyExistsError(dataset.name)
 
 
@@ -509,9 +508,6 @@
     if core.count_active_evaluations(db=db, dataset_names=[name]):
         raise exceptions.EvaluationRunningError(dataset_name=name)
 
-<<<<<<< HEAD
-    print("=== ENTERING DELETE ===")
-=======
     dataset = (
         db.query(models.Dataset)
         .where(models.Dataset.name == name)
@@ -519,7 +515,6 @@
     )
     if not dataset:
         raise exceptions.DatasetDoesNotExistError(name)
->>>>>>> ebaa6fa3
 
     dataset = (
         db.query(models.Dataset)
@@ -527,9 +522,8 @@
         .one_or_none()
     )
     if not dataset:
-        print(f"==== Couldn't find dataset with name {name} ====")
         raise exceptions.DatasetDoesNotExistError(name)
-    
+
     try:
         dataset.status = enums.TableStatus.DELETING
         db.commit()
