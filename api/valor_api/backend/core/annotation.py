from geoalchemy2.functions import ST_AsGeoJSON
from sqlalchemy import ScalarSelect, and_, delete, insert, select
from sqlalchemy.exc import IntegrityError
from sqlalchemy.orm import Session

from valor_api import schemas
from valor_api.backend import models
from valor_api.backend.core.geometry import _raster_to_png_b64
from valor_api.backend.query import generate_query
from valor_api.enums import ModelStatus, TableStatus, TaskType


def _format_box(box: schemas.Box | None) -> str | None:
    return box.to_wkt() if box else None


def _format_polygon(polygon: schemas.Polygon | None) -> str | None:
    return polygon.to_wkt() if polygon else None


def _format_raster(
    raster: schemas.Raster | None,
) -> ScalarSelect | bytes | None:
    return raster.to_psql() if raster else None


def _create_embedding(
    db: Session,
    value: list[float] | None,
) -> int | None:
    """
    Creates a row in the embedding table.

    Parameters
    ----------
    db : Session
        The current database session.
    value : list[float]
        The embedding, represented as a list of type float.

    Returns
    -------
    int
        The row id of the embedding.
    """
    if not value:
        return None
    try:
        row = models.Embedding(value=value)
        db.add(row)
        db.commit()
    except IntegrityError as e:
        db.rollback()
        raise e
    return row.id


<<<<<<< HEAD
def _create_annotation(
    db: Session,
    annotation: schemas.Annotation,
    datum: models.Datum,
    model: models.Model | None = None,
) -> dict[str, Any]:
    """
    Convert an individual annotation's attributes into a dictionary for upload to psql.

    Parameters
    ----------
    annotation : schemas.Annotation
        The annotation tom ap.
    datum : models.Datum
        The datum associated with the annotation.
    model : models.Model, optional
        The model associated with the annotation

    Returns
    ----------
    dict[str, Any]
        A populated models.Annotation object.
    """
    box = None
    polygon = None
    raster = None
    embedding_id = None
    context = None

    if annotation.bounding_box:
        box = annotation.bounding_box.to_wkt()
    if annotation.polygon:
        polygon = annotation.polygon.to_wkt()
    if annotation.raster:
        raster = annotation.raster.to_psql()
    if annotation.embedding:
        embedding_id = _create_embedding(db=db, value=annotation.embedding)
    if annotation.context:
        if isinstance(annotation.context, str):
            context = [annotation.context]
        else:
            context = annotation.context

    mapping = {
        "datum_id": datum.id,
        "model_id": model.id if model else None,
        "meta": annotation.metadata,
        "box": box,
        "polygon": polygon,
        "raster": raster,
        "embedding_id": embedding_id,
        "text": annotation.text,
        "context": context,
        "is_instance": annotation.is_instance,
        "implied_task_types": annotation.implied_task_types,
    }
    return mapping


=======
>>>>>>> 0788666d
def create_annotations(
    db: Session,
    annotations: list[list[schemas.Annotation]],
    datum_ids: list[int],
    models_: list[models.Model] | list[None] | None = None,
) -> list[list[models.Annotation]]:
    """
    Create a list of annotations and associated labels in psql.

    Parameters
    ----------
    db : Session
        The database Session you want to query against.
    annotations : list[list[schemas.Annotation]]
        The list of annotations to create.
    datums : dict[tuple[int, str], int]
        A mapping of (dataset_id, datum_uid) to a datum's row id.
    models_: list[models.Model], optional
        The model(s) associated with the annotations.

    Returns
    ----------
    list[list[models.annotation]]
        The model associated with the annotation.

    Raises
    ------
    exceptions.AnnotationAlreadyExistsError
        If the provided datum already has existing annotations for that dataset or model.
    """

    # cache model ids
    models_ = models_ or [None] * len(datum_ids)
    model_ids = [
        model.id if isinstance(model, models.Model) else model
        for model in models_
    ]

    if not (len(model_ids) == len(datum_ids) == len(annotations)):
        raise ValueError("Length mismatch between annotation elements.")

    values = [
        {
            "datum_id": datum_id,
            "model_id": model_id,
            "meta": annotation.metadata,
            "box": _format_box(annotation.bounding_box),
            "polygon": _format_polygon(annotation.polygon),
            "raster": _format_raster(annotation.raster),
            "embedding_id": _create_embedding(
                db=db, value=annotation.embedding
            ),
            "is_instance": annotation.is_instance,
            "implied_task_types": annotation.implied_task_types,
        }
        for annotations_per_datum, datum_id, model_id in zip(
            annotations, datum_ids, model_ids
        )
        for annotation in annotations_per_datum
    ]

    try:
        insert_stmt = (
            insert(models.Annotation)
            .values(values)
            .returning(models.Annotation.id)
        )
        annotation_ids = list(db.execute(insert_stmt).scalars().all())
        db.commit()
    except IntegrityError as e:
        db.rollback()
        raise e

    grouped_annotation_row_ids = []
    idx = 0
    for annotations_per_datum in annotations:
        grouped_annotation_row_ids.append(
            annotation_ids[idx : idx + len(annotations_per_datum)]
        )
        idx += len(annotations_per_datum)

    return grouped_annotation_row_ids


def create_skipped_annotations(
    db: Session,
    datums: list[models.Datum],
    model: models.Model,
):
    """
    Create a list of skipped annotations and associated labels in psql.

    Parameters
    ----------
    db : Session
        The database Session you want to query against.
    datums : List[schemas.Datum]
        The list of datums to create skipped annotations for.
    model : models.Model
        The model associated with the annotation.
    """
    annotation_list = [
        models.Annotation(
            datum_id=datum.id,
            model_id=model.id if model else None,
            meta=dict(),
            box=None,
            polygon=None,
            raster=None,
            embedding_id=None,
            is_instance=False,
            implied_task_types=[TaskType.EMPTY],
        )
        for datum in datums
    ]
    try:
        db.add_all(annotation_list)
        db.commit()
    except IntegrityError as e:
        db.rollback()
        raise e


def get_annotation(
    db: Session,
    annotation: models.Annotation,
) -> schemas.Annotation:
    """
    Fetch an annotation from the database.

    Parameters
    ----------
    db : Session
        The database Session you want to query against.
    annotation : models.Annotation
        The annotation you want to fetch.

    Returns
    -------
    schemas.Annotation
        The requested annotation.
    """
    # retrieve all labels associated with annotation
    if annotation.model_id:
        query = generate_query(
            models.Label.key,
            models.Label.value,
            models.Prediction.score,
            db=db,
            label_source=models.Prediction,
        ).where(models.Prediction.annotation_id == annotation.id)
        labels = [
            schemas.Label(
                key=scored_label[0],
                value=scored_label[1],
                score=scored_label[2],
            )
            for scored_label in query.all()
        ]
    else:
        query = generate_query(
            models.Label.key,
            models.Label.value,
            db=db,
            label_source=models.GroundTruth,
        ).where(models.GroundTruth.annotation_id == annotation.id)
        labels = [
            schemas.Label(key=label[0], value=label[1])
            for label in query.all()
        ]

    # initialize
    box = None
    polygon = None
    raster = None
    embedding = None

    # bounding box
    if annotation.box is not None:
        box = schemas.Box.from_json(db.scalar(ST_AsGeoJSON(annotation.box)))

    # polygon
    if annotation.polygon is not None:
        polygon = schemas.Polygon.from_json(
            db.scalar(ST_AsGeoJSON(annotation.polygon))
        )

    # raster
    if annotation.raster is not None:
        datum = db.scalar(
            select(models.Datum).where(models.Datum.id == annotation.datum_id)
        )
        if datum is None:
            raise RuntimeError(
                "psql unexpectedly returned None instead of a Datum."
            )
        raster = schemas.Raster(
            mask=_raster_to_png_b64(db=db, raster=annotation.raster),
        )

    # embedding
    if annotation.embedding_id:
        embedding = db.scalar(
            select(models.Embedding.value).where(
                models.Embedding.id == annotation.embedding_id
            )
        )

    return schemas.Annotation(
        labels=labels,
        metadata=annotation.meta,
        bounding_box=box,
        polygon=polygon,
        raster=raster,
        embedding=embedding,
        text=annotation.text,
        context=annotation.context,
        is_instance=annotation.is_instance,
        implied_task_types=annotation.implied_task_types,
    )


def get_annotations(
    db: Session,
    datum: models.Datum,
    model: models.Model | None = None,
) -> list[schemas.Annotation]:
    """
    Query psql to get all annotations for a particular datum.

    Parameters
    -------
    db : Session
        The database session to query against.
    datum : models.Datum
        The datum you want to fetch annotations for.
    model : models.Model
        The model you want to query against (optional).

    Returns
    ----------
    List[schemas.Annotation]
        A list of annotations.
    """
    model_expr = (
        models.Annotation.model_id.is_(None)
        if model is None
        else models.Annotation.model_id == model.id
    )
    return [
        get_annotation(db, annotation=annotation)
        for annotation in (
            db.query(models.Annotation)
            .where(
                and_(
                    model_expr,
                    models.Annotation.datum_id == datum.id,
                )
            )
            .all()
        )
    ]


def delete_dataset_annotations(
    db: Session,
    dataset: models.Dataset,
):
    """
    Delete all annotations from a dataset.

    Parameters
    ----------
    db : Session
        The database session.
    dataset : models.Dataset
        The dataset row that is being deleted.

    Raises
    ------
    RuntimeError
        If dataset is not in deletion state.
    """

    if dataset.status != TableStatus.DELETING:
        raise RuntimeError(
            f"Attempted to delete annotations from dataset `{dataset.name}` which has status `{dataset.status}`"
        )

    try:
        # delete annotations
        annotations_to_delete = (
            select(models.Annotation)
            .join(models.Datum, models.Datum.id == models.Annotation.datum_id)
            .where(models.Datum.dataset_id == dataset.id)
            .subquery()
        )
        db.execute(
            delete(models.Annotation).where(
                models.Annotation.id == annotations_to_delete.c.id
            )
        )
        db.commit()

        # delete embeddings (if they exist)
        existing_ids = select(models.Annotation.embedding_id).where(
            models.Annotation.embedding_id.isnot(None)
        )
        db.execute(
            delete(models.Embedding).where(
                models.Embedding.id.not_in(existing_ids)
            )
        )
        db.commit()
    except IntegrityError as e:
        db.rollback()
        raise e


def delete_model_annotations(
    db: Session,
    model: models.Model,
):
    """
    Delete all annotations from a model.

    Parameters
    ----------
    db : Session
        The database session.
    model : models.Model
        The model row that is being deleted.

    Raises
    ------
    RuntimeError
        If dataset is not in deletion state.
    """

    if model.status != ModelStatus.DELETING:
        raise RuntimeError(
            f"Attempted to delete annotations from dataset `{model.name}` which is not being deleted."
        )

    try:
        # delete annotations
        annotations_to_delete = (
            select(models.Annotation)
            .where(models.Annotation.model_id == model.id)
            .subquery()
        )
        db.execute(
            delete(models.Annotation).where(
                models.Annotation.id == annotations_to_delete.c.id
            )
        )
        db.commit()

        # delete embeddings (if they exist)
        existing_ids = select(models.Annotation.embedding_id).where(
            models.Annotation.embedding_id.isnot(None)
        )
        db.execute(
            delete(models.Embedding).where(
                models.Embedding.id.not_in(existing_ids)
            )
        )
        db.commit()
    except IntegrityError as e:
        db.rollback()
        raise e<|MERGE_RESOLUTION|>--- conflicted
+++ resolved
@@ -55,68 +55,14 @@
     return row.id
 
 
-<<<<<<< HEAD
-def _create_annotation(
-    db: Session,
-    annotation: schemas.Annotation,
-    datum: models.Datum,
-    model: models.Model | None = None,
-) -> dict[str, Any]:
-    """
-    Convert an individual annotation's attributes into a dictionary for upload to psql.
-
-    Parameters
-    ----------
-    annotation : schemas.Annotation
-        The annotation tom ap.
-    datum : models.Datum
-        The datum associated with the annotation.
-    model : models.Model, optional
-        The model associated with the annotation
-
-    Returns
-    ----------
-    dict[str, Any]
-        A populated models.Annotation object.
-    """
-    box = None
-    polygon = None
-    raster = None
-    embedding_id = None
-    context = None
-
-    if annotation.bounding_box:
-        box = annotation.bounding_box.to_wkt()
-    if annotation.polygon:
-        polygon = annotation.polygon.to_wkt()
-    if annotation.raster:
-        raster = annotation.raster.to_psql()
-    if annotation.embedding:
-        embedding_id = _create_embedding(db=db, value=annotation.embedding)
-    if annotation.context:
-        if isinstance(annotation.context, str):
-            context = [annotation.context]
-        else:
-            context = annotation.context
-
-    mapping = {
-        "datum_id": datum.id,
-        "model_id": model.id if model else None,
-        "meta": annotation.metadata,
-        "box": box,
-        "polygon": polygon,
-        "raster": raster,
-        "embedding_id": embedding_id,
-        "text": annotation.text,
-        "context": context,
-        "is_instance": annotation.is_instance,
-        "implied_task_types": annotation.implied_task_types,
-    }
-    return mapping
-
-
-=======
->>>>>>> 0788666d
+def _format_context(
+    context: str | list[str] | None,
+) -> list[str] | None:
+    if isinstance(context, str):
+        context = [context]
+    return context
+
+
 def create_annotations(
     db: Session,
     annotations: list[list[schemas.Annotation]],
@@ -169,6 +115,8 @@
             "embedding_id": _create_embedding(
                 db=db, value=annotation.embedding
             ),
+            "text": annotation.text,
+            "context": _format_context(annotation.context),
             "is_instance": annotation.is_instance,
             "implied_task_types": annotation.implied_task_types,
         }
@@ -227,6 +175,8 @@
             polygon=None,
             raster=None,
             embedding_id=None,
+            text=None,
+            context=None,
             is_instance=False,
             implied_task_types=[TaskType.EMPTY],
         )
