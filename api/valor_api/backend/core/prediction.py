--- conflicted
+++ resolved
@@ -130,27 +130,19 @@
             if annotation.labels:
                 for label in annotation.labels:
                     prediction_mappings.append(
-                        {
-                            "annotation_id": annotation_ids_per_prediction[i],
-                            "label_id": label_dict[(label.key, label.value)],
-                            "score": label.score,
-                        }
+                        models.Prediction(
+                            annotation_id=annotation_ids_per_prediction[i],
+                            label_id=label_dict[(label.key, label.value)],
+                            score=label.score,
+                        )
                     )
             else:
                 prediction_mappings.append(
-<<<<<<< HEAD
-                    {
-                        "annotation_id": annotation_ids_per_prediction[i],
-                        "label_id": None,
-                        "score": None,
-                    }
-=======
                     models.Prediction(
                         annotation_id=annotation_ids_per_prediction[i],
-                        label_id=label_dict[(label.key, label.value)],
-                        score=label.score,
+                        label_id=None,
+                        score=None,
                     )
->>>>>>> 0694e281
                 )
     try:
         db.add_all(prediction_mappings)
