--- conflicted
+++ resolved
@@ -124,12 +124,10 @@
     model_id: Mapped[int] = mapped_column(
         ForeignKey("model.id"), nullable=True, index=True
     )
-<<<<<<< HEAD
     task_type: Mapped[str] = mapped_column(nullable=False)
     text: Mapped[str] = mapped_column(nullable=True)
     context = mapped_column(JSONB)
-=======
->>>>>>> 8926aa01
+
     meta = mapped_column(JSONB)
     created_at: Mapped[datetime.datetime] = mapped_column(default=func.now())
 
