--- conflicted
+++ resolved
@@ -1684,14 +1684,25 @@
             "No datasets could be found that meet filter requirements."
         )
 
-<<<<<<< HEAD
-    # ensure that all annotations have a common type to operate over
-    target_type = _convert_annotations_to_common_type(
-        db=db,
-        datasets=datasets,
-        model=model,
-        target_type=parameters.convert_annotations_to_type,
-    )
+    # no predictions exist
+    if model is not None:
+        # ensure that all annotations have a common type to operate over
+        target_type = _convert_annotations_to_common_type(
+            db=db,
+            datasets=datasets,
+            model=model,
+            target_type=parameters.convert_annotations_to_type,
+        )
+    else:
+        target_type = min(
+            [
+                core.get_annotation_type(
+                    db=db, task_type=parameters.task_type, dataset=dataset
+                )
+                for dataset in datasets
+            ]
+        )
+
     match target_type:
         case AnnotationType.BOX:
             symbol = schemas.Symbol(name=schemas.SupportedSymbol.BOX)
@@ -1722,36 +1733,6 @@
             ),
         ]
     )
-=======
-    # no predictions exist
-    if model is not None:
-        # ensure that all annotations have a common type to operate over
-        target_type = _convert_annotations_to_common_type(
-            db=db,
-            datasets=datasets,
-            model=model,
-            target_type=parameters.convert_annotations_to_type,
-        )
-        match target_type:
-            case AnnotationType.BOX:
-                groundtruth_filter.require_bounding_box = True
-                prediction_filter.require_bounding_box = True
-            case AnnotationType.POLYGON:
-                groundtruth_filter.require_polygon = True
-                prediction_filter.require_polygon = True
-            case AnnotationType.RASTER:
-                groundtruth_filter.require_raster = True
-                prediction_filter.require_raster = True
-    else:
-        target_type = min(
-            [
-                core.get_annotation_type(
-                    db=db, task_type=parameters.task_type, dataset=dataset
-                )
-                for dataset in datasets
-            ]
-        )
->>>>>>> eb075861
 
     if (
         parameters.metrics_to_return
