--- conflicted
+++ resolved
@@ -1641,11 +1641,7 @@
     parameters = schemas.EvaluationParameters(**evaluation.parameters)
     groundtruth_filter, prediction_filter = prepare_filter_for_evaluation(
         db=db,
-<<<<<<< HEAD
-        filter_=schemas.Filter(**evaluation.datum_filter),
-=======
         filters=schemas.Filter(**evaluation.filters),
->>>>>>> 711a99cf
         dataset_names=evaluation.dataset_names,
         model_name=evaluation.model_name,
         task_type=parameters.task_type,
