import bisect
import heapq
import io
import json
import math
import random
from collections import defaultdict
from dataclasses import dataclass
from typing import Sequence, Tuple

import numpy as np
import pandas
from geoalchemy2 import functions as gfunc
<<<<<<< HEAD
from PIL import Image
from sqlalchemy import and_, case, func, select
from sqlalchemy.engine.base import Engine
=======
from sqlalchemy import CTE, and_, func, or_, select
>>>>>>> de3f327d
from sqlalchemy.orm import Session, aliased

from valor_api import enums, schemas
from valor_api.backend import core, models
from valor_api.backend.metrics.metric_utils import (
    LabelMapType,
    commit_results,
    create_label_mapping,
    log_evaluation_duration,
    log_evaluation_item_counts,
    prepare_filter_for_evaluation,
    validate_computation,
)
from valor_api.backend.query import generate_query, generate_select
from valor_api.enums import AnnotationType

pandas.set_option("display.max_columns", None)


@dataclass
class RankedPair:
    dataset_name: str
    pd_datum_uid: str | None
    gt_datum_uid: str | None
    gt_geojson: str | None
    gt_id: int | None
    pd_id: int
    score: float
    iou: float
    is_match: bool


def _calculate_101_pt_interp(precisions, recalls) -> float:
    """Use the 101 point interpolation method (following torchmetrics)"""
    assert len(precisions) == len(recalls)

    if len(precisions) == 0:
        return 0

    if all([x == -1 for x in precisions + recalls]):
        return -1

    data = list(zip(precisions, recalls))
    data.sort(key=lambda x: x[1])
    # negative is because we want a max heap
    prec_heap = [[-precision, i] for i, (precision, _) in enumerate(data)]
    heapq.heapify(prec_heap)

    cutoff_idx = 0
    ret = 0
    for r in [0.01 * i for i in range(101)]:
        while (
            cutoff_idx < len(data)
            and data[cutoff_idx][1] < r
            and not math.isclose(data[cutoff_idx][1], r)
        ):
            cutoff_idx += 1
        while prec_heap and prec_heap[0][1] < cutoff_idx:
            heapq.heappop(prec_heap)
        if cutoff_idx >= len(data):
            continue
        ret -= prec_heap[0][0]

    return ret / 101


def _calculate_ap_and_ar(
    sorted_ranked_pairs: dict[int, list[RankedPair]],
    labels: dict[int, tuple[str, str]],
    number_of_groundtruths_per_label: dict[int, int],
    iou_thresholds: list[float],
    recall_score_threshold: float,
) -> Tuple[list[schemas.APMetric], list[schemas.ARMetric]]:
    """
    Computes the average precision and average recall metrics. Returns a dict with keys
    `f"IoU={iou_thres}"` for each `iou_thres` in `iou_thresholds` as well as
    `f"IoU={min(iou_thresholds)}:{max(iou_thresholds)}", which is the average
    of the scores across all of the IoU thresholds.
    """
    if recall_score_threshold < 0 or recall_score_threshold > 1.0:
        raise ValueError(
            "recall_score_threshold should exist in the range 0 <= threshold <= 1."
        )
    if min(iou_thresholds) <= 0 or max(iou_thresholds) > 1.0:
        raise ValueError(
            "IOU thresholds should exist in the range 0 < threshold <= 1."
        )

    ap_metrics = []
    ar_metrics = []

    for label_id, (label_key, label_value) in labels.items():
        recalls_across_thresholds = []

        for iou_threshold in iou_thresholds:
            if label_id not in number_of_groundtruths_per_label.keys():
                continue

            precisions = []
            recalls = []
            # recall true positives require a confidence score above recall_score_threshold, while precision
            # true positives only require a confidence score above 0
            recall_cnt_tp = 0
            recall_cnt_fp = 0
            recall_cnt_fn = 0
            precision_cnt_tp = 0
            precision_cnt_fp = 0

            if label_id in sorted_ranked_pairs:
                matched_gts_for_precision = set()
                matched_gts_for_recall = set()
                for row in sorted_ranked_pairs[label_id]:

                    precision_score_conditional = row.score > 0

                    recall_score_conditional = (
                        row.score > recall_score_threshold
                        or (
                            math.isclose(row.score, recall_score_threshold)
                            and recall_score_threshold > 0
                        )
                    )

                    iou_conditional = (
                        row.iou >= iou_threshold and iou_threshold > 0
                    )

                    if (
                        recall_score_conditional
                        and iou_conditional
                        and row.gt_id not in matched_gts_for_recall
                    ):
                        recall_cnt_tp += 1
                        matched_gts_for_recall.add(row.gt_id)
                    else:
                        recall_cnt_fp += 1

                    if (
                        precision_score_conditional
                        and iou_conditional
                        and row.gt_id not in matched_gts_for_precision
                    ):
                        matched_gts_for_precision.add(row.gt_id)
                        precision_cnt_tp += 1
                    else:
                        precision_cnt_fp += 1

                    recall_cnt_fn = (
                        number_of_groundtruths_per_label[label_id]
                        - recall_cnt_tp
                    )

                    precision_cnt_fn = (
                        number_of_groundtruths_per_label[label_id]
                        - precision_cnt_tp
                    )

                    precisions.append(
                        precision_cnt_tp
                        / (precision_cnt_tp + precision_cnt_fp)
                        if (precision_cnt_tp + precision_cnt_fp)
                        else 0
                    )
                    recalls.append(
                        precision_cnt_tp
                        / (precision_cnt_tp + precision_cnt_fn)
                        if (precision_cnt_tp + precision_cnt_fn)
                        else 0
                    )

                recalls_across_thresholds.append(
                    recall_cnt_tp / (recall_cnt_tp + recall_cnt_fn)
                    if (recall_cnt_tp + recall_cnt_fn)
                    else 0
                )
            else:
                precisions = [0]
                recalls = [0]
                recalls_across_thresholds.append(0)

            ap_metrics.append(
                schemas.APMetric(
                    iou=iou_threshold,
                    value=_calculate_101_pt_interp(
                        precisions=precisions, recalls=recalls
                    ),
                    label=schemas.Label(
                        key=label_key,
                        value=label_value,
                    ),
                )
            )

        ar_metrics.append(
            schemas.ARMetric(
                ious=set(iou_thresholds),
                value=(
                    sum(recalls_across_thresholds)
                    / len(recalls_across_thresholds)
                    if recalls_across_thresholds
                    else -1
                ),
                label=schemas.Label(
                    key=label_key,
                    value=label_value,
                ),
            )
        )

    return ap_metrics, ar_metrics


def _compute_curves(
    sorted_ranked_pairs: dict[int, list[RankedPair]],
    labels: dict[int, tuple[str, str]],
    groundtruths_per_label: dict[int, list],
    false_positive_entries: list[tuple],
    iou_threshold: float,
) -> list[schemas.PrecisionRecallCurve]:
    """
    Calculates precision-recall curves for each class.

    Parameters
    ----------
    sorted_ranked_pairs: dict[int, list[RankedPair]]
        The ground truth-prediction matches from psql, grouped by label_id.
    labels : set[tuple[str, str]]
        The set of labels used by the evaluation.
    groundtruths_per_label: dict[int, int]
        A dictionary containing the (dataset_name, datum_id, gt_id) for all groundtruths associated with a grouper.
    false_positive_entries: list[tuple]
        A list of predictions that don't have an associated ground truth. Used to calculate false positives.
    iou_threshold: float
        The IOU threshold to use as a cut-off for our predictions.

    Returns
    -------
    list[schemas.PrecisionRecallCurve]
        A list of PrecisionRecallCurve metrics.
    """

    output = defaultdict(dict)

    for label_id, (label_key, label_value) in labels.items():

        curves = defaultdict(lambda: defaultdict(dict))

        for confidence_threshold in [x / 100 for x in range(5, 100, 5)]:
            if label_id not in sorted_ranked_pairs:
                tp_cnt = 0
                if label_id in groundtruths_per_label:
                    fn_cnt = len(groundtruths_per_label[label_id])
                else:
                    fn_cnt = 0

            else:
                tp_cnt, fn_cnt = 0, 0
                seen_gts = set()

                for row in sorted_ranked_pairs[label_id]:
                    if (
                        row.score >= confidence_threshold
                        and row.iou >= iou_threshold
                        and row.gt_id not in seen_gts
                    ):
                        tp_cnt += 1
                        seen_gts.add(row.gt_id)

                for (
                    _,
                    _,
                    gt_id,
                ) in groundtruths_per_label[label_id]:
                    if gt_id not in seen_gts:
                        fn_cnt += 1

            fp_cnt = 0
            for (
                _,
                _,
                _,
                gt_label_id,
                pd_label_id,
                pd_score,
            ) in false_positive_entries:
                if (
                    pd_score >= confidence_threshold
                    and pd_label_id == label_id
                    and gt_label_id is None
                ):
                    fp_cnt += 1

            # calculate metrics
            precision = (
                tp_cnt / (tp_cnt + fp_cnt) if (tp_cnt + fp_cnt) > 0 else -1
            )
            recall = (
                tp_cnt / (tp_cnt + fn_cnt) if (tp_cnt + fn_cnt) > 0 else -1
            )
            f1_score = (
                (2 * precision * recall) / (precision + recall)
                if precision and recall
                else -1
            )

            curves[label_value][confidence_threshold] = {
                "tp": tp_cnt,
                "fp": fp_cnt,
                "fn": fn_cnt,
                "tn": None,  # tn and accuracy aren't applicable to detection tasks because there's an infinite number of true negatives
                "precision": precision,
                "recall": recall,
                "accuracy": None,
                "f1_score": f1_score,
            }

        output[label_key].update(dict(curves))

    return [
        schemas.PrecisionRecallCurve(
            label_key=key,
            value=value,
            pr_curve_iou_threshold=iou_threshold,
        )
        for key, value in output.items()
    ]


def _compute_detailed_curves(
    sorted_ranked_pairs: dict[int, list[RankedPair]],
    labels: dict[int, tuple[str, str]],
    groundtruths_per_label: dict[int, list],
    predictions_per_label: dict[int, list],
    pr_curve_iou_threshold: float,
    pr_curve_max_examples: int,
) -> list[schemas.PrecisionRecallCurve | schemas.DetailedPrecisionRecallCurve]:
    """
    Calculates precision-recall curves and detailed precision recall curves for each class.

    Parameters
    ----------
    sorted_ranked_pairs: dict[int, list[RankedPair]]
        The ground truth-prediction matches from psql, grouped by label_id.
    labels: dict[int, tuple[str, str]]
        A dictionary mapping label id to key-value tuple.
    groundtruths_per_label: dict[int, int]
        A dictionary containing the (dataset_name, datum_id, gt_id) for all groundtruths associated with a grouper.
    predictions_per_label: dict[int, int]
        A dictionary containing the (dataset_name, datum_id, gt_id) for all predictions associated with a grouper.
    pr_curve_iou_threshold: float
        The IOU threshold to use as a cut-off for our predictions.
    pr_curve_max_examples: int
        The maximum number of datum examples to store per true positive, false negative, etc.

    Returns
    -------
    list[schemas.PrecisionRecallCurve | schemas.DetailedPrecisionRecallCurve]
        A list of PrecisionRecallCurve and DetailedPrecisionRecallCurve metrics.
    """
    pr_output = defaultdict(dict)
    detailed_pr_output = defaultdict(dict)

    # transform sorted_ranked_pairs into two sets (groundtruths and predictions)
    # we'll use these dictionaries to look up the IOU overlap between specific groundtruths and predictions
    # to separate misclassifications
    pd_datums = defaultdict(lambda: defaultdict(list))
    gt_datums = defaultdict(lambda: defaultdict(list))

    for label_id, ranked_pairs in sorted_ranked_pairs.items():
        for ranked_pair in ranked_pairs:
            label_id_key = hash(
                (
                    ranked_pair.dataset_name,
                    ranked_pair.pd_datum_uid,
                    labels[label_id][0],
                )
            )
            gt_key = hash(
                (
                    ranked_pair.dataset_name,
                    ranked_pair.gt_datum_uid,
                    ranked_pair.gt_id,
                )
            )
            pd_key = hash(
                (
                    ranked_pair.dataset_name,
                    ranked_pair.pd_datum_uid,
                    ranked_pair.pd_id,
                )
            )
            pd_datums[label_id_key][gt_key].append(
                (ranked_pair.iou, ranked_pair.score)
            )
            gt_datums[label_id_key][pd_key].append(
                (ranked_pair.iou, ranked_pair.score)
            )

    for label_id, (label_key, label_value) in labels.items():

        pr_curves = defaultdict(lambda: defaultdict(dict))
        detailed_pr_curves = defaultdict(lambda: defaultdict(dict))

        for confidence_threshold in [x / 100 for x in range(5, 100, 5)]:
            seen_pds = set()
            seen_gts = set()

            tp, fp, fn = [], defaultdict(list), defaultdict(list)

            for row in sorted_ranked_pairs[int(label_id)]:
                if (
                    row.score >= confidence_threshold
                    and row.iou >= pr_curve_iou_threshold
                    and row.gt_id not in seen_gts
                    and row.is_match is True
                ):
                    tp += [
                        (
                            row.dataset_name,
                            row.gt_datum_uid,
                            row.gt_geojson,
                        )
                    ]
                    seen_gts.add(row.gt_id)
                    seen_pds.add(row.pd_id)

            if label_id in groundtruths_per_label:
                for (
                    dataset_name,
                    datum_uid,
                    gt_id,
                    gt_geojson,
                ) in groundtruths_per_label[int(label_id)]:
                    if gt_id not in seen_gts:
                        label_id_key = hash(
                            (
                                dataset_name,
                                datum_uid,
                                label_key,
                            )
                        )
                        gt_key = hash((dataset_name, datum_uid, gt_id))
                        misclassification_detected = any(
                            [
                                score >= confidence_threshold
                                and iou >= pr_curve_iou_threshold
                                for (iou, score) in pd_datums[label_id_key][
                                    gt_key
                                ]
                            ]
                        )
                        # if there is at least one prediction overlapping the groundtruth with a sufficient score and iou threshold, then it's a misclassification
                        if misclassification_detected:
                            fn["misclassifications"].append(
                                (dataset_name, datum_uid, gt_geojson)
                            )
                        else:
                            fn["no_predictions"].append(
                                (dataset_name, datum_uid, gt_geojson)
                            )

            if label_id in predictions_per_label:
                for (
                    dataset_name,
                    datum_uid,
                    pd_id,
                    pd_geojson,
                ) in predictions_per_label[int(label_id)]:
                    if pd_id not in seen_pds:
                        label_id_key = hash(
                            (
                                dataset_name,
                                datum_uid,
                                label_key,
                            )
                        )
                        pd_key = hash((dataset_name, datum_uid, pd_id))
                        misclassification_detected = any(
                            [
                                iou >= pr_curve_iou_threshold
                                and score >= confidence_threshold
                                for (iou, score) in gt_datums[label_id_key][
                                    pd_key
                                ]
                            ]
                        )
                        hallucination_detected = any(
                            [
                                score >= confidence_threshold
                                for (_, score) in gt_datums[label_id_key][
                                    pd_key
                                ]
                            ]
                        )
                        # if there is at least one groundtruth overlapping the prediction with a sufficient score and iou threshold, then it's a misclassification
                        if misclassification_detected:
                            fp["misclassifications"].append(
                                (dataset_name, datum_uid, pd_geojson)
                            )
                        elif hallucination_detected:
                            fp["hallucinations"].append(
                                (dataset_name, datum_uid, pd_geojson)
                            )

            # calculate metrics
            tp_cnt, fp_cnt, fn_cnt = (
                len(tp),
                len(fp["hallucinations"]) + len(fp["misclassifications"]),
                len(fn["no_predictions"]) + len(fn["misclassifications"]),
            )
            precision = (
                tp_cnt / (tp_cnt + fp_cnt) if (tp_cnt + fp_cnt) > 0 else -1
            )
            recall = (
                tp_cnt / (tp_cnt + fn_cnt) if (tp_cnt + fn_cnt) > 0 else -1
            )
            f1_score = (
                (2 * precision * recall) / (precision + recall)
                if precision and recall
                else -1
            )

            pr_curves[label_value][confidence_threshold] = {
                "tp": tp_cnt,
                "fp": fp_cnt,
                "fn": fn_cnt,
                "tn": None,  # tn and accuracy aren't applicable to detection tasks because there's an infinite number of true negatives
                "precision": precision,
                "recall": recall,
                "accuracy": None,
                "f1_score": f1_score,
            }

            detailed_pr_curves[label_value][confidence_threshold] = {
                "tp": {
                    "total": tp_cnt,
                    "observations": {
                        "all": {
                            "count": tp_cnt,
                            "examples": (
                                random.sample(tp, pr_curve_max_examples)
                                if len(tp) >= pr_curve_max_examples
                                else tp
                            ),
                        }
                    },
                },
                "fn": {
                    "total": fn_cnt,
                    "observations": {
                        "misclassifications": {
                            "count": len(fn["misclassifications"]),
                            "examples": (
                                random.sample(
                                    fn["misclassifications"],
                                    pr_curve_max_examples,
                                )
                                if len(fn["misclassifications"])
                                >= pr_curve_max_examples
                                else fn["misclassifications"]
                            ),
                        },
                        "no_predictions": {
                            "count": len(fn["no_predictions"]),
                            "examples": (
                                random.sample(
                                    fn["no_predictions"],
                                    pr_curve_max_examples,
                                )
                                if len(fn["no_predictions"])
                                >= pr_curve_max_examples
                                else fn["no_predictions"]
                            ),
                        },
                    },
                },
                "fp": {
                    "total": fp_cnt,
                    "observations": {
                        "misclassifications": {
                            "count": len(fp["misclassifications"]),
                            "examples": (
                                random.sample(
                                    fp["misclassifications"],
                                    pr_curve_max_examples,
                                )
                                if len(fp["misclassifications"])
                                >= pr_curve_max_examples
                                else fp["misclassifications"]
                            ),
                        },
                        "hallucinations": {
                            "count": len(fp["hallucinations"]),
                            "examples": (
                                random.sample(
                                    fp["hallucinations"],
                                    pr_curve_max_examples,
                                )
                                if len(fp["hallucinations"])
                                >= pr_curve_max_examples
                                else fp["hallucinations"]
                            ),
                        },
                    },
                },
            }

        pr_output[label_key].update(dict(pr_curves))
        detailed_pr_output[label_key].update(dict(detailed_pr_curves))

    output = []

    output += [
        schemas.PrecisionRecallCurve(
            label_key=key,
            value=dict(value),
            pr_curve_iou_threshold=pr_curve_iou_threshold,
        )
        for key, value in pr_output.items()
    ]

    output += [
        schemas.DetailedPrecisionRecallCurve(
            label_key=key,
            value=dict(value),
            pr_curve_iou_threshold=pr_curve_iou_threshold,
        )
        for key, value in detailed_pr_output.items()
    ]

    return output


<<<<<<< HEAD
def _annotation_type_to_geojson(
    annotation_type: AnnotationType,
    table,
):
    """Get the appropriate column for calculating IOUs from models.Annotation."""
    match annotation_type:
        case AnnotationType.BOX:
            box = table.box
        case AnnotationType.POLYGON:
            box = gfunc.ST_Envelope(table.polygon)
        case AnnotationType.RASTER:
            box = gfunc.ST_Envelope(gfunc.ST_MinConvexHull(table.raster))
        case _:
            raise RuntimeError
    return gfunc.ST_AsGeoJSON(box)


def wkt_to_array(wkt_data) -> np.ndarray:
    """Convert a WKT string to an array of coordinates."""
    coordinates = json.loads(wkt_data)["coordinates"][0]
    return np.array(coordinates)


def _calculate_bbox_intersection(bbox1, bbox2) -> float:
    """Calculate the intersection between two bounding boxes."""

    # Calculate intersection coordinates
    xmin_inter = max(bbox1[:, 0].min(), bbox2[:, 0].min())
    ymin_inter = max(bbox1[:, 1].min(), bbox2[:, 1].min())
    xmax_inter = min(bbox1[:, 0].max(), bbox2[:, 0].max())
    ymax_inter = min(bbox1[:, 1].max(), bbox2[:, 1].max())

    # Calculate width and height of intersection area
    width = max(0, xmax_inter - xmin_inter)
    height = max(0, ymax_inter - ymin_inter)

    # Calculate intersection area
    intersection_area = width * height
    return intersection_area


def _calculate_bbox_union(bbox1, bbox2) -> float:
    """Calculate the union area between two bounding boxes."""
    area1 = (bbox1[:, 0].max() - bbox1[:, 0].min()) * (
        bbox1[:, 1].max() - bbox1[:, 1].min()
    )
    area2 = (bbox2[:, 0].max() - bbox2[:, 0].min()) * (
        bbox2[:, 1].max() - bbox2[:, 1].min()
    )
    union_area = area1 + area2 - _calculate_bbox_intersection(bbox1, bbox2)
    return union_area


def _calculate_bbox_iou(bbox1, bbox2) -> float:
    """Calculate the IOU between two bounding boxes."""
    intersection = _calculate_bbox_intersection(bbox1, bbox2)
    union = _calculate_bbox_union(bbox1, bbox2)
    iou = intersection / union
    return iou


def _get_groundtruth_and_prediction_df(
    db: Session,
    groundtruth_filter: schemas.Filter,
    prediction_filter: schemas.Filter,
    grouper_mappings: dict,
    annotation_type: AnnotationType,
) -> tuple[pandas.DataFrame, pandas.DataFrame]:
    """Create groundtruth and prediction dataframes"""

    gt = generate_select(
        models.Dataset.name.label("dataset_name"),
        models.GroundTruth.id.label("id"),
        models.GroundTruth.annotation_id.label("annotation_id"),
        models.Annotation.datum_id.label("datum_id"),
        models.Datum.uid.label("datum_uid"),
        case(
            grouper_mappings["label_id_to_grouper_id_mapping"],
            value=models.GroundTruth.label_id,
        ).label("label_id_grouper"),
        case(
            grouper_mappings["label_id_to_grouper_key_mapping"],
            value=models.GroundTruth.label_id,
        ).label("grouper_key"),
        _annotation_type_to_geojson(annotation_type, models.Annotation).label(
            "geojson"
        ),
        gfunc.ST_AsPNG(models.Annotation.raster).label("raster"),
        filters=groundtruth_filter,
        label_source=models.GroundTruth,
    )

    pd = generate_select(
        models.Dataset.name.label("dataset_name"),
        models.Prediction.id.label("id"),
        models.Prediction.annotation_id.label("annotation_id"),
        models.Prediction.score.label("score"),
        models.Annotation.datum_id.label("datum_id"),
        models.Datum.uid.label("datum_uid"),
        case(
            grouper_mappings["label_id_to_grouper_id_mapping"],
            value=models.Prediction.label_id,
        ).label("label_id_grouper"),
        case(
            grouper_mappings["label_id_to_grouper_key_mapping"],
            value=models.Prediction.label_id,
        ).label("grouper_key"),
        _annotation_type_to_geojson(annotation_type, models.Annotation).label(
            "geojson"
        ),
        gfunc.ST_AsPNG(models.Annotation.raster).label("raster"),
        filters=prediction_filter,
        label_source=models.Prediction,
    )

    assert isinstance(db.bind, Engine)
    gt_df = pandas.read_sql(gt, db.bind)
    pd_df = pandas.read_sql(pd, db.bind)

    return (gt_df, pd_df)


def _get_joint_df(
    gt_df: pandas.DataFrame,
    pd_df: pandas.DataFrame,
    grouper_mappings: dict,
) -> pandas.DataFrame:
    """Create a joint dataframe of groundtruths and predictions for calculating AR/AP metrics."""

    # add the number of groundtruth observations per groupere
    number_of_groundtruths_per_grouper_df = (
        gt_df.groupby("label_id_grouper", as_index=False)["id"]
        .nunique()
        .rename({"id": "gts_per_grouper"}, axis=1)
    )

    joint_df = pandas.merge(
        gt_df,
        pd_df,
        on=["datum_id", "label_id_grouper"],
        how="outer",
        suffixes=("_gt", "_pd"),
    )

    joint_df = pandas.merge(
        joint_df,
        number_of_groundtruths_per_grouper_df,
        on="label_id_grouper",
        how="outer",
    ).assign(
        label=lambda chain_df: chain_df["label_id_grouper"].map(
            grouper_mappings["grouper_id_to_grouper_label_mapping"]
        )
    )

    return joint_df


def _calculate_iou(
    joint_df: pandas.DataFrame, annotation_type: AnnotationType
):
    """Calculate the IOUs between predictions and groundtruths in a joint dataframe"""
    if annotation_type == AnnotationType.RASTER:

        # filter out rows with null rasters
        joint_df = joint_df.loc[
            ~joint_df["raster_pd"].isnull() & ~joint_df["raster_gt"].isnull(),
            :,
        ]

        # convert the raster into a numpy array
        joint_df.loc[:, ["raster_pd", "raster_gt"]] = (
            joint_df[["raster_pd", "raster_gt"]]
            .map(io.BytesIO)  # type: ignore pandas typing error
            .map(Image.open)
            .map(np.array)
        )

        iou_calculation_df = (
            joint_df.assign(
                intersection=lambda chain_df: chain_df.apply(
                    lambda row: np.logical_and(
                        row["raster_pd"], row["raster_gt"]
                    ).sum(),
                    axis=1,
                )
            )
            .assign(
                union_=lambda chain_df: chain_df["raster_gt"].apply(np.sum)
                + chain_df["raster_pd"].apply(np.sum)
                - chain_df["intersection"]
            )
            .assign(
                iou_=lambda chain_df: chain_df["intersection"]
                / chain_df["union_"]
            )
        )

        joint_df = joint_df.join(iou_calculation_df["iou_"])

    else:
        iou_calculation_df = (
            joint_df.loc[
                ~joint_df["geojson_gt"].isnull()
                & ~joint_df["geojson_pd"].isnull(),
                ["geojson_gt", "geojson_pd"],
            ]
            .map(wkt_to_array)
            .apply(
                lambda row: _calculate_bbox_iou(
                    row["geojson_gt"], row["geojson_pd"]
                ),
                axis=1,
            )
        )

        if not iou_calculation_df.empty:
            iou_calculation_df = iou_calculation_df.rename("iou_")
            joint_df = joint_df.join(iou_calculation_df)
        else:
            joint_df["iou_"] = 0

    return joint_df


def _calculate_grouper_id_level_metrics(
    calculation_df: pandas.DataFrame, parameters: schemas.EvaluationParameters
):
    """Calculate the flags and metrics needed to compute AP, AR, and PR curves."""

    # create flags where predictions meet the score and IOU criteria
    calculation_df["recall_true_positive_flag"] = (
        calculation_df["iou_"] >= calculation_df["iou_threshold"]
    ) & (calculation_df["score"] >= parameters.recall_score_threshold)
    # only consider the highest scoring true positive as an actual true positive
    calculation_df["recall_true_positive_flag"] = calculation_df[
        "recall_true_positive_flag"
    ] & (
        ~calculation_df.groupby(
            ["label_id_grouper", "iou_threshold", "id_gt"], as_index=False
        )["recall_true_positive_flag"].shift(1, fill_value=False)
    )

    calculation_df["precision_true_positive_flag"] = (
        calculation_df["iou_"] >= calculation_df["iou_threshold"]
    ) & (calculation_df["score"] > 0)
    calculation_df["precision_true_positive_flag"] = calculation_df[
        "precision_true_positive_flag"
    ] & (
        ~calculation_df.groupby(
            ["label_id_grouper", "iou_threshold", "id_gt"], as_index=False
        )["precision_true_positive_flag"].shift(1, fill_value=False)
    )

    calculation_df["recall_false_positive_flag"] = ~calculation_df[
        "recall_true_positive_flag"
    ] & (calculation_df["score"] >= parameters.recall_score_threshold)
    calculation_df["precision_false_positive_flag"] = ~calculation_df[
        "precision_true_positive_flag"
    ] & (calculation_df["score"] > 0)

    # calculate true and false positives
    calculation_df = (
        calculation_df.join(
            calculation_df.groupby(
                ["label_id_grouper", "iou_threshold"], as_index=False
            )["recall_true_positive_flag"]
            .cumsum()
            .rename("rolling_recall_tp")
        )
        .join(
            calculation_df.groupby(
                ["label_id_grouper", "iou_threshold"], as_index=False
            )["recall_false_positive_flag"]
            .cumsum()
            .rename("rolling_recall_fp")
        )
        .join(
            calculation_df.groupby(
                ["label_id_grouper", "iou_threshold"], as_index=False
            )["precision_true_positive_flag"]
            .cumsum()
            .rename("rolling_precision_tp")
        )
        .join(
            calculation_df.groupby(
                ["label_id_grouper", "iou_threshold"], as_index=False
            )["precision_false_positive_flag"]
            .cumsum()
            .rename("rolling_precision_fp")
        )
    )

    # calculate false negatives, then precision / recall
    calculation_df = (
        calculation_df.assign(
            rolling_recall_fn=lambda chain_df: chain_df["gts_per_grouper"]
            - chain_df["rolling_recall_tp"]
        )
        .assign(
            rolling_precision_fn=lambda chain_df: chain_df["gts_per_grouper"]
            - chain_df["rolling_precision_tp"]
        )
        .assign(
            precision=lambda chain_df: chain_df["rolling_precision_tp"]
            / (
                chain_df["rolling_precision_tp"]
                + chain_df["rolling_precision_fp"]
            )
        )
        .assign(
            recall_for_AP=lambda chain_df: chain_df["rolling_precision_tp"]
            / (
                chain_df["rolling_precision_tp"]
                + chain_df["rolling_precision_fn"]
            )
        )
        .assign(
            recall_for_AR=lambda chain_df: chain_df["rolling_recall_tp"]
            / (chain_df["rolling_recall_tp"] + chain_df["rolling_recall_fn"])
        )
    )

    # fill any predictions that are missing groundtruths with -1
    # leave any groundtruths that are missing predictions with 0
    calculation_df.loc[
        calculation_df["id_gt"].isnull(),
        ["precision", "recall_for_AP", "recall_for_AR"],
    ] = -1

    calculation_df.loc[
        calculation_df["id_pd"].isnull(),
        ["precision", "recall_for_AP", "recall_for_AR"],
    ] = 0

    return calculation_df


def _calculate_ap_metrics(
    calculation_df: pandas.DataFrame,
    grouper_mappings: dict,
    parameters: schemas.EvaluationParameters,
) -> list[
    schemas.APMetric
    | schemas.APMetricAveragedOverIOUs
    | schemas.mAPMetric
    | schemas.mAPMetricAveragedOverIOUs
]:
    """Calculates all AP metrics, including aggregated metrics like mAP."""

    ap_metrics_df = (
        calculation_df.loc[
            ~calculation_df[
                "id_gt"
            ].isnull(),  # for AP, we don't include any predictions without groundtruths
            [
                "label_id_grouper",
                "iou_threshold",
                "precision",
                "recall_for_AP",
            ],
        ]
        .groupby(["label_id_grouper", "iou_threshold"], as_index=False)
        .apply(
            lambda x: pandas.Series(
                {
                    "calculated_precision": _calculate_101_pt_interp(
                        x["precision"].tolist(),
                        x["recall_for_AP"].tolist(),
                    )
                }
            )
        )
    )

    # add back "label" after grouping operations are complete
    ap_metrics_df["label"] = ap_metrics_df["label_id_grouper"].map(
        grouper_mappings["grouper_id_to_grouper_label_mapping"]
    )

    ap_metrics = [
        schemas.APMetric(
            iou=row["iou_threshold"],
            value=row["calculated_precision"],
            label=row["label"],
        )
        for row in ap_metrics_df.to_dict(orient="records")
    ]

    # calculate mean AP metrics
    ap_metrics_df["label_key"] = ap_metrics_df["label"].apply(lambda x: x.key)

    ap_over_ious_df = (
        ap_metrics_df.groupby(["label_id_grouper"], as_index=False)[
            "calculated_precision"
        ].apply(_mean_ignoring_negative_one)
    ).assign(
        label=lambda chained_df: chained_df["label_id_grouper"].map(
            grouper_mappings["grouper_id_to_grouper_label_mapping"]
        )
    )

    # handle type errors
    assert parameters.iou_thresholds_to_compute
    assert parameters.iou_thresholds_to_return

    ap_over_ious = [
        schemas.APMetricAveragedOverIOUs(
            ious=set(parameters.iou_thresholds_to_compute),
            value=row["calculated_precision"],
            label=row["label"],
        )
        for row in ap_over_ious_df.to_dict(orient="records")
    ]

    map_metrics_df = ap_metrics_df.groupby(
        ["iou_threshold", "label_key"], as_index=False
    )["calculated_precision"].apply(_mean_ignoring_negative_one)

    map_metrics = [
        schemas.mAPMetric(
            iou=row["iou_threshold"],
            value=row["calculated_precision"],
            label_key=row["label_key"],
        )
        for row in map_metrics_df.to_dict(orient="records")  # type: ignore - pandas typing issue
    ]

    map_over_ious_df = ap_metrics_df.groupby(["label_key"], as_index=False)[
        "calculated_precision"
    ].apply(_mean_ignoring_negative_one)

    map_over_ious = [
        schemas.mAPMetricAveragedOverIOUs(
            ious=set(parameters.iou_thresholds_to_compute),
            value=row["calculated_precision"],
            label_key=row["label_key"],
        )
        for row in map_over_ious_df.to_dict(orient="records")  # type: ignore - pandas typing issue
    ]

    return (
        [m for m in ap_metrics if m.iou in parameters.iou_thresholds_to_return]
        + [
            m
            for m in map_metrics
            if m.iou in parameters.iou_thresholds_to_return
        ]
        + ap_over_ious
        + map_over_ious
    )


def _calculate_ar_metrics(
    calculation_df: pandas.DataFrame,
    grouper_mappings: dict,
    parameters: schemas.EvaluationParameters,
) -> list[schemas.ARMetric | schemas.mARMetric]:
    """Calculates all AR metrics, including aggregated metrics like mAR."""

    # get the max recall_for_AR for each threshold, then take the mean across thresholds
    ar_metrics_df = (
        calculation_df.groupby(
            ["label_id_grouper", "iou_threshold"], as_index=False
        )["recall_for_AR"]
        .max()
        .groupby("label_id_grouper", as_index=False)["recall_for_AR"]
        .mean()
    )

    # add back "label" after grouping operations are complete
    ar_metrics_df["label"] = ar_metrics_df["label_id_grouper"].map(
        grouper_mappings["grouper_id_to_grouper_label_mapping"]
    )

    # resolve typing error
    assert parameters.iou_thresholds_to_compute

    ious_ = set(parameters.iou_thresholds_to_compute)
    ar_metrics = [
        schemas.ARMetric(
            ious=ious_,
            value=row["recall_for_AR"],
            label=row["label"],
        )
        for row in ar_metrics_df.to_dict(orient="records")
    ]

    # calculate mAR
    ar_metrics_df["label_key"] = ar_metrics_df["label"].apply(lambda x: x.key)
    mar_metrics_df = ar_metrics_df.groupby(["label_key"], as_index=False)[
        "recall_for_AR"
    ].apply(_mean_ignoring_negative_one)

    mar_metrics = [
        schemas.mARMetric(
            ious=ious_,
            value=row["recall_for_AR"],
            label_key=row["label_key"],
        )
        for row in mar_metrics_df.to_dict(orient="records")
    ]

    return ar_metrics + mar_metrics


def _calculate_pr_metrics(
    joint_df: pandas.DataFrame,
    grouper_mappings: dict,
    parameters: schemas.EvaluationParameters,
) -> list[schemas.PrecisionRecallCurve]:
    """Calculates all PrecisionRecallCurve metrics."""

    if not (
        parameters.metrics_to_return
        and enums.MetricType.PrecisionRecallCurve
        in parameters.metrics_to_return
    ):
        return []

    confidence_thresholds = [x / 100 for x in range(5, 100, 5)]
    pr_calculation_df = pandas.concat(
        [
            joint_df.assign(confidence_threshold=threshold)
            for threshold in confidence_thresholds
        ],
        ignore_index=True,
    ).sort_values(
        by=[
            "label_id_grouper",
            "confidence_threshold",
            "score",
            "iou_",
        ],
        ascending=False,
    )

    pr_calculation_df["true_positive_flag"] = (
        (pr_calculation_df["iou_"] >= parameters.pr_curve_iou_threshold)
        & (
            pr_calculation_df["score"]
            >= pr_calculation_df["confidence_threshold"]
        )
        & (
            pr_calculation_df.groupby(
                ["label_id_grouper", "confidence_threshold", "id_gt"]
            ).cumcount()
            == 0
        )  # only the first gt_id in this sorted list should be considered a true positive
    )

    pr_calculation_df["false_positive_flag"] = ~pr_calculation_df[
        "true_positive_flag"
    ] & (
        pr_calculation_df["score"] >= pr_calculation_df["confidence_threshold"]
    )

    pr_metrics_df = (
        pr_calculation_df.groupby(
            [
                "label_id_grouper",
                "confidence_threshold",
                "gts_per_grouper",
            ],
            as_index=False,
        )["true_positive_flag"]
        .sum()
        .merge(
            pr_calculation_df.groupby(
                ["label_id_grouper", "confidence_threshold"],
                as_index=False,
            )["false_positive_flag"].sum(),
            on=["label_id_grouper", "confidence_threshold"],
            how="outer",
        )
        .rename(
            columns={
                "true_positive_flag": "true_positives",
                "false_positive_flag": "false_positives",
            }
        )
        .assign(
            false_negatives=lambda chain_df: chain_df["gts_per_grouper"]
            - chain_df["true_positives"]
        )
        .assign(
            precision=lambda chain_df: chain_df["true_positives"]
            / (chain_df["true_positives"] + chain_df["false_positives"])
        )
        .assign(
            recall=lambda chain_df: chain_df["true_positives"]
            / (chain_df["true_positives"] + chain_df["false_negatives"])
        )
        .assign(
            f1_score=lambda chain_df: (
                2 * chain_df["precision"] * chain_df["recall"]
            )
            / (chain_df["precision"] + chain_df["recall"])
        )
    )

    # add back "label" after grouping operations are complete
    pr_metrics_df["label"] = pr_metrics_df["label_id_grouper"].map(
        grouper_mappings["grouper_id_to_grouper_label_mapping"]
    )

    pr_metrics_df.fillna(0, inplace=True)

    curves = defaultdict(lambda: defaultdict(lambda: defaultdict(dict)))

    for row in pr_metrics_df.to_dict(orient="records"):
        curves[row["label"].key][row["label"].value][
            row["confidence_threshold"]
        ] = {
            "tp": row["true_positives"],
            "fp": row["false_positives"],
            "fn": row["false_negatives"],
            "tn": None,  # tn and accuracy aren't applicable to detection tasks because there's an infinite number of true negatives
            "precision": row["precision"],
            "recall": row["recall"],
            "accuracy": None,
            "f1_score": row["f1_score"],
        }

    return [
        schemas.PrecisionRecallCurve(
            label_key=key,
            value=value,  # type: ignore - defaultdict doesn't have strict typing
            pr_curve_iou_threshold=parameters.pr_curve_iou_threshold,
        )
        for key, value in curves.items()
    ]


def _add_samples_to_dataframe(
    detailed_pr_curve_counts_df: pandas.DataFrame,
    detailed_pr_calc_df: pandas.DataFrame,
    max_examples: int,
    flag_column: str,
):
    """Efficienctly gather samples for a given flag."""
    # TODO merge on dataset before this?
    sample_df = pandas.concat(
        [
            detailed_pr_calc_df[detailed_pr_calc_df[flag_column]]
            .groupby(
                [
                    "grouper_key",
                    "grouper_value_gt",
                    "confidence_threshold",
                ],
                as_index=False,
            )[["dataset_name_gt", "datum_uid_gt", "geojson_gt"]]
            .agg(lambda x: tuple(x.head(max_examples)))
            .rename(
                columns={
                    "dataset_name_gt": "dataset_name",
                    "datum_uid_gt": "datum_uid",
                    "grouper_value_gt": "grouper_value",
                    "geojson_gt": "geojson",
                }
            ),
            detailed_pr_calc_df[detailed_pr_calc_df[flag_column]]
            .groupby(
                [
                    "grouper_key",
                    "grouper_value_pd",
                    "confidence_threshold",
                ],
                as_index=False,
            )[["dataset_name_pd", "datum_uid_pd", "geojson_pd"]]
            .agg(lambda x: (tuple(x.head(max_examples))))
            .rename(
                columns={
                    "dataset_name_pd": "dataset_name",
                    "datum_uid_pd": "datum_uid",
                    "grouper_value_pd": "grouper_value",
                    "geojson_pd": "geojson",
                }
            ),
        ],
        axis=0,
    ).drop_duplicates()

    if not sample_df.empty:
        sample_df[f"{flag_column}_samples"] = sample_df.apply(
            lambda row: set(zip(*row[["dataset_name", "datum_uid", "geojson"]])),  # type: ignore - pandas typing error
            axis=1,
        )

        detailed_pr_curve_counts_df = detailed_pr_curve_counts_df.merge(
            sample_df[
                [
                    "grouper_key",
                    "grouper_value",
                    "confidence_threshold",
                    f"{flag_column}_samples",
                ]
            ],
            on=["grouper_key", "grouper_value", "confidence_threshold"],
            how="outer",
        )
        detailed_pr_curve_counts_df[
            f"{flag_column}_samples"
        ] = detailed_pr_curve_counts_df[f"{flag_column}_samples"].map(
            lambda x: list(x) if isinstance(x, set) else list()
        )
    else:
        detailed_pr_curve_counts_df[f"{flag_column}_samples"] = [
            list() for _ in range(len(detailed_pr_curve_counts_df))
        ]

    return detailed_pr_curve_counts_df


def _calculate_detailed_pr_metrics(
    gt_df: pandas.DataFrame,
    pd_df: pandas.DataFrame,
    grouper_mappings: dict,
    parameters: schemas.EvaluationParameters,
    annotation_type: enums.AnnotationType,
) -> list[schemas.DetailedPrecisionRecallCurve]:
    """Calculates all DetailedPrecisionRecallCurve metrics."""

    if not (
        parameters.metrics_to_return
        and enums.MetricType.DetailedPrecisionRecallCurve
        in parameters.metrics_to_return
    ):
        return []

    detailed_pr_joint_df = pandas.merge(
        gt_df,
        pd_df,
        on=["datum_id", "grouper_key"],
        how="outer",
        suffixes=("_gt", "_pd"),
    ).assign(
        is_label_match=lambda chain_df: (
            chain_df["label_id_grouper_pd"] == chain_df["label_id_grouper_gt"]
        )
    )

    detailed_pr_joint_df = _calculate_iou(
        joint_df=detailed_pr_joint_df, annotation_type=annotation_type
    )

    # assign labels so that we can tell what we're matching
    detailed_pr_joint_df = detailed_pr_joint_df.assign(
        label_pd=lambda chain_df: chain_df["label_id_grouper_pd"].map(
            grouper_mappings["grouper_id_to_grouper_label_mapping"]
        )
    ).assign(
        label_gt=lambda chain_df: chain_df["label_id_grouper_gt"].map(
            grouper_mappings["grouper_id_to_grouper_label_mapping"]
        )
    )
    detailed_pr_joint_df["grouper_value_gt"] = detailed_pr_joint_df[
        "label_gt"
    ].map(lambda x: x.value if isinstance(x, schemas.Label) else None)
    detailed_pr_joint_df["grouper_value_pd"] = detailed_pr_joint_df[
        "label_pd"
    ].map(lambda x: x.value if isinstance(x, schemas.Label) else None)

    # add confidence_threshold to the dataframe and sort
    detailed_pr_calc_df = pandas.concat(
        [
            detailed_pr_joint_df.assign(confidence_threshold=threshold)
            for threshold in [x / 100 for x in range(5, 100, 5)]
        ],
        ignore_index=True,
    ).sort_values(
        by=[
            "label_id_grouper_pd",
            "confidence_threshold",
            "score",
            "iou_",
        ],
        ascending=False,
    )

    # create flags where predictions meet the score and IOU criteria
    detailed_pr_calc_df["true_positive_flag"] = (
        (detailed_pr_calc_df["iou_"] >= parameters.pr_curve_iou_threshold)
        & (
            detailed_pr_calc_df["score"]
            >= detailed_pr_calc_df["confidence_threshold"]
        )
        & detailed_pr_calc_df["is_label_match"]
    )

    # for all the false positives, we consider them to be a misclassification if they overlap with a groundtruth of the same label key
    detailed_pr_calc_df["misclassification_false_positive_flag"] = (
        (detailed_pr_calc_df["iou_"] >= parameters.pr_curve_iou_threshold)
        & (
            detailed_pr_calc_df["score"]
            >= detailed_pr_calc_df["confidence_threshold"]
        )
        & ~detailed_pr_calc_df["is_label_match"]
    )

    # if they aren't a true positive nor a misclassification FP but they meet the iou and score conditions, then they are a hallucination
    detailed_pr_calc_df["hallucination_false_positive_flag"] = (
        (detailed_pr_calc_df["iou_"] < parameters.pr_curve_iou_threshold)
        | (detailed_pr_calc_df["iou_"].isnull())
    ) & (
        detailed_pr_calc_df["score"]
        >= detailed_pr_calc_df["confidence_threshold"]
    )

    # any prediction that is considered a misclassification shouldn't be counted as a hallucination, so we go back and remove these flags
    predictions_associated_with_tps_or_misclassification_fps = (
        detailed_pr_calc_df[
            detailed_pr_calc_df["true_positive_flag"]
            | detailed_pr_calc_df["misclassification_false_positive_flag"]
        ]
        .groupby(["confidence_threshold"], as_index=False)["id_pd"]
        .unique()
    )

    if not predictions_associated_with_tps_or_misclassification_fps.empty:
        predictions_associated_with_tps_or_misclassification_fps.columns = [
            "confidence_threshold",
            "predictions_associated_with_tps_or_misclassification_fps",
        ]
        detailed_pr_calc_df = detailed_pr_calc_df.merge(
            predictions_associated_with_tps_or_misclassification_fps,
            on=["confidence_threshold"],
            how="left",
        )
        misclassification_id_pds = detailed_pr_calc_df[
            "predictions_associated_with_tps_or_misclassification_fps"
        ].map(lambda x: set(x) if isinstance(x, np.ndarray) else [])
        misclassification_id_pds = np.array(
            [
                id_pd in misclassification_id_pds[i]
                for i, id_pd in enumerate(detailed_pr_calc_df["id_pd"].values)
            ]
        )
        detailed_pr_calc_df.loc[
            (misclassification_id_pds)
            & (detailed_pr_calc_df["hallucination_false_positive_flag"]),
            "hallucination_false_positive_flag",
        ] = False

    # next, we flag false negatives by declaring any groundtruth that isn't associated with a true positive to be a false negative
    groundtruths_associated_with_true_positives = (
        detailed_pr_calc_df[detailed_pr_calc_df["true_positive_flag"]]
        .groupby(["confidence_threshold"], as_index=False)["id_gt"]
        .unique()
    )

    if not groundtruths_associated_with_true_positives.empty:
        groundtruths_associated_with_true_positives.columns = [
            "confidence_threshold",
            "groundtruths_associated_with_true_positives",
        ]
        detailed_pr_calc_df = detailed_pr_calc_df.merge(
            groundtruths_associated_with_true_positives,
            on=["confidence_threshold"],
            how="left",
        )
        true_positive_sets = detailed_pr_calc_df[
            "groundtruths_associated_with_true_positives"
        ].map(lambda x: set(x) if isinstance(x, np.ndarray) else set())

        detailed_pr_calc_df["false_negative_flag"] = np.array(
            [
                id_gt not in true_positive_sets[i]
                for i, id_gt in enumerate(detailed_pr_calc_df["id_gt"].values)
            ]
        )

    else:
        detailed_pr_calc_df["false_negative_flag"] = False

    # it's a misclassification if there is a corresponding misclassification false positive
    detailed_pr_calc_df["misclassification_false_negative_flag"] = (
        detailed_pr_calc_df["misclassification_false_positive_flag"]
        & detailed_pr_calc_df["false_negative_flag"]
    )

    # assign all id_gts that aren't misclassifications but are false negatives to be no_predictions
    groundtruths_associated_with_misclassification_false_negatives = (
        detailed_pr_calc_df[
            detailed_pr_calc_df["misclassification_false_negative_flag"]
        ]
        .groupby(["confidence_threshold"], as_index=False)["id_gt"]
        .unique()
    )

    if (
        not groundtruths_associated_with_misclassification_false_negatives.empty
    ):
        groundtruths_associated_with_misclassification_false_negatives.columns = [
            "confidence_threshold",
            "groundtruths_associated_with_misclassification_false_negatives",
        ]
        detailed_pr_calc_df = detailed_pr_calc_df.merge(
            groundtruths_associated_with_misclassification_false_negatives,
            on=["confidence_threshold"],
            how="left",
        )
        misclassification_sets = (
            detailed_pr_calc_df[
                "groundtruths_associated_with_misclassification_false_negatives"
            ]
            .map(lambda x: set(x) if isinstance(x, np.ndarray) else set())
            .values
        )
        detailed_pr_calc_df["no_predictions_false_negative_flag"] = (
            np.array(
                [
                    id_gt not in misclassification_sets[i]
                    for i, id_gt in enumerate(
                        detailed_pr_calc_df["id_gt"].values
                    )
                ]
            )
            & detailed_pr_calc_df["false_negative_flag"]
        )
    else:
        detailed_pr_calc_df[
            "no_predictions_false_negative_flag"
        ] = detailed_pr_calc_df["false_negative_flag"]

    # next, we sum up the occurences of each classification and merge them together into one dataframe
    true_positives = (
        detailed_pr_calc_df[detailed_pr_calc_df["true_positive_flag"]]
        .groupby(["grouper_key", "grouper_value_pd", "confidence_threshold"])[
            "id_pd"
        ]
        .nunique()
    )
    true_positives.name = "true_positives"

    hallucination_false_positives = (
        detailed_pr_calc_df[
            detailed_pr_calc_df["hallucination_false_positive_flag"]
        ]
        .groupby(["grouper_key", "grouper_value_pd", "confidence_threshold"])[
            "id_pd"
        ]
        .nunique()
    )
    hallucination_false_positives.name = "hallucinations_false_positives"

    misclassification_false_positives = (
        detailed_pr_calc_df[
            detailed_pr_calc_df["misclassification_false_positive_flag"]
        ]
        .groupby(["grouper_key", "grouper_value_pd", "confidence_threshold"])[
            "id_pd"
        ]
        .nunique()
    )
    misclassification_false_positives.name = (
        "misclassification_false_positives"
    )

    misclassification_false_negatives = (
        detailed_pr_calc_df[
            detailed_pr_calc_df["misclassification_false_negative_flag"]
        ]
        .groupby(["grouper_key", "grouper_value_gt", "confidence_threshold"])[
            "id_gt"
        ]
        .nunique()
    )
    misclassification_false_negatives.name = (
        "misclassification_false_negatives"
    )

    no_predictions_false_negatives = (
        detailed_pr_calc_df[
            detailed_pr_calc_df["no_predictions_false_negative_flag"]
        ]
        .groupby(["grouper_key", "grouper_value_gt", "confidence_threshold"])[
            "id_gt"
        ]
        .nunique()
    )
    no_predictions_false_negatives.name = "no_predictions_false_negatives"

    # combine these outputs
    detailed_pr_curve_counts_df = (
        pandas.concat(
            [
                detailed_pr_calc_df.loc[
                    ~detailed_pr_calc_df["grouper_value_pd"].isnull(),
                    [
                        "grouper_key",
                        "grouper_value_pd",
                        "confidence_threshold",
                    ],
                ].rename(columns={"grouper_value_pd": "grouper_value"}),
                detailed_pr_calc_df.loc[
                    ~detailed_pr_calc_df["grouper_value_gt"].isnull(),
                    [
                        "grouper_key",
                        "grouper_value_gt",
                        "confidence_threshold",
                    ],
                ].rename(columns={"grouper_value_gt": "grouper_value"}),
            ],
            axis=0,
        )
        .drop_duplicates()
        .merge(
            true_positives,
            left_on=[
                "grouper_key",
                "grouper_value",
                "confidence_threshold",
            ],
            right_index=True,
            how="outer",
        )
        .merge(
            hallucination_false_positives,
            left_on=[
                "grouper_key",
                "grouper_value",
                "confidence_threshold",
            ],
            right_index=True,
            how="outer",
        )
        .merge(
            misclassification_false_positives,
            left_on=[
                "grouper_key",
                "grouper_value",
                "confidence_threshold",
            ],
            right_index=True,
            how="outer",
        )
        .merge(
            misclassification_false_negatives,
            left_on=[
                "grouper_key",
                "grouper_value",
                "confidence_threshold",
            ],
            right_index=True,
            how="outer",
        )
        .merge(
            no_predictions_false_negatives,
            left_on=[
                "grouper_key",
                "grouper_value",
                "confidence_threshold",
            ],
            right_index=True,
            how="outer",
        )
    )

    # we're doing an outer join, so any nulls should be zeroes
    detailed_pr_curve_counts_df.fillna(0, inplace=True)

    # add samples to the dataframe for DetailedPrecisionRecallCurves
    for flag in [
        "true_positive_flag",
        "misclassification_false_negative_flag",
        "no_predictions_false_negative_flag",
        "misclassification_false_positive_flag",
        "hallucination_false_positive_flag",
    ]:
        detailed_pr_curve_counts_df = _add_samples_to_dataframe(
            detailed_pr_calc_df=detailed_pr_calc_df,
            detailed_pr_curve_counts_df=detailed_pr_curve_counts_df,
            max_examples=parameters.pr_curve_max_examples,
            flag_column=flag,
        )

    # create output
    detailed_pr_curves = defaultdict(lambda: defaultdict(dict))
    for _, row in detailed_pr_curve_counts_df.iterrows():
        grouper_key = row["grouper_key"]
        grouper_value = row["grouper_value"]
        confidence_threshold = row["confidence_threshold"]

        detailed_pr_curves[grouper_key][grouper_value][
            confidence_threshold
        ] = {
            "tp": {
                "total": row["true_positives"],
                "observations": {
                    "all": {
                        "count": row["true_positives"],
                        "examples": row["true_positive_flag_samples"],
                    }
                },
            },
            "fn": {
                "total": row["misclassification_false_negatives"]
                + row["no_predictions_false_negatives"],
                "observations": {
                    "misclassifications": {
                        "count": row["misclassification_false_negatives"],
                        "examples": row[
                            "misclassification_false_negative_flag_samples"
                        ],
                    },
                    "no_predictions": {
                        "count": row["no_predictions_false_negatives"],
                        "examples": row[
                            "no_predictions_false_negative_flag_samples"
                        ],
                    },
                },
            },
            "fp": {
                "total": row["misclassification_false_positives"]
                + row["hallucinations_false_positives"],
                "observations": {
                    "misclassifications": {
                        "count": row["misclassification_false_positives"],
                        "examples": row[
                            "misclassification_false_positive_flag_samples"
                        ],
                    },
                    "hallucinations": {
                        "count": row["hallucinations_false_positives"],
                        "examples": row[
                            "hallucination_false_positive_flag_samples"
                        ],
                    },
                },
            },
        }

    detailed_pr_metrics = [
        schemas.DetailedPrecisionRecallCurve(
            label_key=key,
            value=dict(value),
            pr_curve_iou_threshold=parameters.pr_curve_iou_threshold,
        )
        for key, value in detailed_pr_curves.items()
    ]

    return detailed_pr_metrics
=======
def _compute_detection_metrics_averaged_over_ious_from_aps(
    ap_scores: Sequence[schemas.APMetric],
) -> Sequence[schemas.APMetricAveragedOverIOUs]:
    """Average AP metrics over IOU thresholds using a list of AP metrics."""
    label_tuple_to_values = {}
    label_tuple_to_ious = {}
    for ap_score in ap_scores:
        label_tuple = (ap_score.label.key, ap_score.label.value)
        if label_tuple not in label_tuple_to_values:
            label_tuple_to_values[label_tuple] = 0
            label_tuple_to_ious[label_tuple] = []
        label_tuple_to_values[label_tuple] += ap_score.value
        label_tuple_to_ious[label_tuple].append(ap_score.iou)

    ret = []
    for label_tuple, value in label_tuple_to_values.items():
        ious = label_tuple_to_ious[label_tuple]
        ret.append(
            schemas.APMetricAveragedOverIOUs(
                ious=set(ious),
                value=value / len(ious),
                label=schemas.Label(key=label_tuple[0], value=label_tuple[1]),
            )
        )

    return ret


def _average_ignore_minus_one(a):
    """Average a list of metrics, ignoring values of -1"""
    num, denom = 0.0, 0.0
    div0_flag = True
    for x in a:
        if x != -1:
            div0_flag = False
            num += x
            denom += 1
    return -1 if div0_flag else num / denom


def _compute_mean_ar_metrics(
    ar_metrics: Sequence[schemas.ARMetric],
) -> list[schemas.mARMetric]:
    """Calculate the mean of a list of AR metrics."""

    if len(ar_metrics) == 0:
        return []

    value_dict = defaultdict(lambda: defaultdict(list))
    for metric in ar_metrics:
        value_dict[metric.label.key][frozenset(metric.ious)].append(
            metric.value
        )

    mean_metrics = []
    for label_key, nested_dict in value_dict.items():
        for ious, values in nested_dict.items():
            mean_metrics.append(
                schemas.mARMetric(
                    ious=ious,
                    value=_average_ignore_minus_one(values),
                    label_key=label_key,
                )
            )

    return mean_metrics


def _compute_mean_detection_metrics_from_aps(
    ap_scores: Sequence[schemas.APMetric | schemas.APMetricAveragedOverIOUs],
) -> Sequence[schemas.mAPMetric | schemas.mAPMetricAveragedOverIOUs]:
    """Calculate the mean of a list of AP metrics."""

    if len(ap_scores) == 0:
        return []

    # dictionary for mapping an iou threshold to set of APs
    vals = defaultdict(lambda: defaultdict(list))
    for ap in ap_scores:
        if isinstance(ap, schemas.APMetric):
            iou = ap.iou
        else:
            iou = frozenset(ap.ious)
        vals[ap.label.key][iou].append(ap.value)

    # get mAP metrics at the individual IOUs
    mean_detection_metrics = []

    for label_key, nested_dict in vals.items():
        for iou, values in nested_dict.items():
            if isinstance(iou, float):
                mean_detection_metrics.append(
                    schemas.mAPMetric(
                        iou=iou,
                        value=_average_ignore_minus_one(values),
                        label_key=label_key,
                    )
                )
            else:
                mean_detection_metrics.append(
                    schemas.mAPMetricAveragedOverIOUs(
                        ious=iou,
                        value=_average_ignore_minus_one(
                            values,
                        ),
                        label_key=label_key,
                    )
                )

    return mean_detection_metrics


def _convert_annotations_to_common_type(
    db: Session,
    datasets: list[models.Dataset],
    model: models.Model,
    target_type: enums.AnnotationType | None = None,
) -> enums.AnnotationType:
    """Convert all annotations to a common type."""

    if target_type is None:
        # find the greatest common type
        groundtruth_type = AnnotationType.RASTER
        prediction_type = AnnotationType.RASTER
        for dataset in datasets:
            dataset_type = core.get_annotation_type(
                db=db,
                dataset=dataset,
                task_type=enums.TaskType.OBJECT_DETECTION,
            )
            model_type = core.get_annotation_type(
                db=db,
                dataset=dataset,
                model=model,
                task_type=enums.TaskType.OBJECT_DETECTION,
            )
            groundtruth_type = (
                dataset_type
                if dataset_type < groundtruth_type
                else groundtruth_type
            )
            prediction_type = (
                model_type if model_type < prediction_type else prediction_type
            )
        target_type = min([groundtruth_type, prediction_type])

    for dataset in datasets:
        # dataset
        source_type = core.get_annotation_type(
            db=db, dataset=dataset, task_type=enums.TaskType.OBJECT_DETECTION
        )
        core.convert_geometry(
            db=db,
            dataset=dataset,
            source_type=source_type,
            target_type=target_type,
            task_type=enums.TaskType.OBJECT_DETECTION,
        )
        # model
        source_type = core.get_annotation_type(
            db=db,
            dataset=dataset,
            model=model,
            task_type=enums.TaskType.OBJECT_DETECTION,
        )
        core.convert_geometry(
            db=db,
            dataset=dataset,
            model=model,
            source_type=source_type,
            target_type=target_type,
            task_type=enums.TaskType.OBJECT_DETECTION,
        )

    return target_type


def _annotation_type_to_geojson(
    annotation_type: AnnotationType,
    table,
):
    match annotation_type:
        case AnnotationType.BOX:
            box = table.box
        case AnnotationType.POLYGON:
            box = gfunc.ST_Envelope(table.polygon)
        case AnnotationType.RASTER:
            box = gfunc.ST_Envelope(gfunc.ST_MinConvexHull(table.raster))
        case _:
            raise RuntimeError
    return gfunc.ST_AsGeoJSON(box)


def _aggregate_data(
    db: Session,
    groundtruth_filter: schemas.Filter,
    prediction_filter: schemas.Filter,
    target_type: enums.AnnotationType,
    label_map: LabelMapType | None = None,
) -> tuple[CTE, CTE, dict[int, tuple[str, str]]]:
    """
    Aggregates data for an object detection task.

    This function returns a tuple containing CTE's used to gather groundtruths, predictions and a
    dictionary that maps label_id to a key-value pair.

    Parameters
    ----------
    db : Session
        The database Session to query against.
    groundtruth_filter : schemas.Filter
        The filter to be used to query groundtruths.
    prediction_filter : schemas.Filter
        The filter to be used to query predictions.
    target_type : enums.AnnotationType
        The annotation type used by the object detection evaluation.
    label_map: LabelMapType, optional
        Optional mapping of individual labels to a grouper label. Useful when you need to evaluate performance using labels that differ across datasets and models.

    Returns
    ----------
    tuple[CTE, CTE, dict[int, tuple[str, str]]]:
        A tuple with form (groundtruths, predictions, labels).
    """
    labels = core.fetch_union_of_labels(
        db=db,
        lhs=groundtruth_filter,
        rhs=prediction_filter,
    )

    label_mapping = create_label_mapping(
        db=db,
        labels=labels,
        label_map=label_map,
    )

    groundtruths_subquery = generate_select(
        models.Annotation.datum_id.label("datum_id"),
        models.Datum.uid.label("datum_uid"),
        models.Dataset.name.label("dataset_name"),
        models.GroundTruth.annotation_id.label("annotation_id"),
        models.GroundTruth.id.label("groundtruth_id"),
        models.Label.id,
        label_mapping,
        _annotation_type_to_geojson(target_type, models.Annotation).label(
            "geojson"
        ),
        filters=groundtruth_filter,
        label_source=models.GroundTruth,
    ).subquery()
    groundtruths_cte = (
        select(
            groundtruths_subquery.c.datum_id,
            groundtruths_subquery.c.datum_uid,
            groundtruths_subquery.c.dataset_name,
            groundtruths_subquery.c.annotation_id,
            groundtruths_subquery.c.groundtruth_id,
            groundtruths_subquery.c.geojson,
            models.Label.id.label("label_id"),
            models.Label.key,
            models.Label.value,
        )
        .select_from(groundtruths_subquery)
        .join(
            models.Label,
            models.Label.id == groundtruths_subquery.c.label_id,
        )
        .cte()
    )

    predictions_subquery = generate_select(
        models.Annotation.datum_id.label("datum_id"),
        models.Datum.uid.label("datum_uid"),
        models.Dataset.name.label("dataset_name"),
        models.Prediction.annotation_id.label("annotation_id"),
        models.Prediction.id.label("prediction_id"),
        models.Prediction.score.label("score"),
        models.Label.id,
        label_mapping,
        _annotation_type_to_geojson(target_type, models.Annotation).label(
            "geojson"
        ),
        filters=prediction_filter,
        label_source=models.Prediction,
    ).subquery()
    predictions_cte = (
        select(
            predictions_subquery.c.datum_id,
            predictions_subquery.c.datum_uid,
            predictions_subquery.c.dataset_name,
            predictions_subquery.c.annotation_id,
            predictions_subquery.c.prediction_id,
            predictions_subquery.c.score,
            predictions_subquery.c.geojson,
            models.Label.id.label("label_id"),
            models.Label.key,
            models.Label.value,
        )
        .select_from(predictions_subquery)
        .join(
            models.Label,
            models.Label.id == predictions_subquery.c.label_id,
        )
        .cte()
    )

    # get all labels
    groundtruth_labels = {
        (key, value, label_id)
        for label_id, key, value in db.query(
            groundtruths_cte.c.label_id,
            groundtruths_cte.c.key,
            groundtruths_cte.c.value,
        )
        .distinct()
        .all()
    }
    prediction_labels = {
        (key, value, label_id)
        for label_id, key, value in db.query(
            predictions_cte.c.label_id,
            predictions_cte.c.key,
            predictions_cte.c.value,
        )
        .distinct()
        .all()
    }
    labels = groundtruth_labels.union(prediction_labels)
    labels = {label_id: (key, value) for key, value, label_id in labels}

    return (groundtruths_cte, predictions_cte, labels)
>>>>>>> de3f327d


def _compute_detection_metrics(
    db: Session,
    parameters: schemas.EvaluationParameters,
    prediction_filter: schemas.Filter,
    groundtruth_filter: schemas.Filter,
    target_type: enums.AnnotationType,
) -> Sequence[
    schemas.APMetric
    | schemas.ARMetric
    | schemas.APMetricAveragedOverIOUs
    | schemas.mAPMetric
    | schemas.mARMetric
    | schemas.mAPMetricAveragedOverIOUs
    | schemas.PrecisionRecallCurve
    | schemas.DetailedPrecisionRecallCurve
]:
    """
    Compute detection metrics. This version of _compute_detection_metrics only does IOU calculations for every groundtruth-prediction pair that shares a common grouper id. It also runs _compute_curves to calculate the PrecisionRecallCurve.

    Parameters
    ----------
    db : Session
        The database Session to query against.
    parameters : schemas.EvaluationParameters
        Any user-defined parameters.
    prediction_filter : schemas.Filter
        The filter to be used to query predictions.
    groundtruth_filter : schemas.Filter
        The filter to be used to query groundtruths.
    target_type: enums.AnnotationType
        The annotation type to compute metrics for.


    Returns
    ----------
    List[schemas.APMetric | schemas.ARMetric | schemas.APMetricAveragedOverIOUs | schemas.mAPMetric | schemas.mARMetric | schemas.mAPMetricAveragedOverIOUs | schemas.PrecisionRecallCurve]
        A list of metrics to return to the user.

    """

<<<<<<< HEAD
=======
    def _annotation_type_to_column(
        annotation_type: AnnotationType,
        table,
    ):
        match annotation_type:
            case AnnotationType.BOX:
                return table.box
            case AnnotationType.POLYGON:
                return table.polygon
            case AnnotationType.RASTER:
                return table.raster
            case _:
                raise RuntimeError

>>>>>>> de3f327d
    if (
        parameters.iou_thresholds_to_return is None
        or parameters.iou_thresholds_to_compute is None
        or parameters.recall_score_threshold is None
        or parameters.pr_curve_iou_threshold is None
    ):
        raise ValueError(
            "iou_thresholds_to_return, iou_thresholds_to_compute, recall_score_threshold, and pr_curve_iou_threshold are required attributes of EvaluationParameters when evaluating detections."
        )

    if (
        parameters.recall_score_threshold > 1
        or parameters.recall_score_threshold < 0
    ):
        raise ValueError(
            "recall_score_threshold should exist in the range 0 <= threshold <= 1."
        )

<<<<<<< HEAD
    if (
        parameters.pr_curve_iou_threshold <= 0
        or parameters.pr_curve_iou_threshold > 1.0
    ):
        raise ValueError(
            "IOU thresholds should exist in the range 0 < threshold <= 1."
        )

    labels = core.fetch_union_of_labels(
        db=db,
        rhs=prediction_filter,
        lhs=groundtruth_filter,
    )

    grouper_mappings = create_grouper_mappings(
=======
    gt, pd, labels = _aggregate_data(
>>>>>>> de3f327d
        db=db,
        groundtruth_filter=groundtruth_filter,
        prediction_filter=prediction_filter,
        target_type=target_type,
        label_map=parameters.label_map,
    )

<<<<<<< HEAD
    gt_df, pd_df = _get_groundtruth_and_prediction_df(
        db=db,
        annotation_type=target_type,
        groundtruth_filter=groundtruth_filter,
        prediction_filter=prediction_filter,
        grouper_mappings=grouper_mappings,
=======
    # Alias the annotation table (required for joining twice)
    gt_annotation = aliased(models.Annotation)
    pd_annotation = aliased(models.Annotation)

    # Get distinct annotations
    gt_pd_pairs = (
        select(
            gt.c.annotation_id.label("gt_annotation_id"),
            pd.c.annotation_id.label("pd_annotation_id"),
        )
        .select_from(pd)
        .join(
            gt,
            and_(
                pd.c.datum_id == gt.c.datum_id,
                pd.c.label_id == gt.c.label_id,
            ),
        )
        .distinct()
        .cte()
    )

    gt_distinct = (
        select(gt_pd_pairs.c.gt_annotation_id.label("annotation_id"))
        .distinct()
        .subquery()
    )

    pd_distinct = (
        select(gt_pd_pairs.c.pd_annotation_id.label("annotation_id"))
        .distinct()
        .subquery()
    )

    # IOU Computation Block
    if target_type == AnnotationType.RASTER:

        gt_counts = (
            select(
                gt_distinct.c.annotation_id,
                gfunc.ST_Count(models.Annotation.raster).label("count"),
            )
            .select_from(gt_distinct)
            .join(
                models.Annotation,
                models.Annotation.id == gt_distinct.c.annotation_id,
            )
            .subquery()
        )

        pd_counts = (
            select(
                pd_distinct.c.annotation_id,
                gfunc.ST_Count(models.Annotation.raster).label("count"),
            )
            .select_from(pd_distinct)
            .join(
                models.Annotation,
                models.Annotation.id == pd_distinct.c.annotation_id,
            )
            .subquery()
        )

        gt_pd_counts = (
            select(
                gt_pd_pairs.c.gt_annotation_id,
                gt_pd_pairs.c.pd_annotation_id,
                gt_counts.c.count.label("gt_count"),
                pd_counts.c.count.label("pd_count"),
                func.coalesce(
                    gfunc.ST_Count(
                        gfunc.ST_Intersection(
                            gt_annotation.raster, pd_annotation.raster
                        )
                    ),
                    0,
                ).label("intersection"),
            )
            .select_from(gt_pd_pairs)
            .join(
                gt_annotation,
                gt_annotation.id == gt_pd_pairs.c.gt_annotation_id,
            )
            .join(
                pd_annotation,
                pd_annotation.id == gt_pd_pairs.c.pd_annotation_id,
            )
            .join(
                gt_counts,
                gt_counts.c.annotation_id == gt_pd_pairs.c.gt_annotation_id,
            )
            .join(
                pd_counts,
                pd_counts.c.annotation_id == gt_pd_pairs.c.pd_annotation_id,
            )
            .subquery()
        )

        gt_pd_ious = (
            select(
                gt_pd_counts.c.gt_annotation_id,
                gt_pd_counts.c.pd_annotation_id,
                func.coalesce(
                    gt_pd_counts.c.intersection
                    / (
                        gt_pd_counts.c.gt_count
                        + gt_pd_counts.c.pd_count
                        - gt_pd_counts.c.intersection
                    ),
                    0,
                ).label("iou"),
            )
            .select_from(gt_pd_counts)
            .subquery()
        )

    else:
        gt_geom = _annotation_type_to_column(target_type, gt_annotation)
        pd_geom = _annotation_type_to_column(target_type, pd_annotation)
        gintersection = gfunc.ST_Intersection(gt_geom, pd_geom)
        gunion = gfunc.ST_Union(gt_geom, pd_geom)
        iou_computation = gfunc.ST_Area(gintersection) / gfunc.ST_Area(gunion)

        gt_pd_ious = (
            select(
                gt_pd_pairs.c.gt_annotation_id,
                gt_pd_pairs.c.pd_annotation_id,
                iou_computation.label("iou"),
            )
            .select_from(gt_pd_pairs)
            .join(
                gt_annotation,
                gt_annotation.id == gt_pd_pairs.c.gt_annotation_id,
            )
            .join(
                pd_annotation,
                pd_annotation.id == gt_pd_pairs.c.pd_annotation_id,
            )
            .cte()
        )

    ious = (
        select(
            func.coalesce(pd.c.dataset_name, gt.c.dataset_name).label(
                "dataset_name"
            ),
            pd.c.datum_uid.label("pd_datum_uid"),
            gt.c.datum_uid.label("gt_datum_uid"),
            gt.c.groundtruth_id.label("gt_id"),
            pd.c.prediction_id.label("pd_id"),
            gt.c.label_id.label("gt_label_id"),
            pd.c.label_id.label("pd_label_id"),
            pd.c.score.label("score"),
            func.coalesce(
                gt_pd_ious.c.iou,
                0,
            ).label("iou"),
            gt.c.geojson.label("gt_geojson"),
        )
        .select_from(pd)
        .outerjoin(
            gt,
            and_(
                pd.c.datum_id == gt.c.datum_id,
                pd.c.label_id == gt.c.label_id,
            ),
        )
        .outerjoin(
            gt_pd_ious,
            and_(
                gt_pd_ious.c.gt_annotation_id == gt.c.annotation_id,
                gt_pd_ious.c.pd_annotation_id == pd.c.annotation_id,
            ),
        )
        .subquery()
>>>>>>> de3f327d
    )

    joint_df = _get_joint_df(
        gt_df=gt_df,
        pd_df=pd_df,
        grouper_mappings=grouper_mappings,
    )

<<<<<<< HEAD
    # store solo groundtruths and predictions such that we can add them back after we calculate IOU
    predictions_missing_groundtruths = joint_df[
        joint_df["id_gt"].isnull()
    ].assign(iou_=0)
    groundtruths_missing_predictions = joint_df[
        joint_df["id_pd"].isnull()
    ].assign(iou_=0)

    joint_df = _calculate_iou(joint_df=joint_df, annotation_type=target_type)

    # filter out null groundtruths and sort by score and iou so that idxmax returns the best row for each prediction
    joint_df = joint_df[~joint_df["id_gt"].isnull()].sort_values(
        by=["score", "iou_"], ascending=[False, False]
    )

    # get the best prediction (in terms of score and iou) for each groundtruth
    prediction_has_best_score = joint_df.groupby(["id_pd"])["score"].idxmax()

    joint_df = joint_df.loc[prediction_has_best_score]

    # add back missing predictions and groundtruths
    joint_df = pandas.concat(
        [
            joint_df,
            predictions_missing_groundtruths,
            groundtruths_missing_predictions,
        ],
        axis=0,
    )

    # add iou_threshold to the dataframe and sort
    calculation_df = pandas.concat(
        [
            joint_df.assign(iou_threshold=threshold)
            for threshold in parameters.iou_thresholds_to_compute
        ],
        ignore_index=True,
    ).sort_values(
        by=["label_id_grouper", "iou_threshold", "score", "iou_"],
        ascending=False,
    )
=======
    matched_pd_set = set()
    matched_sorted_ranked_pairs = defaultdict(list)
    predictions_not_in_sorted_ranked_pairs = list()

    for row in ordered_ious:
        (
            dataset_name,
            pd_datum_uid,
            gt_datum_uid,
            gt_id,
            pd_id,
            gt_label_id,
            pd_label_id,
            score,
            iou,
            gt_geojson,
        ) = row

        if gt_id is None:
            predictions_not_in_sorted_ranked_pairs.append(
                (
                    pd_id,
                    score,
                    dataset_name,
                    pd_datum_uid,
                    pd_label_id,
                )
            )
            continue

        if pd_id not in matched_pd_set:
            matched_pd_set.add(pd_id)
            matched_sorted_ranked_pairs[gt_label_id].append(
                RankedPair(
                    dataset_name=dataset_name,
                    pd_datum_uid=pd_datum_uid,
                    gt_datum_uid=gt_datum_uid,
                    gt_geojson=gt_geojson,
                    gt_id=gt_id,
                    pd_id=pd_id,
                    score=score,
                    iou=iou,
                    is_match=True,  # we're joining on grouper IDs, so only matches are included in matched_sorted_ranked_pairs
                )
            )

    for (
        pd_id,
        score,
        dataset_name,
        pd_datum_uid,
        label_id,
    ) in predictions_not_in_sorted_ranked_pairs:
        if (
            label_id in matched_sorted_ranked_pairs
            and pd_id not in matched_pd_set
        ):
            # add to sorted_ranked_pairs in sorted order
            bisect.insort(  # type: ignore - bisect type issue
                matched_sorted_ranked_pairs[label_id],
                RankedPair(
                    dataset_name=dataset_name,
                    pd_datum_uid=pd_datum_uid,
                    gt_datum_uid=None,
                    gt_geojson=None,
                    gt_id=None,
                    pd_id=pd_id,
                    score=score,
                    iou=0,
                    is_match=False,
                ),
                key=lambda rp: -rp.score,  # bisect assumes decreasing order
            )

    groundtruths_per_label = defaultdict(list)
    number_of_groundtruths_per_label = defaultdict(int)
    for label_id, dataset_name, datum_uid, groundtruth_id in db.query(
        gt.c.label_id, gt.c.dataset_name, gt.c.datum_uid, gt.c.groundtruth_id
    ).all():
        groundtruths_per_label[label_id].append(
            (dataset_name, datum_uid, groundtruth_id)
        )
        number_of_groundtruths_per_label[label_id] += 1

    if (
        parameters.metrics_to_return
        and enums.MetricType.PrecisionRecallCurve
        in parameters.metrics_to_return
    ):
        false_positive_entries = db.query(
            select(
                ious.c.dataset_name,
                ious.c.gt_datum_uid,
                ious.c.pd_datum_uid,
                ious.c.gt_label_id,
                ious.c.pd_label_id,
                ious.c.score.label("score"),
            )
            .select_from(ious)
            .where(
                or_(
                    ious.c.gt_id.is_(None),
                    ious.c.pd_id.is_(None),
                )
            )
            .subquery()
        ).all()

        pr_curves = _compute_curves(
            sorted_ranked_pairs=matched_sorted_ranked_pairs,
            labels=labels,
            groundtruths_per_label=groundtruths_per_label,
            false_positive_entries=false_positive_entries,
            iou_threshold=parameters.pr_curve_iou_threshold,
        )
    else:
        pr_curves = []
>>>>>>> de3f327d

    calculation_df = _calculate_grouper_id_level_metrics(
        calculation_df=calculation_df, parameters=parameters
    )

<<<<<<< HEAD
    ap_metrics = _calculate_ap_metrics(
        calculation_df=calculation_df,
        grouper_mappings=grouper_mappings,
        parameters=parameters,
=======
    ap_metrics, ar_metrics = _calculate_ap_and_ar(
        sorted_ranked_pairs=matched_sorted_ranked_pairs,
        labels=labels,
        number_of_groundtruths_per_label=number_of_groundtruths_per_label,
        iou_thresholds=parameters.iou_thresholds_to_compute,
        recall_score_threshold=parameters.recall_score_threshold,
>>>>>>> de3f327d
    )

    ar_metrics = _calculate_ar_metrics(
        calculation_df=calculation_df,
        grouper_mappings=grouper_mappings,
        parameters=parameters,
    )

    pr_metrics = _calculate_pr_metrics(
        joint_df=joint_df,
        grouper_mappings=grouper_mappings,
        parameters=parameters,
    )

    detailed_pr_metrics = _calculate_detailed_pr_metrics(
        gt_df=gt_df,
        pd_df=pd_df,
        grouper_mappings=grouper_mappings,
        parameters=parameters,
        annotation_type=target_type,
    )

    return ar_metrics + ap_metrics + pr_metrics + detailed_pr_metrics


def _compute_detection_metrics_with_detailed_precision_recall_curve(
    db: Session,
    parameters: schemas.EvaluationParameters,
    prediction_filter: schemas.Filter,
    groundtruth_filter: schemas.Filter,
    target_type: enums.AnnotationType,
) -> Sequence[
    schemas.APMetric
    | schemas.ARMetric
    | schemas.APMetricAveragedOverIOUs
    | schemas.mAPMetric
    | schemas.mARMetric
    | schemas.mAPMetricAveragedOverIOUs
    | schemas.PrecisionRecallCurve
    | schemas.DetailedPrecisionRecallCurve
]:
    """
    Compute detection metrics via the heaviest possible calculation set. This version of _compute_detection_metrics does IOU calculations for every groundtruth-prediction pair that shares a common grouper key, which is necessary for calculating the DetailedPrecisionRecallCurve metric.

    Parameters
    ----------
    db : Session
        The database Session to query against.
    parameters : schemas.EvaluationParameters
        Any user-defined parameters.
    prediction_filter : schemas.Filter
        The filter to be used to query predictions.
    groundtruth_filter : schemas.Filter
        The filter to be used to query groundtruths.
    target_type: enums.AnnotationType
        The annotation type to compute metrics for.

    Returns
    ----------
    List[schemas.APMetric | schemas.ARMetric | schemas.APMetricAveragedOverIOUs | schemas.mAPMetric | schemas.mARMetric | schemas.mAPMetricAveragedOverIOUs | schemas.PrecisionRecallCurve | schemas.DetailedPrecisionRecallCurve]
        A list of metrics to return to the user.

    """

    def _annotation_type_to_column(
        annotation_type: AnnotationType,
        table,
    ):
        match annotation_type:
            case AnnotationType.BOX:
                return table.box
            case AnnotationType.POLYGON:
                return table.polygon
            case AnnotationType.RASTER:
                return table.raster
            case _:
                raise RuntimeError

    if (
        parameters.iou_thresholds_to_return is None
        or parameters.iou_thresholds_to_compute is None
        or parameters.recall_score_threshold is None
        or parameters.pr_curve_iou_threshold is None
    ):
        raise ValueError(
            "iou_thresholds_to_return, iou_thresholds_to_compute, recall_score_threshold, and pr_curve_iou_threshold are required attributes of EvaluationParameters when evaluating detections."
        )

    if (
        parameters.recall_score_threshold > 1
        or parameters.recall_score_threshold < 0
    ):
        raise ValueError(
            "recall_score_threshold should exist in the range 0 <= threshold <= 1."
        )

    gt, pd, labels = _aggregate_data(
        db=db,
        groundtruth_filter=groundtruth_filter,
        prediction_filter=prediction_filter,
        target_type=target_type,
        label_map=parameters.label_map,
    )

    # Alias the annotation table (required for joining twice)
    gt_annotation = aliased(models.Annotation)
    pd_annotation = aliased(models.Annotation)

    # Get distinct annotations
    gt_pd_pairs = (
        select(
            gt.c.annotation_id.label("gt_annotation_id"),
            pd.c.annotation_id.label("pd_annotation_id"),
        )
        .select_from(pd)
        .join(
            gt,
            and_(
                gt.c.datum_id == pd.c.datum_id,
                gt.c.key == pd.c.key,
            ),
        )
        .distinct()
        .cte()
    )

    gt_distinct = (
        select(gt_pd_pairs.c.gt_annotation_id.label("annotation_id"))
        .distinct()
        .subquery()
    )

    pd_distinct = (
        select(gt_pd_pairs.c.pd_annotation_id.label("annotation_id"))
        .distinct()
        .subquery()
    )

    # IOU Computation Block
    if target_type == AnnotationType.RASTER:

        gt_counts = (
            select(
                gt_distinct.c.annotation_id,
                gfunc.ST_Count(models.Annotation.raster).label("count"),
            )
            .select_from(gt_distinct)
            .join(
                models.Annotation,
                models.Annotation.id == gt_distinct.c.annotation_id,
            )
            .subquery()
        )

        pd_counts = (
            select(
                pd_distinct.c.annotation_id,
                gfunc.ST_Count(models.Annotation.raster).label("count"),
            )
            .select_from(pd_distinct)
            .join(
                models.Annotation,
                models.Annotation.id == pd_distinct.c.annotation_id,
            )
            .subquery()
        )

        gt_pd_counts = (
            select(
                gt_pd_pairs.c.gt_annotation_id,
                gt_pd_pairs.c.pd_annotation_id,
                gt_counts.c.count.label("gt_count"),
                pd_counts.c.count.label("pd_count"),
                func.coalesce(
                    gfunc.ST_Count(
                        gfunc.ST_Intersection(
                            gt_annotation.raster, pd_annotation.raster
                        )
                    ),
                    0,
                ).label("intersection"),
            )
            .select_from(gt_pd_pairs)
            .join(
                gt_annotation,
                gt_annotation.id == gt_pd_pairs.c.gt_annotation_id,
            )
            .join(
                pd_annotation,
                pd_annotation.id == gt_pd_pairs.c.pd_annotation_id,
            )
            .join(
                gt_counts,
                gt_counts.c.annotation_id == gt_pd_pairs.c.gt_annotation_id,
            )
            .join(
                pd_counts,
                pd_counts.c.annotation_id == gt_pd_pairs.c.pd_annotation_id,
            )
            .subquery()
        )

        gt_pd_ious = (
            select(
                gt_pd_counts.c.gt_annotation_id,
                gt_pd_counts.c.pd_annotation_id,
                func.coalesce(
                    gt_pd_counts.c.intersection
                    / (
                        gt_pd_counts.c.gt_count
                        + gt_pd_counts.c.pd_count
                        - gt_pd_counts.c.intersection
                    ),
                    0,
                ).label("iou"),
            )
            .select_from(gt_pd_counts)
            .subquery()
        )

    else:
        gt_geom = _annotation_type_to_column(target_type, gt_annotation)
        pd_geom = _annotation_type_to_column(target_type, pd_annotation)
        gintersection = gfunc.ST_Intersection(gt_geom, pd_geom)
        gunion = gfunc.ST_Union(gt_geom, pd_geom)
        iou_computation = gfunc.ST_Area(gintersection) / gfunc.ST_Area(gunion)

        gt_pd_ious = (
            select(
                gt_pd_pairs.c.gt_annotation_id,
                gt_pd_pairs.c.pd_annotation_id,
                iou_computation.label("iou"),
            )
            .select_from(gt_pd_pairs)
            .join(
                gt_annotation,
                gt_annotation.id == gt_pd_pairs.c.gt_annotation_id,
            )
            .join(
                pd_annotation,
                pd_annotation.id == gt_pd_pairs.c.pd_annotation_id,
            )
            .cte()
        )

    ious = (
        select(
            func.coalesce(pd.c.dataset_name, gt.c.dataset_name).label(
                "dataset_name"
            ),
            pd.c.datum_uid.label("pd_datum_uid"),
            gt.c.datum_uid.label("gt_datum_uid"),
            gt.c.groundtruth_id.label("gt_id"),
            pd.c.prediction_id.label("pd_id"),
            gt.c.label_id.label("gt_label_id"),
            pd.c.label_id.label("pd_label_id"),
            pd.c.score.label("score"),
            func.coalesce(
                gt_pd_ious.c.iou,
                0,
            ).label("iou"),
            gt.c.geojson.label("gt_geojson"),
            (gt.c.label_id == pd.c.label_id).label("is_match"),
        )
        .select_from(pd)
        .outerjoin(
            gt,
            and_(
                gt.c.datum_id == pd.c.datum_id,
                gt.c.key == pd.c.key,
            ),
        )
        .outerjoin(
            gt_pd_ious,
            and_(
                gt_pd_ious.c.gt_annotation_id == gt.c.annotation_id,
                gt_pd_ious.c.pd_annotation_id == pd.c.annotation_id,
            ),
        )
        .subquery()
    )

    ordered_ious = (
        db.query(ious)
        .order_by(
            ious.c.is_match.desc(), -ious.c.score, -ious.c.iou, ious.c.gt_id
        )
        .all()
    )

    pd_set = set()
    matched_pd_set = set()
    sorted_ranked_pairs = defaultdict(list)
    matched_sorted_ranked_pairs = defaultdict(list)
    predictions_not_in_sorted_ranked_pairs = list()

    for row in ordered_ious:
        (
            dataset_name,
            pd_datum_uid,
            gt_datum_uid,
            gt_id,
            pd_id,
            gt_label_id,
            pd_label_id,
            score,
            iou,
            gt_geojson,
            is_match,
        ) = row

        if gt_label_id is None:
            predictions_not_in_sorted_ranked_pairs.append(
                (
                    pd_id,
                    score,
                    dataset_name,
                    pd_datum_uid,
                    pd_label_id,
                )
            )
            continue

        if pd_id not in pd_set:
            # sorted_ranked_pairs will include all groundtruth-prediction pairs that meet filter criteria
            pd_set.add(pd_id)
            sorted_ranked_pairs[gt_label_id].append(
                RankedPair(
                    dataset_name=dataset_name,
                    pd_datum_uid=pd_datum_uid,
                    gt_datum_uid=gt_datum_uid,
                    gt_geojson=gt_geojson,
                    gt_id=gt_id,
                    pd_id=pd_id,
                    score=score,
                    iou=iou,
                    is_match=is_match,
                )
            )
            sorted_ranked_pairs[pd_label_id].append(
                RankedPair(
                    dataset_name=dataset_name,
                    pd_datum_uid=pd_datum_uid,
                    gt_datum_uid=gt_datum_uid,
                    gt_geojson=gt_geojson,
                    gt_id=gt_id,
                    pd_id=pd_id,
                    score=score,
                    iou=iou,
                    is_match=is_match,
                )
            )

        if pd_id not in matched_pd_set and is_match:
            # matched_sorted_ranked_pairs only contains matched groundtruth-prediction pairs
            matched_pd_set.add(pd_id)
            matched_sorted_ranked_pairs[gt_label_id].append(
                RankedPair(
                    dataset_name=dataset_name,
                    pd_datum_uid=pd_datum_uid,
                    gt_datum_uid=gt_datum_uid,
                    gt_geojson=gt_geojson,
                    gt_id=gt_id,
                    pd_id=pd_id,
                    score=score,
                    iou=iou,
                    is_match=True,
                )
            )

    for (
        pd_id,
        score,
        dataset_name,
        pd_datum_uid,
        label_id,
    ) in predictions_not_in_sorted_ranked_pairs:
        if pd_id not in pd_set:
            # add to sorted_ranked_pairs in sorted order
            bisect.insort(  # type: ignore - bisect type issue
                sorted_ranked_pairs[label_id],
                RankedPair(
                    dataset_name=dataset_name,
                    pd_datum_uid=pd_datum_uid,
                    gt_datum_uid=None,
                    gt_geojson=None,
                    gt_id=None,
                    pd_id=pd_id,
                    score=score,
                    iou=0,
                    is_match=False,
                ),
                key=lambda rp: -rp.score,  # bisect assumes decreasing order
            )
        bisect.insort(
            matched_sorted_ranked_pairs[label_id],
            RankedPair(
                dataset_name=dataset_name,
                pd_datum_uid=pd_datum_uid,
                gt_datum_uid=None,
                gt_geojson=None,
                gt_id=None,
                pd_id=pd_id,
                score=score,
                iou=0,
                is_match=False,
            ),
            key=lambda rp: -rp.score,  # bisect assumes decreasing order
        )

    # Get all groundtruths per label_id
    groundtruths_per_label = defaultdict(list)
    predictions_per_label = defaultdict(list)
    number_of_groundtruths_per_label = defaultdict(int)

    groundtruths = db.query(
        gt.c.groundtruth_id,
        gt.c.label_id,
        gt.c.datum_uid,
        gt.c.dataset_name,
        gt.c.geojson,
    )

    predictions = db.query(
        pd.c.prediction_id,
        pd.c.label_id,
        pd.c.datum_uid,
        pd.c.dataset_name,
        pd.c.geojson,
    )

    for gt_id, label_id, datum_uid, dset_name, gt_geojson in groundtruths:
        # we're ok with adding duplicates here since they indicate multiple groundtruths for a given dataset/datum_id
        groundtruths_per_label[label_id].append(
            (dset_name, datum_uid, gt_id, gt_geojson)
        )
        number_of_groundtruths_per_label[label_id] += 1

    for pd_id, label_id, datum_uid, dset_name, pd_geojson in predictions:
        predictions_per_label[label_id].append(
            (dset_name, datum_uid, pd_id, pd_geojson)
        )
    if parameters.metrics_to_return is None:
        raise RuntimeError("Metrics to return should always contains values.")

    pr_curves = _compute_detailed_curves(
        sorted_ranked_pairs=sorted_ranked_pairs,
        labels=labels,
        groundtruths_per_label=groundtruths_per_label,
        predictions_per_label=predictions_per_label,
        pr_curve_iou_threshold=parameters.pr_curve_iou_threshold,
        pr_curve_max_examples=(
            parameters.pr_curve_max_examples
            if parameters.pr_curve_max_examples
            else 1
        ),
    )

    ap_ar_output = []

    ap_metrics, ar_metrics = _calculate_ap_and_ar(
        sorted_ranked_pairs=matched_sorted_ranked_pairs,
        labels=labels,
        number_of_groundtruths_per_label=number_of_groundtruths_per_label,
        iou_thresholds=parameters.iou_thresholds_to_compute,
        recall_score_threshold=parameters.recall_score_threshold,
    )

    ap_ar_output += [
        m for m in ap_metrics if m.iou in parameters.iou_thresholds_to_return
    ]
    ap_ar_output += ar_metrics

    # calculate averaged metrics
    mean_ap_metrics = _compute_mean_detection_metrics_from_aps(ap_metrics)
    mean_ar_metrics = _compute_mean_ar_metrics(ar_metrics)

    ap_metrics_ave_over_ious = list(
        _compute_detection_metrics_averaged_over_ious_from_aps(ap_metrics)
    )

    ap_ar_output += [
        m
        for m in mean_ap_metrics
        if isinstance(m, schemas.mAPMetric)
        and m.iou in parameters.iou_thresholds_to_return
    ]
    ap_ar_output += mean_ar_metrics
    ap_ar_output += ap_metrics_ave_over_ious

    mean_ap_metrics_ave_over_ious = list(
        _compute_mean_detection_metrics_from_aps(ap_metrics_ave_over_ious)
    )
    ap_ar_output += mean_ap_metrics_ave_over_ious

    return ap_ar_output + pr_curves


<<<<<<< HEAD
def _compute_detection_metrics_averaged_over_ious_from_aps(
    ap_scores: Sequence[schemas.APMetric],
) -> Sequence[schemas.APMetricAveragedOverIOUs]:
    """Average AP metrics over IOU thresholds using a list of AP metrics."""
    label_tuple_to_values = {}
    label_tuple_to_ious = {}
    for ap_score in ap_scores:
        label_tuple = (ap_score.label.key, ap_score.label.value)
        if label_tuple not in label_tuple_to_values:
            label_tuple_to_values[label_tuple] = 0
            label_tuple_to_ious[label_tuple] = []
        label_tuple_to_values[label_tuple] += ap_score.value
        label_tuple_to_ious[label_tuple].append(ap_score.iou)

    ret = []
    for label_tuple, value in label_tuple_to_values.items():
        ious = label_tuple_to_ious[label_tuple]
        ret.append(
            schemas.APMetricAveragedOverIOUs(
                ious=set(ious),
                value=value / len(ious),
                label=schemas.Label(key=label_tuple[0], value=label_tuple[1]),
            )
        )

    return ret


def _mean_ignoring_negative_one(series: pandas.Series) -> float:
    filtered = series[series != -1]
    return filtered.mean() if not filtered.empty else -1.0


def _average_ignore_minus_one(a):
    """Average a list of metrics, ignoring values of -1"""
    num, denom = 0.0, 0.0
    div0_flag = True
    for x in a:
        if x != -1:
            div0_flag = False
            num += x
            denom += 1
    return -1 if div0_flag else num / denom


def _compute_mean_ar_metrics(
    ar_metrics: Sequence[schemas.ARMetric],
) -> list[schemas.mARMetric]:
    """Calculate the mean of a list of AR metrics."""

    if len(ar_metrics) == 0:
        return []

    value_dict = defaultdict(lambda: defaultdict(list))
    for metric in ar_metrics:
        value_dict[metric.label.key][frozenset(metric.ious)].append(
            metric.value
        )

    mean_metrics = []
    for label_key, nested_dict in value_dict.items():
        for ious, values in nested_dict.items():
            mean_metrics.append(
                schemas.mARMetric(
                    ious=ious,
                    value=_average_ignore_minus_one(values),
                    label_key=label_key,
                )
            )

    return mean_metrics


def _compute_mean_detection_metrics_from_aps(
    ap_scores: Sequence[schemas.APMetric | schemas.APMetricAveragedOverIOUs],
) -> Sequence[schemas.mAPMetric | schemas.mAPMetricAveragedOverIOUs]:
    """Calculate the mean of a list of AP metrics."""

    if len(ap_scores) == 0:
        return []

    # dictionary for mapping an iou threshold to set of APs
    vals = defaultdict(lambda: defaultdict(list))
    for ap in ap_scores:
        if isinstance(ap, schemas.APMetric):
            iou = ap.iou
        else:
            iou = frozenset(ap.ious)
        vals[ap.label.key][iou].append(ap.value)

    # get mAP metrics at the individual IOUs
    mean_detection_metrics = []

    for label_key, nested_dict in vals.items():
        for iou, values in nested_dict.items():
            if isinstance(iou, float):
                mean_detection_metrics.append(
                    schemas.mAPMetric(
                        iou=iou,
                        value=_average_ignore_minus_one(values),
                        label_key=label_key,
                    )
                )
            else:
                mean_detection_metrics.append(
                    schemas.mAPMetricAveragedOverIOUs(
                        ious=iou,
                        value=_average_ignore_minus_one(
                            values,
                        ),
                        label_key=label_key,
                    )
                )

    return mean_detection_metrics


def _convert_annotations_to_common_type(
    db: Session,
    datasets: list[models.Dataset],
    model: models.Model,
    target_type: enums.AnnotationType | None = None,
) -> enums.AnnotationType:
    """Convert all annotations to a common type."""

    if target_type is None:
        # find the greatest common type
        groundtruth_type = AnnotationType.RASTER
        prediction_type = AnnotationType.RASTER
        for dataset in datasets:
            dataset_type = core.get_annotation_type(
                db=db,
                dataset=dataset,
                task_type=enums.TaskType.OBJECT_DETECTION,
            )
            model_type = core.get_annotation_type(
                db=db,
                dataset=dataset,
                model=model,
                task_type=enums.TaskType.OBJECT_DETECTION,
            )
            groundtruth_type = (
                dataset_type
                if dataset_type < groundtruth_type
                else groundtruth_type
            )
            prediction_type = (
                model_type if model_type < prediction_type else prediction_type
            )
        target_type = min([groundtruth_type, prediction_type])

    for dataset in datasets:
        # dataset
        source_type = core.get_annotation_type(
            db=db, dataset=dataset, task_type=enums.TaskType.OBJECT_DETECTION
        )
        core.convert_geometry(
            db=db,
            dataset=dataset,
            source_type=source_type,
            target_type=target_type,
            task_type=enums.TaskType.OBJECT_DETECTION,
        )
        # model
        source_type = core.get_annotation_type(
            db=db,
            dataset=dataset,
            model=model,
            task_type=enums.TaskType.OBJECT_DETECTION,
        )
        core.convert_geometry(
            db=db,
            dataset=dataset,
            model=model,
            source_type=source_type,
            target_type=target_type,
            task_type=enums.TaskType.OBJECT_DETECTION,
        )

    return target_type


=======
>>>>>>> de3f327d
@validate_computation
def compute_detection_metrics(*_, db: Session, evaluation_id: int):
    """
    Create detection metrics. This function is intended to be run using FastAPI's `BackgroundTasks`.

    Parameters
    ----------
    db : Session
        The database Session to query against.
    evaluation_id : int
        The job ID to create metrics for.
    """

    # fetch evaluation
    evaluation = core.fetch_evaluation_from_id(db, evaluation_id)

    # unpack filters and params
    parameters = schemas.EvaluationParameters(**evaluation.parameters)
    groundtruth_filter, prediction_filter = prepare_filter_for_evaluation(
        filters=schemas.Filter(**evaluation.filters),
        dataset_names=evaluation.dataset_names,
        model_name=evaluation.model_name,
        task_type=parameters.task_type,
    )

    log_evaluation_item_counts(
        db=db,
        evaluation=evaluation,
        prediction_filter=prediction_filter,
        groundtruth_filter=groundtruth_filter,
    )

    # fetch model and datasets
    datasets = (
        generate_query(
            models.Dataset,
            db=db,
            filters=groundtruth_filter,
            label_source=models.GroundTruth,
        )
        .distinct()
        .all()
    )
    model = (
        generate_query(
            models.Model,
            db=db,
            filters=prediction_filter,
            label_source=models.Prediction,
        )
        .distinct()
        .one_or_none()
    )

    # verify datums exist
    if not datasets:
        raise RuntimeError(
            "No datasets could be found that meet filter requirements."
        )

    # no predictions exist
    if model is not None:
        # ensure that all annotations have a common type to operate over
        target_type = _convert_annotations_to_common_type(
            db=db,
            datasets=datasets,
            model=model,
            target_type=parameters.convert_annotations_to_type,
        )
    else:
        target_type = min(
            [
                core.get_annotation_type(
                    db=db, task_type=parameters.task_type, dataset=dataset
                )
                for dataset in datasets
            ]
        )

    match target_type:
        case AnnotationType.BOX:
            symbol = schemas.Symbol(name=schemas.SupportedSymbol.BOX)
        case AnnotationType.POLYGON:
            symbol = schemas.Symbol(name=schemas.SupportedSymbol.POLYGON)
        case AnnotationType.RASTER:
            symbol = schemas.Symbol(name=schemas.SupportedSymbol.RASTER)
        case _:
            raise TypeError(
                f"'{target_type}' is not a valid type for object detection."
            )

    groundtruth_filter.annotations = schemas.LogicalFunction.and_(
        groundtruth_filter.annotations,
        schemas.Condition(
            lhs=symbol,
            op=schemas.FilterOperator.ISNOTNULL,
        ),
    )
    prediction_filter.annotations = schemas.LogicalFunction.and_(
        prediction_filter.annotations,
        schemas.Condition(
            lhs=symbol,
            op=schemas.FilterOperator.ISNOTNULL,
        ),
    )

    metrics = _compute_detection_metrics(
        db=db,
        parameters=parameters,
        prediction_filter=prediction_filter,
        groundtruth_filter=groundtruth_filter,
        target_type=target_type,
    )

    # add metrics to database
    commit_results(
        db=db,
        metrics=metrics,
        evaluation_id=evaluation_id,
    )

    log_evaluation_duration(
        evaluation=evaluation,
        db=db,
    )

    return evaluation_id<|MERGE_RESOLUTION|>--- conflicted
+++ resolved
@@ -1,23 +1,13 @@
 import bisect
 import heapq
-import io
-import json
 import math
 import random
 from collections import defaultdict
 from dataclasses import dataclass
 from typing import Sequence, Tuple
 
-import numpy as np
-import pandas
 from geoalchemy2 import functions as gfunc
-<<<<<<< HEAD
-from PIL import Image
-from sqlalchemy import and_, case, func, select
-from sqlalchemy.engine.base import Engine
-=======
 from sqlalchemy import CTE, and_, func, or_, select
->>>>>>> de3f327d
 from sqlalchemy.orm import Session, aliased
 
 from valor_api import enums, schemas
@@ -34,8 +24,6 @@
 from valor_api.backend.query import generate_query, generate_select
 from valor_api.enums import AnnotationType
 
-pandas.set_option("display.max_columns", None)
-
 
 @dataclass
 class RankedPair:
@@ -52,13 +40,10 @@
 
 def _calculate_101_pt_interp(precisions, recalls) -> float:
     """Use the 101 point interpolation method (following torchmetrics)"""
+
     assert len(precisions) == len(recalls)
-
     if len(precisions) == 0:
         return 0
-
-    if all([x == -1 for x in precisions + recalls]):
-        return -1
 
     data = list(zip(precisions, recalls))
     data.sort(key=lambda x: x[1])
@@ -651,1153 +636,6 @@
     return output
 
 
-<<<<<<< HEAD
-def _annotation_type_to_geojson(
-    annotation_type: AnnotationType,
-    table,
-):
-    """Get the appropriate column for calculating IOUs from models.Annotation."""
-    match annotation_type:
-        case AnnotationType.BOX:
-            box = table.box
-        case AnnotationType.POLYGON:
-            box = gfunc.ST_Envelope(table.polygon)
-        case AnnotationType.RASTER:
-            box = gfunc.ST_Envelope(gfunc.ST_MinConvexHull(table.raster))
-        case _:
-            raise RuntimeError
-    return gfunc.ST_AsGeoJSON(box)
-
-
-def wkt_to_array(wkt_data) -> np.ndarray:
-    """Convert a WKT string to an array of coordinates."""
-    coordinates = json.loads(wkt_data)["coordinates"][0]
-    return np.array(coordinates)
-
-
-def _calculate_bbox_intersection(bbox1, bbox2) -> float:
-    """Calculate the intersection between two bounding boxes."""
-
-    # Calculate intersection coordinates
-    xmin_inter = max(bbox1[:, 0].min(), bbox2[:, 0].min())
-    ymin_inter = max(bbox1[:, 1].min(), bbox2[:, 1].min())
-    xmax_inter = min(bbox1[:, 0].max(), bbox2[:, 0].max())
-    ymax_inter = min(bbox1[:, 1].max(), bbox2[:, 1].max())
-
-    # Calculate width and height of intersection area
-    width = max(0, xmax_inter - xmin_inter)
-    height = max(0, ymax_inter - ymin_inter)
-
-    # Calculate intersection area
-    intersection_area = width * height
-    return intersection_area
-
-
-def _calculate_bbox_union(bbox1, bbox2) -> float:
-    """Calculate the union area between two bounding boxes."""
-    area1 = (bbox1[:, 0].max() - bbox1[:, 0].min()) * (
-        bbox1[:, 1].max() - bbox1[:, 1].min()
-    )
-    area2 = (bbox2[:, 0].max() - bbox2[:, 0].min()) * (
-        bbox2[:, 1].max() - bbox2[:, 1].min()
-    )
-    union_area = area1 + area2 - _calculate_bbox_intersection(bbox1, bbox2)
-    return union_area
-
-
-def _calculate_bbox_iou(bbox1, bbox2) -> float:
-    """Calculate the IOU between two bounding boxes."""
-    intersection = _calculate_bbox_intersection(bbox1, bbox2)
-    union = _calculate_bbox_union(bbox1, bbox2)
-    iou = intersection / union
-    return iou
-
-
-def _get_groundtruth_and_prediction_df(
-    db: Session,
-    groundtruth_filter: schemas.Filter,
-    prediction_filter: schemas.Filter,
-    grouper_mappings: dict,
-    annotation_type: AnnotationType,
-) -> tuple[pandas.DataFrame, pandas.DataFrame]:
-    """Create groundtruth and prediction dataframes"""
-
-    gt = generate_select(
-        models.Dataset.name.label("dataset_name"),
-        models.GroundTruth.id.label("id"),
-        models.GroundTruth.annotation_id.label("annotation_id"),
-        models.Annotation.datum_id.label("datum_id"),
-        models.Datum.uid.label("datum_uid"),
-        case(
-            grouper_mappings["label_id_to_grouper_id_mapping"],
-            value=models.GroundTruth.label_id,
-        ).label("label_id_grouper"),
-        case(
-            grouper_mappings["label_id_to_grouper_key_mapping"],
-            value=models.GroundTruth.label_id,
-        ).label("grouper_key"),
-        _annotation_type_to_geojson(annotation_type, models.Annotation).label(
-            "geojson"
-        ),
-        gfunc.ST_AsPNG(models.Annotation.raster).label("raster"),
-        filters=groundtruth_filter,
-        label_source=models.GroundTruth,
-    )
-
-    pd = generate_select(
-        models.Dataset.name.label("dataset_name"),
-        models.Prediction.id.label("id"),
-        models.Prediction.annotation_id.label("annotation_id"),
-        models.Prediction.score.label("score"),
-        models.Annotation.datum_id.label("datum_id"),
-        models.Datum.uid.label("datum_uid"),
-        case(
-            grouper_mappings["label_id_to_grouper_id_mapping"],
-            value=models.Prediction.label_id,
-        ).label("label_id_grouper"),
-        case(
-            grouper_mappings["label_id_to_grouper_key_mapping"],
-            value=models.Prediction.label_id,
-        ).label("grouper_key"),
-        _annotation_type_to_geojson(annotation_type, models.Annotation).label(
-            "geojson"
-        ),
-        gfunc.ST_AsPNG(models.Annotation.raster).label("raster"),
-        filters=prediction_filter,
-        label_source=models.Prediction,
-    )
-
-    assert isinstance(db.bind, Engine)
-    gt_df = pandas.read_sql(gt, db.bind)
-    pd_df = pandas.read_sql(pd, db.bind)
-
-    return (gt_df, pd_df)
-
-
-def _get_joint_df(
-    gt_df: pandas.DataFrame,
-    pd_df: pandas.DataFrame,
-    grouper_mappings: dict,
-) -> pandas.DataFrame:
-    """Create a joint dataframe of groundtruths and predictions for calculating AR/AP metrics."""
-
-    # add the number of groundtruth observations per groupere
-    number_of_groundtruths_per_grouper_df = (
-        gt_df.groupby("label_id_grouper", as_index=False)["id"]
-        .nunique()
-        .rename({"id": "gts_per_grouper"}, axis=1)
-    )
-
-    joint_df = pandas.merge(
-        gt_df,
-        pd_df,
-        on=["datum_id", "label_id_grouper"],
-        how="outer",
-        suffixes=("_gt", "_pd"),
-    )
-
-    joint_df = pandas.merge(
-        joint_df,
-        number_of_groundtruths_per_grouper_df,
-        on="label_id_grouper",
-        how="outer",
-    ).assign(
-        label=lambda chain_df: chain_df["label_id_grouper"].map(
-            grouper_mappings["grouper_id_to_grouper_label_mapping"]
-        )
-    )
-
-    return joint_df
-
-
-def _calculate_iou(
-    joint_df: pandas.DataFrame, annotation_type: AnnotationType
-):
-    """Calculate the IOUs between predictions and groundtruths in a joint dataframe"""
-    if annotation_type == AnnotationType.RASTER:
-
-        # filter out rows with null rasters
-        joint_df = joint_df.loc[
-            ~joint_df["raster_pd"].isnull() & ~joint_df["raster_gt"].isnull(),
-            :,
-        ]
-
-        # convert the raster into a numpy array
-        joint_df.loc[:, ["raster_pd", "raster_gt"]] = (
-            joint_df[["raster_pd", "raster_gt"]]
-            .map(io.BytesIO)  # type: ignore pandas typing error
-            .map(Image.open)
-            .map(np.array)
-        )
-
-        iou_calculation_df = (
-            joint_df.assign(
-                intersection=lambda chain_df: chain_df.apply(
-                    lambda row: np.logical_and(
-                        row["raster_pd"], row["raster_gt"]
-                    ).sum(),
-                    axis=1,
-                )
-            )
-            .assign(
-                union_=lambda chain_df: chain_df["raster_gt"].apply(np.sum)
-                + chain_df["raster_pd"].apply(np.sum)
-                - chain_df["intersection"]
-            )
-            .assign(
-                iou_=lambda chain_df: chain_df["intersection"]
-                / chain_df["union_"]
-            )
-        )
-
-        joint_df = joint_df.join(iou_calculation_df["iou_"])
-
-    else:
-        iou_calculation_df = (
-            joint_df.loc[
-                ~joint_df["geojson_gt"].isnull()
-                & ~joint_df["geojson_pd"].isnull(),
-                ["geojson_gt", "geojson_pd"],
-            ]
-            .map(wkt_to_array)
-            .apply(
-                lambda row: _calculate_bbox_iou(
-                    row["geojson_gt"], row["geojson_pd"]
-                ),
-                axis=1,
-            )
-        )
-
-        if not iou_calculation_df.empty:
-            iou_calculation_df = iou_calculation_df.rename("iou_")
-            joint_df = joint_df.join(iou_calculation_df)
-        else:
-            joint_df["iou_"] = 0
-
-    return joint_df
-
-
-def _calculate_grouper_id_level_metrics(
-    calculation_df: pandas.DataFrame, parameters: schemas.EvaluationParameters
-):
-    """Calculate the flags and metrics needed to compute AP, AR, and PR curves."""
-
-    # create flags where predictions meet the score and IOU criteria
-    calculation_df["recall_true_positive_flag"] = (
-        calculation_df["iou_"] >= calculation_df["iou_threshold"]
-    ) & (calculation_df["score"] >= parameters.recall_score_threshold)
-    # only consider the highest scoring true positive as an actual true positive
-    calculation_df["recall_true_positive_flag"] = calculation_df[
-        "recall_true_positive_flag"
-    ] & (
-        ~calculation_df.groupby(
-            ["label_id_grouper", "iou_threshold", "id_gt"], as_index=False
-        )["recall_true_positive_flag"].shift(1, fill_value=False)
-    )
-
-    calculation_df["precision_true_positive_flag"] = (
-        calculation_df["iou_"] >= calculation_df["iou_threshold"]
-    ) & (calculation_df["score"] > 0)
-    calculation_df["precision_true_positive_flag"] = calculation_df[
-        "precision_true_positive_flag"
-    ] & (
-        ~calculation_df.groupby(
-            ["label_id_grouper", "iou_threshold", "id_gt"], as_index=False
-        )["precision_true_positive_flag"].shift(1, fill_value=False)
-    )
-
-    calculation_df["recall_false_positive_flag"] = ~calculation_df[
-        "recall_true_positive_flag"
-    ] & (calculation_df["score"] >= parameters.recall_score_threshold)
-    calculation_df["precision_false_positive_flag"] = ~calculation_df[
-        "precision_true_positive_flag"
-    ] & (calculation_df["score"] > 0)
-
-    # calculate true and false positives
-    calculation_df = (
-        calculation_df.join(
-            calculation_df.groupby(
-                ["label_id_grouper", "iou_threshold"], as_index=False
-            )["recall_true_positive_flag"]
-            .cumsum()
-            .rename("rolling_recall_tp")
-        )
-        .join(
-            calculation_df.groupby(
-                ["label_id_grouper", "iou_threshold"], as_index=False
-            )["recall_false_positive_flag"]
-            .cumsum()
-            .rename("rolling_recall_fp")
-        )
-        .join(
-            calculation_df.groupby(
-                ["label_id_grouper", "iou_threshold"], as_index=False
-            )["precision_true_positive_flag"]
-            .cumsum()
-            .rename("rolling_precision_tp")
-        )
-        .join(
-            calculation_df.groupby(
-                ["label_id_grouper", "iou_threshold"], as_index=False
-            )["precision_false_positive_flag"]
-            .cumsum()
-            .rename("rolling_precision_fp")
-        )
-    )
-
-    # calculate false negatives, then precision / recall
-    calculation_df = (
-        calculation_df.assign(
-            rolling_recall_fn=lambda chain_df: chain_df["gts_per_grouper"]
-            - chain_df["rolling_recall_tp"]
-        )
-        .assign(
-            rolling_precision_fn=lambda chain_df: chain_df["gts_per_grouper"]
-            - chain_df["rolling_precision_tp"]
-        )
-        .assign(
-            precision=lambda chain_df: chain_df["rolling_precision_tp"]
-            / (
-                chain_df["rolling_precision_tp"]
-                + chain_df["rolling_precision_fp"]
-            )
-        )
-        .assign(
-            recall_for_AP=lambda chain_df: chain_df["rolling_precision_tp"]
-            / (
-                chain_df["rolling_precision_tp"]
-                + chain_df["rolling_precision_fn"]
-            )
-        )
-        .assign(
-            recall_for_AR=lambda chain_df: chain_df["rolling_recall_tp"]
-            / (chain_df["rolling_recall_tp"] + chain_df["rolling_recall_fn"])
-        )
-    )
-
-    # fill any predictions that are missing groundtruths with -1
-    # leave any groundtruths that are missing predictions with 0
-    calculation_df.loc[
-        calculation_df["id_gt"].isnull(),
-        ["precision", "recall_for_AP", "recall_for_AR"],
-    ] = -1
-
-    calculation_df.loc[
-        calculation_df["id_pd"].isnull(),
-        ["precision", "recall_for_AP", "recall_for_AR"],
-    ] = 0
-
-    return calculation_df
-
-
-def _calculate_ap_metrics(
-    calculation_df: pandas.DataFrame,
-    grouper_mappings: dict,
-    parameters: schemas.EvaluationParameters,
-) -> list[
-    schemas.APMetric
-    | schemas.APMetricAveragedOverIOUs
-    | schemas.mAPMetric
-    | schemas.mAPMetricAveragedOverIOUs
-]:
-    """Calculates all AP metrics, including aggregated metrics like mAP."""
-
-    ap_metrics_df = (
-        calculation_df.loc[
-            ~calculation_df[
-                "id_gt"
-            ].isnull(),  # for AP, we don't include any predictions without groundtruths
-            [
-                "label_id_grouper",
-                "iou_threshold",
-                "precision",
-                "recall_for_AP",
-            ],
-        ]
-        .groupby(["label_id_grouper", "iou_threshold"], as_index=False)
-        .apply(
-            lambda x: pandas.Series(
-                {
-                    "calculated_precision": _calculate_101_pt_interp(
-                        x["precision"].tolist(),
-                        x["recall_for_AP"].tolist(),
-                    )
-                }
-            )
-        )
-    )
-
-    # add back "label" after grouping operations are complete
-    ap_metrics_df["label"] = ap_metrics_df["label_id_grouper"].map(
-        grouper_mappings["grouper_id_to_grouper_label_mapping"]
-    )
-
-    ap_metrics = [
-        schemas.APMetric(
-            iou=row["iou_threshold"],
-            value=row["calculated_precision"],
-            label=row["label"],
-        )
-        for row in ap_metrics_df.to_dict(orient="records")
-    ]
-
-    # calculate mean AP metrics
-    ap_metrics_df["label_key"] = ap_metrics_df["label"].apply(lambda x: x.key)
-
-    ap_over_ious_df = (
-        ap_metrics_df.groupby(["label_id_grouper"], as_index=False)[
-            "calculated_precision"
-        ].apply(_mean_ignoring_negative_one)
-    ).assign(
-        label=lambda chained_df: chained_df["label_id_grouper"].map(
-            grouper_mappings["grouper_id_to_grouper_label_mapping"]
-        )
-    )
-
-    # handle type errors
-    assert parameters.iou_thresholds_to_compute
-    assert parameters.iou_thresholds_to_return
-
-    ap_over_ious = [
-        schemas.APMetricAveragedOverIOUs(
-            ious=set(parameters.iou_thresholds_to_compute),
-            value=row["calculated_precision"],
-            label=row["label"],
-        )
-        for row in ap_over_ious_df.to_dict(orient="records")
-    ]
-
-    map_metrics_df = ap_metrics_df.groupby(
-        ["iou_threshold", "label_key"], as_index=False
-    )["calculated_precision"].apply(_mean_ignoring_negative_one)
-
-    map_metrics = [
-        schemas.mAPMetric(
-            iou=row["iou_threshold"],
-            value=row["calculated_precision"],
-            label_key=row["label_key"],
-        )
-        for row in map_metrics_df.to_dict(orient="records")  # type: ignore - pandas typing issue
-    ]
-
-    map_over_ious_df = ap_metrics_df.groupby(["label_key"], as_index=False)[
-        "calculated_precision"
-    ].apply(_mean_ignoring_negative_one)
-
-    map_over_ious = [
-        schemas.mAPMetricAveragedOverIOUs(
-            ious=set(parameters.iou_thresholds_to_compute),
-            value=row["calculated_precision"],
-            label_key=row["label_key"],
-        )
-        for row in map_over_ious_df.to_dict(orient="records")  # type: ignore - pandas typing issue
-    ]
-
-    return (
-        [m for m in ap_metrics if m.iou in parameters.iou_thresholds_to_return]
-        + [
-            m
-            for m in map_metrics
-            if m.iou in parameters.iou_thresholds_to_return
-        ]
-        + ap_over_ious
-        + map_over_ious
-    )
-
-
-def _calculate_ar_metrics(
-    calculation_df: pandas.DataFrame,
-    grouper_mappings: dict,
-    parameters: schemas.EvaluationParameters,
-) -> list[schemas.ARMetric | schemas.mARMetric]:
-    """Calculates all AR metrics, including aggregated metrics like mAR."""
-
-    # get the max recall_for_AR for each threshold, then take the mean across thresholds
-    ar_metrics_df = (
-        calculation_df.groupby(
-            ["label_id_grouper", "iou_threshold"], as_index=False
-        )["recall_for_AR"]
-        .max()
-        .groupby("label_id_grouper", as_index=False)["recall_for_AR"]
-        .mean()
-    )
-
-    # add back "label" after grouping operations are complete
-    ar_metrics_df["label"] = ar_metrics_df["label_id_grouper"].map(
-        grouper_mappings["grouper_id_to_grouper_label_mapping"]
-    )
-
-    # resolve typing error
-    assert parameters.iou_thresholds_to_compute
-
-    ious_ = set(parameters.iou_thresholds_to_compute)
-    ar_metrics = [
-        schemas.ARMetric(
-            ious=ious_,
-            value=row["recall_for_AR"],
-            label=row["label"],
-        )
-        for row in ar_metrics_df.to_dict(orient="records")
-    ]
-
-    # calculate mAR
-    ar_metrics_df["label_key"] = ar_metrics_df["label"].apply(lambda x: x.key)
-    mar_metrics_df = ar_metrics_df.groupby(["label_key"], as_index=False)[
-        "recall_for_AR"
-    ].apply(_mean_ignoring_negative_one)
-
-    mar_metrics = [
-        schemas.mARMetric(
-            ious=ious_,
-            value=row["recall_for_AR"],
-            label_key=row["label_key"],
-        )
-        for row in mar_metrics_df.to_dict(orient="records")
-    ]
-
-    return ar_metrics + mar_metrics
-
-
-def _calculate_pr_metrics(
-    joint_df: pandas.DataFrame,
-    grouper_mappings: dict,
-    parameters: schemas.EvaluationParameters,
-) -> list[schemas.PrecisionRecallCurve]:
-    """Calculates all PrecisionRecallCurve metrics."""
-
-    if not (
-        parameters.metrics_to_return
-        and enums.MetricType.PrecisionRecallCurve
-        in parameters.metrics_to_return
-    ):
-        return []
-
-    confidence_thresholds = [x / 100 for x in range(5, 100, 5)]
-    pr_calculation_df = pandas.concat(
-        [
-            joint_df.assign(confidence_threshold=threshold)
-            for threshold in confidence_thresholds
-        ],
-        ignore_index=True,
-    ).sort_values(
-        by=[
-            "label_id_grouper",
-            "confidence_threshold",
-            "score",
-            "iou_",
-        ],
-        ascending=False,
-    )
-
-    pr_calculation_df["true_positive_flag"] = (
-        (pr_calculation_df["iou_"] >= parameters.pr_curve_iou_threshold)
-        & (
-            pr_calculation_df["score"]
-            >= pr_calculation_df["confidence_threshold"]
-        )
-        & (
-            pr_calculation_df.groupby(
-                ["label_id_grouper", "confidence_threshold", "id_gt"]
-            ).cumcount()
-            == 0
-        )  # only the first gt_id in this sorted list should be considered a true positive
-    )
-
-    pr_calculation_df["false_positive_flag"] = ~pr_calculation_df[
-        "true_positive_flag"
-    ] & (
-        pr_calculation_df["score"] >= pr_calculation_df["confidence_threshold"]
-    )
-
-    pr_metrics_df = (
-        pr_calculation_df.groupby(
-            [
-                "label_id_grouper",
-                "confidence_threshold",
-                "gts_per_grouper",
-            ],
-            as_index=False,
-        )["true_positive_flag"]
-        .sum()
-        .merge(
-            pr_calculation_df.groupby(
-                ["label_id_grouper", "confidence_threshold"],
-                as_index=False,
-            )["false_positive_flag"].sum(),
-            on=["label_id_grouper", "confidence_threshold"],
-            how="outer",
-        )
-        .rename(
-            columns={
-                "true_positive_flag": "true_positives",
-                "false_positive_flag": "false_positives",
-            }
-        )
-        .assign(
-            false_negatives=lambda chain_df: chain_df["gts_per_grouper"]
-            - chain_df["true_positives"]
-        )
-        .assign(
-            precision=lambda chain_df: chain_df["true_positives"]
-            / (chain_df["true_positives"] + chain_df["false_positives"])
-        )
-        .assign(
-            recall=lambda chain_df: chain_df["true_positives"]
-            / (chain_df["true_positives"] + chain_df["false_negatives"])
-        )
-        .assign(
-            f1_score=lambda chain_df: (
-                2 * chain_df["precision"] * chain_df["recall"]
-            )
-            / (chain_df["precision"] + chain_df["recall"])
-        )
-    )
-
-    # add back "label" after grouping operations are complete
-    pr_metrics_df["label"] = pr_metrics_df["label_id_grouper"].map(
-        grouper_mappings["grouper_id_to_grouper_label_mapping"]
-    )
-
-    pr_metrics_df.fillna(0, inplace=True)
-
-    curves = defaultdict(lambda: defaultdict(lambda: defaultdict(dict)))
-
-    for row in pr_metrics_df.to_dict(orient="records"):
-        curves[row["label"].key][row["label"].value][
-            row["confidence_threshold"]
-        ] = {
-            "tp": row["true_positives"],
-            "fp": row["false_positives"],
-            "fn": row["false_negatives"],
-            "tn": None,  # tn and accuracy aren't applicable to detection tasks because there's an infinite number of true negatives
-            "precision": row["precision"],
-            "recall": row["recall"],
-            "accuracy": None,
-            "f1_score": row["f1_score"],
-        }
-
-    return [
-        schemas.PrecisionRecallCurve(
-            label_key=key,
-            value=value,  # type: ignore - defaultdict doesn't have strict typing
-            pr_curve_iou_threshold=parameters.pr_curve_iou_threshold,
-        )
-        for key, value in curves.items()
-    ]
-
-
-def _add_samples_to_dataframe(
-    detailed_pr_curve_counts_df: pandas.DataFrame,
-    detailed_pr_calc_df: pandas.DataFrame,
-    max_examples: int,
-    flag_column: str,
-):
-    """Efficienctly gather samples for a given flag."""
-    # TODO merge on dataset before this?
-    sample_df = pandas.concat(
-        [
-            detailed_pr_calc_df[detailed_pr_calc_df[flag_column]]
-            .groupby(
-                [
-                    "grouper_key",
-                    "grouper_value_gt",
-                    "confidence_threshold",
-                ],
-                as_index=False,
-            )[["dataset_name_gt", "datum_uid_gt", "geojson_gt"]]
-            .agg(lambda x: tuple(x.head(max_examples)))
-            .rename(
-                columns={
-                    "dataset_name_gt": "dataset_name",
-                    "datum_uid_gt": "datum_uid",
-                    "grouper_value_gt": "grouper_value",
-                    "geojson_gt": "geojson",
-                }
-            ),
-            detailed_pr_calc_df[detailed_pr_calc_df[flag_column]]
-            .groupby(
-                [
-                    "grouper_key",
-                    "grouper_value_pd",
-                    "confidence_threshold",
-                ],
-                as_index=False,
-            )[["dataset_name_pd", "datum_uid_pd", "geojson_pd"]]
-            .agg(lambda x: (tuple(x.head(max_examples))))
-            .rename(
-                columns={
-                    "dataset_name_pd": "dataset_name",
-                    "datum_uid_pd": "datum_uid",
-                    "grouper_value_pd": "grouper_value",
-                    "geojson_pd": "geojson",
-                }
-            ),
-        ],
-        axis=0,
-    ).drop_duplicates()
-
-    if not sample_df.empty:
-        sample_df[f"{flag_column}_samples"] = sample_df.apply(
-            lambda row: set(zip(*row[["dataset_name", "datum_uid", "geojson"]])),  # type: ignore - pandas typing error
-            axis=1,
-        )
-
-        detailed_pr_curve_counts_df = detailed_pr_curve_counts_df.merge(
-            sample_df[
-                [
-                    "grouper_key",
-                    "grouper_value",
-                    "confidence_threshold",
-                    f"{flag_column}_samples",
-                ]
-            ],
-            on=["grouper_key", "grouper_value", "confidence_threshold"],
-            how="outer",
-        )
-        detailed_pr_curve_counts_df[
-            f"{flag_column}_samples"
-        ] = detailed_pr_curve_counts_df[f"{flag_column}_samples"].map(
-            lambda x: list(x) if isinstance(x, set) else list()
-        )
-    else:
-        detailed_pr_curve_counts_df[f"{flag_column}_samples"] = [
-            list() for _ in range(len(detailed_pr_curve_counts_df))
-        ]
-
-    return detailed_pr_curve_counts_df
-
-
-def _calculate_detailed_pr_metrics(
-    gt_df: pandas.DataFrame,
-    pd_df: pandas.DataFrame,
-    grouper_mappings: dict,
-    parameters: schemas.EvaluationParameters,
-    annotation_type: enums.AnnotationType,
-) -> list[schemas.DetailedPrecisionRecallCurve]:
-    """Calculates all DetailedPrecisionRecallCurve metrics."""
-
-    if not (
-        parameters.metrics_to_return
-        and enums.MetricType.DetailedPrecisionRecallCurve
-        in parameters.metrics_to_return
-    ):
-        return []
-
-    detailed_pr_joint_df = pandas.merge(
-        gt_df,
-        pd_df,
-        on=["datum_id", "grouper_key"],
-        how="outer",
-        suffixes=("_gt", "_pd"),
-    ).assign(
-        is_label_match=lambda chain_df: (
-            chain_df["label_id_grouper_pd"] == chain_df["label_id_grouper_gt"]
-        )
-    )
-
-    detailed_pr_joint_df = _calculate_iou(
-        joint_df=detailed_pr_joint_df, annotation_type=annotation_type
-    )
-
-    # assign labels so that we can tell what we're matching
-    detailed_pr_joint_df = detailed_pr_joint_df.assign(
-        label_pd=lambda chain_df: chain_df["label_id_grouper_pd"].map(
-            grouper_mappings["grouper_id_to_grouper_label_mapping"]
-        )
-    ).assign(
-        label_gt=lambda chain_df: chain_df["label_id_grouper_gt"].map(
-            grouper_mappings["grouper_id_to_grouper_label_mapping"]
-        )
-    )
-    detailed_pr_joint_df["grouper_value_gt"] = detailed_pr_joint_df[
-        "label_gt"
-    ].map(lambda x: x.value if isinstance(x, schemas.Label) else None)
-    detailed_pr_joint_df["grouper_value_pd"] = detailed_pr_joint_df[
-        "label_pd"
-    ].map(lambda x: x.value if isinstance(x, schemas.Label) else None)
-
-    # add confidence_threshold to the dataframe and sort
-    detailed_pr_calc_df = pandas.concat(
-        [
-            detailed_pr_joint_df.assign(confidence_threshold=threshold)
-            for threshold in [x / 100 for x in range(5, 100, 5)]
-        ],
-        ignore_index=True,
-    ).sort_values(
-        by=[
-            "label_id_grouper_pd",
-            "confidence_threshold",
-            "score",
-            "iou_",
-        ],
-        ascending=False,
-    )
-
-    # create flags where predictions meet the score and IOU criteria
-    detailed_pr_calc_df["true_positive_flag"] = (
-        (detailed_pr_calc_df["iou_"] >= parameters.pr_curve_iou_threshold)
-        & (
-            detailed_pr_calc_df["score"]
-            >= detailed_pr_calc_df["confidence_threshold"]
-        )
-        & detailed_pr_calc_df["is_label_match"]
-    )
-
-    # for all the false positives, we consider them to be a misclassification if they overlap with a groundtruth of the same label key
-    detailed_pr_calc_df["misclassification_false_positive_flag"] = (
-        (detailed_pr_calc_df["iou_"] >= parameters.pr_curve_iou_threshold)
-        & (
-            detailed_pr_calc_df["score"]
-            >= detailed_pr_calc_df["confidence_threshold"]
-        )
-        & ~detailed_pr_calc_df["is_label_match"]
-    )
-
-    # if they aren't a true positive nor a misclassification FP but they meet the iou and score conditions, then they are a hallucination
-    detailed_pr_calc_df["hallucination_false_positive_flag"] = (
-        (detailed_pr_calc_df["iou_"] < parameters.pr_curve_iou_threshold)
-        | (detailed_pr_calc_df["iou_"].isnull())
-    ) & (
-        detailed_pr_calc_df["score"]
-        >= detailed_pr_calc_df["confidence_threshold"]
-    )
-
-    # any prediction that is considered a misclassification shouldn't be counted as a hallucination, so we go back and remove these flags
-    predictions_associated_with_tps_or_misclassification_fps = (
-        detailed_pr_calc_df[
-            detailed_pr_calc_df["true_positive_flag"]
-            | detailed_pr_calc_df["misclassification_false_positive_flag"]
-        ]
-        .groupby(["confidence_threshold"], as_index=False)["id_pd"]
-        .unique()
-    )
-
-    if not predictions_associated_with_tps_or_misclassification_fps.empty:
-        predictions_associated_with_tps_or_misclassification_fps.columns = [
-            "confidence_threshold",
-            "predictions_associated_with_tps_or_misclassification_fps",
-        ]
-        detailed_pr_calc_df = detailed_pr_calc_df.merge(
-            predictions_associated_with_tps_or_misclassification_fps,
-            on=["confidence_threshold"],
-            how="left",
-        )
-        misclassification_id_pds = detailed_pr_calc_df[
-            "predictions_associated_with_tps_or_misclassification_fps"
-        ].map(lambda x: set(x) if isinstance(x, np.ndarray) else [])
-        misclassification_id_pds = np.array(
-            [
-                id_pd in misclassification_id_pds[i]
-                for i, id_pd in enumerate(detailed_pr_calc_df["id_pd"].values)
-            ]
-        )
-        detailed_pr_calc_df.loc[
-            (misclassification_id_pds)
-            & (detailed_pr_calc_df["hallucination_false_positive_flag"]),
-            "hallucination_false_positive_flag",
-        ] = False
-
-    # next, we flag false negatives by declaring any groundtruth that isn't associated with a true positive to be a false negative
-    groundtruths_associated_with_true_positives = (
-        detailed_pr_calc_df[detailed_pr_calc_df["true_positive_flag"]]
-        .groupby(["confidence_threshold"], as_index=False)["id_gt"]
-        .unique()
-    )
-
-    if not groundtruths_associated_with_true_positives.empty:
-        groundtruths_associated_with_true_positives.columns = [
-            "confidence_threshold",
-            "groundtruths_associated_with_true_positives",
-        ]
-        detailed_pr_calc_df = detailed_pr_calc_df.merge(
-            groundtruths_associated_with_true_positives,
-            on=["confidence_threshold"],
-            how="left",
-        )
-        true_positive_sets = detailed_pr_calc_df[
-            "groundtruths_associated_with_true_positives"
-        ].map(lambda x: set(x) if isinstance(x, np.ndarray) else set())
-
-        detailed_pr_calc_df["false_negative_flag"] = np.array(
-            [
-                id_gt not in true_positive_sets[i]
-                for i, id_gt in enumerate(detailed_pr_calc_df["id_gt"].values)
-            ]
-        )
-
-    else:
-        detailed_pr_calc_df["false_negative_flag"] = False
-
-    # it's a misclassification if there is a corresponding misclassification false positive
-    detailed_pr_calc_df["misclassification_false_negative_flag"] = (
-        detailed_pr_calc_df["misclassification_false_positive_flag"]
-        & detailed_pr_calc_df["false_negative_flag"]
-    )
-
-    # assign all id_gts that aren't misclassifications but are false negatives to be no_predictions
-    groundtruths_associated_with_misclassification_false_negatives = (
-        detailed_pr_calc_df[
-            detailed_pr_calc_df["misclassification_false_negative_flag"]
-        ]
-        .groupby(["confidence_threshold"], as_index=False)["id_gt"]
-        .unique()
-    )
-
-    if (
-        not groundtruths_associated_with_misclassification_false_negatives.empty
-    ):
-        groundtruths_associated_with_misclassification_false_negatives.columns = [
-            "confidence_threshold",
-            "groundtruths_associated_with_misclassification_false_negatives",
-        ]
-        detailed_pr_calc_df = detailed_pr_calc_df.merge(
-            groundtruths_associated_with_misclassification_false_negatives,
-            on=["confidence_threshold"],
-            how="left",
-        )
-        misclassification_sets = (
-            detailed_pr_calc_df[
-                "groundtruths_associated_with_misclassification_false_negatives"
-            ]
-            .map(lambda x: set(x) if isinstance(x, np.ndarray) else set())
-            .values
-        )
-        detailed_pr_calc_df["no_predictions_false_negative_flag"] = (
-            np.array(
-                [
-                    id_gt not in misclassification_sets[i]
-                    for i, id_gt in enumerate(
-                        detailed_pr_calc_df["id_gt"].values
-                    )
-                ]
-            )
-            & detailed_pr_calc_df["false_negative_flag"]
-        )
-    else:
-        detailed_pr_calc_df[
-            "no_predictions_false_negative_flag"
-        ] = detailed_pr_calc_df["false_negative_flag"]
-
-    # next, we sum up the occurences of each classification and merge them together into one dataframe
-    true_positives = (
-        detailed_pr_calc_df[detailed_pr_calc_df["true_positive_flag"]]
-        .groupby(["grouper_key", "grouper_value_pd", "confidence_threshold"])[
-            "id_pd"
-        ]
-        .nunique()
-    )
-    true_positives.name = "true_positives"
-
-    hallucination_false_positives = (
-        detailed_pr_calc_df[
-            detailed_pr_calc_df["hallucination_false_positive_flag"]
-        ]
-        .groupby(["grouper_key", "grouper_value_pd", "confidence_threshold"])[
-            "id_pd"
-        ]
-        .nunique()
-    )
-    hallucination_false_positives.name = "hallucinations_false_positives"
-
-    misclassification_false_positives = (
-        detailed_pr_calc_df[
-            detailed_pr_calc_df["misclassification_false_positive_flag"]
-        ]
-        .groupby(["grouper_key", "grouper_value_pd", "confidence_threshold"])[
-            "id_pd"
-        ]
-        .nunique()
-    )
-    misclassification_false_positives.name = (
-        "misclassification_false_positives"
-    )
-
-    misclassification_false_negatives = (
-        detailed_pr_calc_df[
-            detailed_pr_calc_df["misclassification_false_negative_flag"]
-        ]
-        .groupby(["grouper_key", "grouper_value_gt", "confidence_threshold"])[
-            "id_gt"
-        ]
-        .nunique()
-    )
-    misclassification_false_negatives.name = (
-        "misclassification_false_negatives"
-    )
-
-    no_predictions_false_negatives = (
-        detailed_pr_calc_df[
-            detailed_pr_calc_df["no_predictions_false_negative_flag"]
-        ]
-        .groupby(["grouper_key", "grouper_value_gt", "confidence_threshold"])[
-            "id_gt"
-        ]
-        .nunique()
-    )
-    no_predictions_false_negatives.name = "no_predictions_false_negatives"
-
-    # combine these outputs
-    detailed_pr_curve_counts_df = (
-        pandas.concat(
-            [
-                detailed_pr_calc_df.loc[
-                    ~detailed_pr_calc_df["grouper_value_pd"].isnull(),
-                    [
-                        "grouper_key",
-                        "grouper_value_pd",
-                        "confidence_threshold",
-                    ],
-                ].rename(columns={"grouper_value_pd": "grouper_value"}),
-                detailed_pr_calc_df.loc[
-                    ~detailed_pr_calc_df["grouper_value_gt"].isnull(),
-                    [
-                        "grouper_key",
-                        "grouper_value_gt",
-                        "confidence_threshold",
-                    ],
-                ].rename(columns={"grouper_value_gt": "grouper_value"}),
-            ],
-            axis=0,
-        )
-        .drop_duplicates()
-        .merge(
-            true_positives,
-            left_on=[
-                "grouper_key",
-                "grouper_value",
-                "confidence_threshold",
-            ],
-            right_index=True,
-            how="outer",
-        )
-        .merge(
-            hallucination_false_positives,
-            left_on=[
-                "grouper_key",
-                "grouper_value",
-                "confidence_threshold",
-            ],
-            right_index=True,
-            how="outer",
-        )
-        .merge(
-            misclassification_false_positives,
-            left_on=[
-                "grouper_key",
-                "grouper_value",
-                "confidence_threshold",
-            ],
-            right_index=True,
-            how="outer",
-        )
-        .merge(
-            misclassification_false_negatives,
-            left_on=[
-                "grouper_key",
-                "grouper_value",
-                "confidence_threshold",
-            ],
-            right_index=True,
-            how="outer",
-        )
-        .merge(
-            no_predictions_false_negatives,
-            left_on=[
-                "grouper_key",
-                "grouper_value",
-                "confidence_threshold",
-            ],
-            right_index=True,
-            how="outer",
-        )
-    )
-
-    # we're doing an outer join, so any nulls should be zeroes
-    detailed_pr_curve_counts_df.fillna(0, inplace=True)
-
-    # add samples to the dataframe for DetailedPrecisionRecallCurves
-    for flag in [
-        "true_positive_flag",
-        "misclassification_false_negative_flag",
-        "no_predictions_false_negative_flag",
-        "misclassification_false_positive_flag",
-        "hallucination_false_positive_flag",
-    ]:
-        detailed_pr_curve_counts_df = _add_samples_to_dataframe(
-            detailed_pr_calc_df=detailed_pr_calc_df,
-            detailed_pr_curve_counts_df=detailed_pr_curve_counts_df,
-            max_examples=parameters.pr_curve_max_examples,
-            flag_column=flag,
-        )
-
-    # create output
-    detailed_pr_curves = defaultdict(lambda: defaultdict(dict))
-    for _, row in detailed_pr_curve_counts_df.iterrows():
-        grouper_key = row["grouper_key"]
-        grouper_value = row["grouper_value"]
-        confidence_threshold = row["confidence_threshold"]
-
-        detailed_pr_curves[grouper_key][grouper_value][
-            confidence_threshold
-        ] = {
-            "tp": {
-                "total": row["true_positives"],
-                "observations": {
-                    "all": {
-                        "count": row["true_positives"],
-                        "examples": row["true_positive_flag_samples"],
-                    }
-                },
-            },
-            "fn": {
-                "total": row["misclassification_false_negatives"]
-                + row["no_predictions_false_negatives"],
-                "observations": {
-                    "misclassifications": {
-                        "count": row["misclassification_false_negatives"],
-                        "examples": row[
-                            "misclassification_false_negative_flag_samples"
-                        ],
-                    },
-                    "no_predictions": {
-                        "count": row["no_predictions_false_negatives"],
-                        "examples": row[
-                            "no_predictions_false_negative_flag_samples"
-                        ],
-                    },
-                },
-            },
-            "fp": {
-                "total": row["misclassification_false_positives"]
-                + row["hallucinations_false_positives"],
-                "observations": {
-                    "misclassifications": {
-                        "count": row["misclassification_false_positives"],
-                        "examples": row[
-                            "misclassification_false_positive_flag_samples"
-                        ],
-                    },
-                    "hallucinations": {
-                        "count": row["hallucinations_false_positives"],
-                        "examples": row[
-                            "hallucination_false_positive_flag_samples"
-                        ],
-                    },
-                },
-            },
-        }
-
-    detailed_pr_metrics = [
-        schemas.DetailedPrecisionRecallCurve(
-            label_key=key,
-            value=dict(value),
-            pr_curve_iou_threshold=parameters.pr_curve_iou_threshold,
-        )
-        for key, value in detailed_pr_curves.items()
-    ]
-
-    return detailed_pr_metrics
-=======
 def _compute_detection_metrics_averaged_over_ious_from_aps(
     ap_scores: Sequence[schemas.APMetric],
 ) -> Sequence[schemas.APMetricAveragedOverIOUs]:
@@ -2129,7 +967,6 @@
     labels = {label_id: (key, value) for key, value, label_id in labels}
 
     return (groundtruths_cte, predictions_cte, labels)
->>>>>>> de3f327d
 
 
 def _compute_detection_metrics(
@@ -2146,7 +983,6 @@
     | schemas.mARMetric
     | schemas.mAPMetricAveragedOverIOUs
     | schemas.PrecisionRecallCurve
-    | schemas.DetailedPrecisionRecallCurve
 ]:
     """
     Compute detection metrics. This version of _compute_detection_metrics only does IOU calculations for every groundtruth-prediction pair that shares a common grouper id. It also runs _compute_curves to calculate the PrecisionRecallCurve.
@@ -2172,8 +1008,6 @@
 
     """
 
-<<<<<<< HEAD
-=======
     def _annotation_type_to_column(
         annotation_type: AnnotationType,
         table,
@@ -2188,7 +1022,6 @@
             case _:
                 raise RuntimeError
 
->>>>>>> de3f327d
     if (
         parameters.iou_thresholds_to_return is None
         or parameters.iou_thresholds_to_compute is None
@@ -2207,25 +1040,7 @@
             "recall_score_threshold should exist in the range 0 <= threshold <= 1."
         )
 
-<<<<<<< HEAD
-    if (
-        parameters.pr_curve_iou_threshold <= 0
-        or parameters.pr_curve_iou_threshold > 1.0
-    ):
-        raise ValueError(
-            "IOU thresholds should exist in the range 0 < threshold <= 1."
-        )
-
-    labels = core.fetch_union_of_labels(
-        db=db,
-        rhs=prediction_filter,
-        lhs=groundtruth_filter,
-    )
-
-    grouper_mappings = create_grouper_mappings(
-=======
     gt, pd, labels = _aggregate_data(
->>>>>>> de3f327d
         db=db,
         groundtruth_filter=groundtruth_filter,
         prediction_filter=prediction_filter,
@@ -2233,14 +1048,6 @@
         label_map=parameters.label_map,
     )
 
-<<<<<<< HEAD
-    gt_df, pd_df = _get_groundtruth_and_prediction_df(
-        db=db,
-        annotation_type=target_type,
-        groundtruth_filter=groundtruth_filter,
-        prediction_filter=prediction_filter,
-        grouper_mappings=grouper_mappings,
-=======
     # Alias the annotation table (required for joining twice)
     gt_annotation = aliased(models.Annotation)
     pd_annotation = aliased(models.Annotation)
@@ -2416,58 +1223,12 @@
             ),
         )
         .subquery()
->>>>>>> de3f327d
-    )
-
-    joint_df = _get_joint_df(
-        gt_df=gt_df,
-        pd_df=pd_df,
-        grouper_mappings=grouper_mappings,
-    )
-
-<<<<<<< HEAD
-    # store solo groundtruths and predictions such that we can add them back after we calculate IOU
-    predictions_missing_groundtruths = joint_df[
-        joint_df["id_gt"].isnull()
-    ].assign(iou_=0)
-    groundtruths_missing_predictions = joint_df[
-        joint_df["id_pd"].isnull()
-    ].assign(iou_=0)
-
-    joint_df = _calculate_iou(joint_df=joint_df, annotation_type=target_type)
-
-    # filter out null groundtruths and sort by score and iou so that idxmax returns the best row for each prediction
-    joint_df = joint_df[~joint_df["id_gt"].isnull()].sort_values(
-        by=["score", "iou_"], ascending=[False, False]
-    )
-
-    # get the best prediction (in terms of score and iou) for each groundtruth
-    prediction_has_best_score = joint_df.groupby(["id_pd"])["score"].idxmax()
-
-    joint_df = joint_df.loc[prediction_has_best_score]
-
-    # add back missing predictions and groundtruths
-    joint_df = pandas.concat(
-        [
-            joint_df,
-            predictions_missing_groundtruths,
-            groundtruths_missing_predictions,
-        ],
-        axis=0,
-    )
-
-    # add iou_threshold to the dataframe and sort
-    calculation_df = pandas.concat(
-        [
-            joint_df.assign(iou_threshold=threshold)
-            for threshold in parameters.iou_thresholds_to_compute
-        ],
-        ignore_index=True,
-    ).sort_values(
-        by=["label_id_grouper", "iou_threshold", "score", "iou_"],
-        ascending=False,
-    )
-=======
+    )
+
+    ordered_ious = (
+        db.query(ious).order_by(-ious.c.score, -ious.c.iou, ious.c.gt_id).all()
+    )
+
     matched_pd_set = set()
     matched_sorted_ranked_pairs = defaultdict(list)
     predictions_not_in_sorted_ranked_pairs = list()
@@ -2585,48 +1346,45 @@
         )
     else:
         pr_curves = []
->>>>>>> de3f327d
-
-    calculation_df = _calculate_grouper_id_level_metrics(
-        calculation_df=calculation_df, parameters=parameters
-    )
-
-<<<<<<< HEAD
-    ap_metrics = _calculate_ap_metrics(
-        calculation_df=calculation_df,
-        grouper_mappings=grouper_mappings,
-        parameters=parameters,
-=======
+
+    ap_ar_output = []
+
     ap_metrics, ar_metrics = _calculate_ap_and_ar(
         sorted_ranked_pairs=matched_sorted_ranked_pairs,
         labels=labels,
         number_of_groundtruths_per_label=number_of_groundtruths_per_label,
         iou_thresholds=parameters.iou_thresholds_to_compute,
         recall_score_threshold=parameters.recall_score_threshold,
->>>>>>> de3f327d
-    )
-
-    ar_metrics = _calculate_ar_metrics(
-        calculation_df=calculation_df,
-        grouper_mappings=grouper_mappings,
-        parameters=parameters,
-    )
-
-    pr_metrics = _calculate_pr_metrics(
-        joint_df=joint_df,
-        grouper_mappings=grouper_mappings,
-        parameters=parameters,
-    )
-
-    detailed_pr_metrics = _calculate_detailed_pr_metrics(
-        gt_df=gt_df,
-        pd_df=pd_df,
-        grouper_mappings=grouper_mappings,
-        parameters=parameters,
-        annotation_type=target_type,
-    )
-
-    return ar_metrics + ap_metrics + pr_metrics + detailed_pr_metrics
+    )
+
+    ap_ar_output += [
+        m for m in ap_metrics if m.iou in parameters.iou_thresholds_to_return
+    ]
+    ap_ar_output += ar_metrics
+
+    # calculate averaged metrics
+    mean_ap_metrics = _compute_mean_detection_metrics_from_aps(ap_metrics)
+    mean_ar_metrics = _compute_mean_ar_metrics(ar_metrics)
+
+    ap_metrics_ave_over_ious = list(
+        _compute_detection_metrics_averaged_over_ious_from_aps(ap_metrics)
+    )
+
+    ap_ar_output += [
+        m
+        for m in mean_ap_metrics
+        if isinstance(m, schemas.mAPMetric)
+        and m.iou in parameters.iou_thresholds_to_return
+    ]
+    ap_ar_output += mean_ar_metrics
+    ap_ar_output += ap_metrics_ave_over_ious
+
+    mean_ap_metrics_ave_over_ious = list(
+        _compute_mean_detection_metrics_from_aps(ap_metrics_ave_over_ious)
+    )
+    ap_ar_output += mean_ap_metrics_ave_over_ious
+
+    return ap_ar_output + pr_curves
 
 
 def _compute_detection_metrics_with_detailed_precision_recall_curve(
@@ -3102,191 +1860,6 @@
     return ap_ar_output + pr_curves
 
 
-<<<<<<< HEAD
-def _compute_detection_metrics_averaged_over_ious_from_aps(
-    ap_scores: Sequence[schemas.APMetric],
-) -> Sequence[schemas.APMetricAveragedOverIOUs]:
-    """Average AP metrics over IOU thresholds using a list of AP metrics."""
-    label_tuple_to_values = {}
-    label_tuple_to_ious = {}
-    for ap_score in ap_scores:
-        label_tuple = (ap_score.label.key, ap_score.label.value)
-        if label_tuple not in label_tuple_to_values:
-            label_tuple_to_values[label_tuple] = 0
-            label_tuple_to_ious[label_tuple] = []
-        label_tuple_to_values[label_tuple] += ap_score.value
-        label_tuple_to_ious[label_tuple].append(ap_score.iou)
-
-    ret = []
-    for label_tuple, value in label_tuple_to_values.items():
-        ious = label_tuple_to_ious[label_tuple]
-        ret.append(
-            schemas.APMetricAveragedOverIOUs(
-                ious=set(ious),
-                value=value / len(ious),
-                label=schemas.Label(key=label_tuple[0], value=label_tuple[1]),
-            )
-        )
-
-    return ret
-
-
-def _mean_ignoring_negative_one(series: pandas.Series) -> float:
-    filtered = series[series != -1]
-    return filtered.mean() if not filtered.empty else -1.0
-
-
-def _average_ignore_minus_one(a):
-    """Average a list of metrics, ignoring values of -1"""
-    num, denom = 0.0, 0.0
-    div0_flag = True
-    for x in a:
-        if x != -1:
-            div0_flag = False
-            num += x
-            denom += 1
-    return -1 if div0_flag else num / denom
-
-
-def _compute_mean_ar_metrics(
-    ar_metrics: Sequence[schemas.ARMetric],
-) -> list[schemas.mARMetric]:
-    """Calculate the mean of a list of AR metrics."""
-
-    if len(ar_metrics) == 0:
-        return []
-
-    value_dict = defaultdict(lambda: defaultdict(list))
-    for metric in ar_metrics:
-        value_dict[metric.label.key][frozenset(metric.ious)].append(
-            metric.value
-        )
-
-    mean_metrics = []
-    for label_key, nested_dict in value_dict.items():
-        for ious, values in nested_dict.items():
-            mean_metrics.append(
-                schemas.mARMetric(
-                    ious=ious,
-                    value=_average_ignore_minus_one(values),
-                    label_key=label_key,
-                )
-            )
-
-    return mean_metrics
-
-
-def _compute_mean_detection_metrics_from_aps(
-    ap_scores: Sequence[schemas.APMetric | schemas.APMetricAveragedOverIOUs],
-) -> Sequence[schemas.mAPMetric | schemas.mAPMetricAveragedOverIOUs]:
-    """Calculate the mean of a list of AP metrics."""
-
-    if len(ap_scores) == 0:
-        return []
-
-    # dictionary for mapping an iou threshold to set of APs
-    vals = defaultdict(lambda: defaultdict(list))
-    for ap in ap_scores:
-        if isinstance(ap, schemas.APMetric):
-            iou = ap.iou
-        else:
-            iou = frozenset(ap.ious)
-        vals[ap.label.key][iou].append(ap.value)
-
-    # get mAP metrics at the individual IOUs
-    mean_detection_metrics = []
-
-    for label_key, nested_dict in vals.items():
-        for iou, values in nested_dict.items():
-            if isinstance(iou, float):
-                mean_detection_metrics.append(
-                    schemas.mAPMetric(
-                        iou=iou,
-                        value=_average_ignore_minus_one(values),
-                        label_key=label_key,
-                    )
-                )
-            else:
-                mean_detection_metrics.append(
-                    schemas.mAPMetricAveragedOverIOUs(
-                        ious=iou,
-                        value=_average_ignore_minus_one(
-                            values,
-                        ),
-                        label_key=label_key,
-                    )
-                )
-
-    return mean_detection_metrics
-
-
-def _convert_annotations_to_common_type(
-    db: Session,
-    datasets: list[models.Dataset],
-    model: models.Model,
-    target_type: enums.AnnotationType | None = None,
-) -> enums.AnnotationType:
-    """Convert all annotations to a common type."""
-
-    if target_type is None:
-        # find the greatest common type
-        groundtruth_type = AnnotationType.RASTER
-        prediction_type = AnnotationType.RASTER
-        for dataset in datasets:
-            dataset_type = core.get_annotation_type(
-                db=db,
-                dataset=dataset,
-                task_type=enums.TaskType.OBJECT_DETECTION,
-            )
-            model_type = core.get_annotation_type(
-                db=db,
-                dataset=dataset,
-                model=model,
-                task_type=enums.TaskType.OBJECT_DETECTION,
-            )
-            groundtruth_type = (
-                dataset_type
-                if dataset_type < groundtruth_type
-                else groundtruth_type
-            )
-            prediction_type = (
-                model_type if model_type < prediction_type else prediction_type
-            )
-        target_type = min([groundtruth_type, prediction_type])
-
-    for dataset in datasets:
-        # dataset
-        source_type = core.get_annotation_type(
-            db=db, dataset=dataset, task_type=enums.TaskType.OBJECT_DETECTION
-        )
-        core.convert_geometry(
-            db=db,
-            dataset=dataset,
-            source_type=source_type,
-            target_type=target_type,
-            task_type=enums.TaskType.OBJECT_DETECTION,
-        )
-        # model
-        source_type = core.get_annotation_type(
-            db=db,
-            dataset=dataset,
-            model=model,
-            task_type=enums.TaskType.OBJECT_DETECTION,
-        )
-        core.convert_geometry(
-            db=db,
-            dataset=dataset,
-            model=model,
-            source_type=source_type,
-            target_type=target_type,
-            task_type=enums.TaskType.OBJECT_DETECTION,
-        )
-
-    return target_type
-
-
-=======
->>>>>>> de3f327d
 @validate_computation
 def compute_detection_metrics(*_, db: Session, evaluation_id: int):
     """
@@ -3393,13 +1966,30 @@
         ),
     )
 
-    metrics = _compute_detection_metrics(
-        db=db,
-        parameters=parameters,
-        prediction_filter=prediction_filter,
-        groundtruth_filter=groundtruth_filter,
-        target_type=target_type,
-    )
+    if (
+        parameters.metrics_to_return
+        and enums.MetricType.DetailedPrecisionRecallCurve
+        in parameters.metrics_to_return
+    ):
+        # this function is more computationally expensive since it calculates IOUs for every groundtruth-prediction pair that shares a label key
+        metrics = (
+            _compute_detection_metrics_with_detailed_precision_recall_curve(
+                db=db,
+                parameters=parameters,
+                prediction_filter=prediction_filter,
+                groundtruth_filter=groundtruth_filter,
+                target_type=target_type,
+            )
+        )
+    else:
+        # this function is much faster since it only calculates IOUs for every groundtruth-prediction pair that shares a label id
+        metrics = _compute_detection_metrics(
+            db=db,
+            parameters=parameters,
+            prediction_filter=prediction_filter,
+            groundtruth_filter=groundtruth_filter,
+            target_type=target_type,
+        )
 
     # add metrics to database
     commit_results(
