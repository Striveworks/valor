--- conflicted
+++ resolved
@@ -1041,105 +1041,73 @@
         label_map=parameters.label_map,
     )
 
-<<<<<<< HEAD
-    gt = generate_query(
-        models.Dataset.name.label("dataset_name"),
-        models.GroundTruth.id.label("id"),
-        models.GroundTruth.annotation_id.label("annotation_id"),
-        models.Annotation.datum_id.label("datum_id"),
-        models.Datum.uid.label("datum_uid"),
-        case(
-            grouper_mappings["label_id_to_grouper_id_mapping"],
-            value=models.GroundTruth.label_id,
-        ).label("label_id_grouper"),
-        _annotation_type_to_geojson(target_type, models.Annotation).label(
-            "geojson"
-        ),
-        db=db,
-        filters=groundtruth_filter,
-        label_source=models.GroundTruth,
-    ).subquery("groundtruths")
-
-    pd = generate_query(
-        models.Dataset.name.label("dataset_name"),
-        models.Prediction.id.label("id"),
-        models.Prediction.annotation_id.label("annotation_id"),
-        models.Prediction.score.label("score"),
-        models.Annotation.datum_id.label("datum_id"),
-        models.Datum.uid.label("datum_uid"),
-        case(
-            grouper_mappings["label_id_to_grouper_id_mapping"],
-            value=models.Prediction.label_id,
-        ).label("label_id_grouper"),
-        _annotation_type_to_geojson(target_type, models.Annotation).label(
-            "geojson"
-        ),
-        db=db,
-        filters=prediction_filter,
-        label_source=models.Prediction,
-    ).subquery("predictions")
-=======
-    joint = (
+    # Alias the annotation table (required for joining twice)
+    gt_annotation = aliased(models.Annotation)
+    pd_annotation = aliased(models.Annotation)
+
+    # Get distinct annotations
+    gt_pd_pairs = (
         select(
-            func.coalesce(pd.c.dataset_name, gt.c.dataset_name).label(
-                "dataset_name"
-            ),
-            gt.c.datum_uid.label("gt_datum_uid"),
-            pd.c.datum_uid.label("pd_datum_uid"),
-            gt.c.geojson.label("gt_geojson"),
-            gt.c.groundtruth_id.label("gt_id"),
-            pd.c.prediction_id.label("pd_id"),
-            gt.c.label_id.label("gt_label_id"),
-            pd.c.label_id.label("pd_label_id"),
-            gt.c.annotation_id.label("gt_ann_id"),
-            pd.c.annotation_id.label("pd_ann_id"),
-            pd.c.score.label("score"),
+            gt.c.annotation_id.label("gt_annotation_id"),
+            pd.c.annotation_id.label("pd_annotation_id"),
         )
         .select_from(pd)
-        .outerjoin(
+        .join(
             gt,
             and_(
                 pd.c.datum_id == gt.c.datum_id,
                 pd.c.label_id == gt.c.label_id,
             ),
         )
+        .distinct()
+        .cte()
+    )
+
+    gt_distinct = (
+        select(gt_pd_pairs.c.gt_annotation_id.label("annotation_id"))
+        .distinct()
         .subquery()
     )
->>>>>>> 1ed839bb
-
-    # Alias the annotation table (required for joining twice)
-    gt_annotation = aliased(models.Annotation)
-    pd_annotation = aliased(models.Annotation)
+
+    pd_distinct = (
+        select(gt_pd_pairs.c.pd_annotation_id.label("annotation_id"))
+        .distinct()
+        .subquery()
+    )
 
     # IOU Computation Block
     if target_type == AnnotationType.RASTER:
 
         gt_counts = (
             select(
-                gt.c.annotation_id,
+                gt_distinct.c.annotation_id,
                 gfunc.ST_Count(models.Annotation.raster).label("count"),
             )
+            .select_from(gt_distinct)
             .join(
-                models.Annotation, models.Annotation.id == gt.c.annotation_id
+                models.Annotation,
+                models.Annotation.id == gt_distinct.c.annotation_id,
             )
             .subquery()
         )
 
         pd_counts = (
             select(
-                pd.c.annotation_id,
+                pd_distinct.c.annotation_id,
                 gfunc.ST_Count(models.Annotation.raster).label("count"),
             )
+            .select_from(pd_distinct)
             .join(
-                models.Annotation, models.Annotation.id == pd.c.annotation_id
+                models.Annotation,
+                models.Annotation.id == pd_distinct.c.annotation_id,
             )
             .subquery()
         )
 
         gt_pd_counts = (
             select(
-                gt.c.annotation_id.label("gt_annotation_id"),
-                pd.c.annotation_id.label("pd_annotation_id"),
+                gt_pd_pairs.c.gt_annotation_id,
+                gt_pd_pairs.c.pd_annotation_id,
                 gt_counts.c.count.label("gt_count"),
                 pd_counts.c.count.label("pd_count"),
                 func.coalesce(
@@ -1151,37 +1119,30 @@
                     0,
                 ).label("intersection"),
             )
-            .select_from(pd)
+            .select_from(gt_pd_pairs)
             .join(
-                gt,
-                and_(
-                    pd.c.datum_id == gt.c.datum_id,
-                    pd.c.label_id_grouper == gt.c.label_id_grouper,
-                ),
-                full=True,
-            )
-            .join(gt_annotation, gt_annotation.id == gt.c.annotation_id)
-            .join(pd_annotation, pd_annotation.id == pd.c.annotation_id)
-            .join(gt_counts, gt_counts.c.annotation_id == gt.c.annotation_id)
-            .join(pd_counts, pd_counts.c.annotation_id == pd.c.annotation_id)
-            .cte()
-        )
-
-        joint = (
+                gt_annotation,
+                gt_annotation.id == gt_pd_pairs.c.gt_annotation_id,
+            )
+            .join(
+                pd_annotation,
+                pd_annotation.id == gt_pd_pairs.c.pd_annotation_id,
+            )
+            .join(
+                gt_counts,
+                gt_counts.c.annotation_id == gt_pd_pairs.c.gt_annotation_id,
+            )
+            .join(
+                pd_counts,
+                pd_counts.c.annotation_id == gt_pd_pairs.c.pd_annotation_id,
+            )
+            .subquery()
+        )
+
+        gt_pd_ious = (
             select(
-                func.coalesce(pd.c.dataset_name, gt.c.dataset_name).label(
-                    "dataset_name"
-                ),
-                gt.c.datum_uid.label("gt_datum_uid"),
-                pd.c.datum_uid.label("pd_datum_uid"),
-                gt.c.geojson.label("gt_geojson"),
-                gt.c.id.label("gt_id"),
-                pd.c.id.label("pd_id"),
-                gt.c.label_id_grouper.label("gt_label_id_grouper"),
-                pd.c.label_id_grouper.label("pd_label_id_grouper"),
-                gt.c.annotation_id.label("gt_ann_id"),
-                pd.c.annotation_id.label("pd_ann_id"),
-                pd.c.score.label("score"),
+                gt_pd_counts.c.gt_annotation_id,
+                gt_pd_counts.c.pd_annotation_id,
                 func.coalesce(
                     gt_pd_counts.c.intersection
                     / (
@@ -1192,23 +1153,8 @@
                     0,
                 ).label("iou"),
             )
-            .select_from(pd)
-            .outerjoin(
-                gt,
-                and_(
-                    pd.c.datum_id == gt.c.datum_id,
-                    pd.c.label_id_grouper == gt.c.label_id_grouper,
-                ),
-            )
-            .join(
-                gt_pd_counts,
-                and_(
-                    gt_pd_counts.c.gt_annotation_id == gt.c.annotation_id,
-                    gt_pd_counts.c.pd_annotation_id == pd.c.annotation_id,
-                ),
-                isouter=True,
-            )
-            .cte()
+            .select_from(gt_pd_counts)
+            .subquery()
         )
 
     else:
@@ -1218,51 +1164,57 @@
         gunion = gfunc.ST_Union(gt_geom, pd_geom)
         iou_computation = gfunc.ST_Area(gintersection) / gfunc.ST_Area(gunion)
 
-        joint = (
+        gt_pd_ious = (
             select(
-                func.coalesce(pd.c.dataset_name, gt.c.dataset_name).label(
-                    "dataset_name"
-                ),
-                gt.c.datum_uid.label("gt_datum_uid"),
-                pd.c.datum_uid.label("pd_datum_uid"),
-                gt.c.geojson.label("gt_geojson"),
-                gt.c.id.label("gt_id"),
-                pd.c.id.label("pd_id"),
-                gt.c.label_id_grouper.label("gt_label_id_grouper"),
-                pd.c.label_id_grouper.label("pd_label_id_grouper"),
-                gt.c.annotation_id.label("gt_ann_id"),
-                pd.c.annotation_id.label("pd_ann_id"),
-                pd.c.score.label("score"),
-                func.coalesce(iou_computation, 0).label("iou"),
-            )
-            .select_from(pd)
-            .outerjoin(
-                gt,
-                and_(
-                    pd.c.datum_id == gt.c.datum_id,
-                    pd.c.label_id_grouper == gt.c.label_id_grouper,
-                ),
-            )
-            .join(gt_annotation, gt_annotation.id == gt.c.annotation_id)
-            .join(pd_annotation, pd_annotation.id == pd.c.annotation_id)
+                gt_pd_pairs.c.gt_annotation_id,
+                gt_pd_pairs.c.pd_annotation_id,
+                iou_computation.label("iou"),
+            )
+            .select_from(gt_pd_pairs)
+            .join(
+                gt_annotation,
+                gt_annotation.id == gt_pd_pairs.c.gt_annotation_id,
+            )
+            .join(
+                pd_annotation,
+                pd_annotation.id == gt_pd_pairs.c.pd_annotation_id,
+            )
             .cte()
         )
 
     ious = (
         select(
-            joint.c.dataset_name,
-            joint.c.pd_datum_uid,
-            joint.c.gt_datum_uid,
-            joint.c.gt_id.label("gt_id"),
-            joint.c.pd_id.label("pd_id"),
-            joint.c.gt_label_id,
-            joint.c.score,
-            joint.c.iou,
-            joint.c.gt_geojson,
-        )
-        .select_from(joint)
-        .join(gt_annotation, gt_annotation.id == joint.c.gt_ann_id)
-        .join(pd_annotation, pd_annotation.id == joint.c.pd_ann_id)
+            func.coalesce(pd.c.dataset_name, gt.c.dataset_name).label(
+                "dataset_name"
+            ),
+            pd.c.datum_uid.label("pd_datum_uid"),
+            gt.c.datum_uid.label("gt_datum_uid"),
+            gt.c.groundtruth_id.label("gt_id"),
+            pd.c.prediction_id.label("pd_id"),
+            gt.c.label_id.label("gt_label_id"),
+            pd.c.label_id.label("pd_label_id"),
+            pd.c.score.label("score"),
+            func.coalesce(
+                gt_pd_ious.c.iou,
+                0,
+            ).label("iou"),
+            gt.c.geojson.label("gt_geojson"),
+        )
+        .select_from(pd)
+        .outerjoin(
+            gt,
+            and_(
+                pd.c.datum_id == gt.c.datum_id,
+                pd.c.label_id == gt.c.label_id,
+            ),
+        )
+        .outerjoin(
+            gt_pd_ious,
+            and_(
+                gt_pd_ious.c.gt_annotation_id == gt.c.annotation_id,
+                gt_pd_ious.c.pd_annotation_id == pd.c.annotation_id,
+            ),
+        )
         .subquery()
     )
 
@@ -1272,6 +1224,7 @@
 
     matched_pd_set = set()
     matched_sorted_ranked_pairs = defaultdict(list)
+    predictions_not_in_sorted_ranked_pairs = list()
 
     for row in ordered_ious:
         (
@@ -1281,10 +1234,22 @@
             gt_id,
             pd_id,
             gt_label_id,
+            pd_label_id,
             score,
             iou,
             gt_geojson,
         ) = row
+
+        if gt_id is None:
+            predictions_not_in_sorted_ranked_pairs.append(
+                (
+                    pd_id,
+                    score,
+                    dataset_name,
+                    pd_datum_uid,
+                    pd_label_id,
+                )
+            )
 
         if pd_id not in matched_pd_set:
             matched_pd_set.add(pd_id)
@@ -1301,20 +1266,6 @@
                     is_match=True,  # we're joining on grouper IDs, so only matches are included in matched_sorted_ranked_pairs
                 )
             )
-
-    # get predictions that didn't make it into matched_sorted_ranked_pairs
-    # because they didn't have a corresponding groundtruth to pair with
-    predictions_not_in_sorted_ranked_pairs = (
-        db.query(
-            pd.c.prediction_id,
-            pd.c.score,
-            pd.c.dataset_name,
-            pd.c.datum_uid,
-            pd.c.label_id,
-        )
-        .filter(pd.c.prediction_id.notin_(matched_pd_set))
-        .all()
-    )
 
     for (
         pd_id,
@@ -1361,18 +1312,18 @@
     ):
         false_positive_entries = db.query(
             select(
-                joint.c.dataset_name,
-                joint.c.gt_datum_uid,
-                joint.c.pd_datum_uid,
-                joint.c.gt_label_id,
-                joint.c.pd_label_id,
-                joint.c.score.label("score"),
-            )
-            .select_from(joint)
+                ious.c.dataset_name,
+                ious.c.gt_datum_uid,
+                ious.c.pd_datum_uid,
+                ious.c.gt_label_id,
+                ious.c.pd_label_id,
+                ious.c.score.label("score"),
+            )
+            .select_from(ious)
             .where(
                 or_(
-                    joint.c.gt_id.is_(None),
-                    joint.c.pd_id.is_(None),
+                    ious.c.gt_id.is_(None),
+                    ious.c.pd_id.is_(None),
                 )
             )
             .subquery()
@@ -1508,128 +1459,73 @@
         label_map=parameters.label_map,
     )
 
-<<<<<<< HEAD
-    gt = generate_query(
-        models.Dataset.name.label("dataset_name"),
-        models.GroundTruth.id.label("id"),
-        models.GroundTruth.annotation_id.label("annotation_id"),
-        models.Annotation.datum_id.label("datum_id"),
-        models.Datum.uid.label("datum_uid"),
-        case(
-            grouper_mappings["label_id_to_grouper_id_mapping"],
-            value=models.GroundTruth.label_id,
-        ).label("label_id_grouper"),
-        case(
-            grouper_mappings["label_id_to_grouper_key_mapping"],
-            value=models.GroundTruth.label_id,
-        ).label("label_key_grouper"),
-        _annotation_type_to_geojson(target_type, models.Annotation).label(
-            "geojson"
-        ),
-        db=db,
-        filters=groundtruth_filter,
-        label_source=models.GroundTruth,
-    ).subquery("groundtruths")
-
-    pd = generate_query(
-        models.Dataset.name.label("dataset_name"),
-        models.Prediction.id.label("id"),
-        models.Prediction.annotation_id.label("annotation_id"),
-        models.Prediction.score.label("score"),
-        models.Annotation.datum_id.label("datum_id"),
-        models.Datum.uid.label("datum_uid"),
-        case(
-            grouper_mappings["label_id_to_grouper_id_mapping"],
-            value=models.Prediction.label_id,
-        ).label("label_id_grouper"),
-        case(
-            grouper_mappings["label_id_to_grouper_key_mapping"],
-            value=models.Prediction.label_id,
-        ).label("label_key_grouper"),
-        _annotation_type_to_geojson(target_type, models.Annotation).label(
-            "geojson"
-        ),
-        db=db,
-        filters=prediction_filter,
-        label_source=models.Prediction,
-    ).subquery("predictions")
-
     # Alias the annotation table (required for joining twice)
-=======
-    joint = (
+    gt_annotation = aliased(models.Annotation)
+    pd_annotation = aliased(models.Annotation)
+
+    # Get distinct annotations
+    gt_pd_pairs = (
         select(
-            func.coalesce(pd.c.dataset_name, gt.c.dataset_name).label(
-                "dataset_name"
-            ),
-            gt.c.datum_uid.label("gt_datum_uid"),
-            pd.c.datum_uid.label("pd_datum_uid"),
-            gt.c.geojson.label("gt_geojson"),
-            gt.c.groundtruth_id.label("gt_id"),
-            pd.c.prediction_id.label("pd_id"),
-            gt.c.label_id.label("gt_label_id"),
-            pd.c.label_id.label("pd_label_id"),
-            gt.c.key.label("gt_label_key"),
-            pd.c.key.label("pd_label_key"),
-            gt.c.annotation_id.label("gt_ann_id"),
-            pd.c.annotation_id.label("pd_ann_id"),
-            pd.c.score.label("score"),
+            gt.c.annotation_id.label("gt_annotation_id"),
+            pd.c.annotation_id.label("pd_annotation_id"),
         )
         .select_from(pd)
-        .outerjoin(
+        .join(
             gt,
             and_(
-                pd.c.datum_id == gt.c.datum_id,
-                pd.c.key == gt.c.key,
+                gt.c.datum_id == pd.c.datum_id,
+                gt.c.key == pd.c.key,
             ),
         )
+        .distinct()
+        .cte()
+    )
+
+    gt_distinct = (
+        select(gt_pd_pairs.c.gt_annotation_id.label("annotation_id"))
+        .distinct()
         .subquery()
     )
 
->>>>>>> 1ed839bb
-    gt_annotation = aliased(models.Annotation)
-    pd_annotation = aliased(models.Annotation)
+    pd_distinct = (
+        select(gt_pd_pairs.c.pd_annotation_id.label("annotation_id"))
+        .distinct()
+        .subquery()
+    )
 
     # IOU Computation Block
     if target_type == AnnotationType.RASTER:
 
-        distinct_gt_annotations = (
-            select(gt.c.annotation_id).distinct().subquery()
-        )
-
-        distinct_pd_annotations = (
-            select(pd.c.annotation_id).distinct().subquery()
-        )
-
         gt_counts = (
             select(
-                distinct_gt_annotations.c.annotation_id,
+                gt_distinct.c.annotation_id,
                 gfunc.ST_Count(models.Annotation.raster).label("count"),
             )
+            .select_from(gt_distinct)
             .join(
                 models.Annotation,
-                models.Annotation.id
-                == distinct_gt_annotations.c.annotation_id,
+                models.Annotation.id == gt_distinct.c.annotation_id,
             )
             .subquery()
         )
 
         pd_counts = (
             select(
-                distinct_pd_annotations.c.annotation_id,
+                pd_distinct.c.annotation_id,
                 gfunc.ST_Count(models.Annotation.raster).label("count"),
             )
+            .select_from(pd_distinct)
             .join(
                 models.Annotation,
-                models.Annotation.id
-                == distinct_pd_annotations.c.annotation_id,
+                models.Annotation.id == pd_distinct.c.annotation_id,
             )
             .subquery()
         )
 
         gt_pd_counts = (
             select(
-                gt.c.annotation_id.label("gt_annotation_id"),
-                pd.c.annotation_id.label("pd_annotation_id"),
+                gt_pd_pairs.c.gt_annotation_id,
+                gt_pd_pairs.c.pd_annotation_id,
                 gt_counts.c.count.label("gt_count"),
                 pd_counts.c.count.label("pd_count"),
                 func.coalesce(
@@ -1641,39 +1537,30 @@
                     0,
                 ).label("intersection"),
             )
-            .select_from(pd)
+            .select_from(gt_pd_pairs)
             .join(
-                gt,
-                and_(
-                    pd.c.datum_id == gt.c.datum_id,
-                    pd.c.label_id_grouper == gt.c.label_id_grouper,
-                ),
-                full=True,
-            )
-            .join(gt_annotation, gt_annotation.id == gt.c.annotation_id)
-            .join(pd_annotation, pd_annotation.id == pd.c.annotation_id)
-            .join(gt_counts, gt_counts.c.annotation_id == gt.c.annotation_id)
-            .join(pd_counts, pd_counts.c.annotation_id == pd.c.annotation_id)
-            .cte()
-        )
-
-        joint = (
+                gt_annotation,
+                gt_annotation.id == gt_pd_pairs.c.gt_annotation_id,
+            )
+            .join(
+                pd_annotation,
+                pd_annotation.id == gt_pd_pairs.c.pd_annotation_id,
+            )
+            .join(
+                gt_counts,
+                gt_counts.c.annotation_id == gt_pd_pairs.c.gt_annotation_id,
+            )
+            .join(
+                pd_counts,
+                pd_counts.c.annotation_id == gt_pd_pairs.c.pd_annotation_id,
+            )
+            .subquery()
+        )
+
+        gt_pd_ious = (
             select(
-                func.coalesce(pd.c.dataset_name, gt.c.dataset_name).label(
-                    "dataset_name"
-                ),
-                gt.c.datum_uid.label("gt_datum_uid"),
-                pd.c.datum_uid.label("pd_datum_uid"),
-                gt.c.geojson.label("gt_geojson"),
-                gt.c.id.label("gt_id"),
-                pd.c.id.label("pd_id"),
-                gt.c.label_id_grouper.label("gt_label_id_grouper"),
-                pd.c.label_id_grouper.label("pd_label_id_grouper"),
-                gt.c.label_key_grouper.label("gt_label_key_grouper"),
-                pd.c.label_key_grouper.label("pd_label_key_grouper"),
-                gt.c.annotation_id.label("gt_ann_id"),
-                pd.c.annotation_id.label("pd_ann_id"),
-                pd.c.score.label("score"),
+                gt_pd_counts.c.gt_annotation_id,
+                gt_pd_counts.c.pd_annotation_id,
                 func.coalesce(
                     gt_pd_counts.c.intersection
                     / (
@@ -1684,23 +1571,8 @@
                     0,
                 ).label("iou"),
             )
-            .select_from(pd)
-            .outerjoin(
-                gt,
-                and_(
-                    pd.c.datum_id == gt.c.datum_id,
-                    pd.c.label_id_grouper == gt.c.label_id_grouper,
-                ),
-            )
-            .join(
-                gt_pd_counts,
-                and_(
-                    gt_pd_counts.c.gt_annotation_id == gt.c.annotation_id,
-                    gt_pd_counts.c.pd_annotation_id == pd.c.annotation_id,
-                ),
-                isouter=True,
-            )
-            .cte()
+            .select_from(gt_pd_counts)
+            .subquery()
         )
 
     else:
@@ -1710,53 +1582,58 @@
         gunion = gfunc.ST_Union(gt_geom, pd_geom)
         iou_computation = gfunc.ST_Area(gintersection) / gfunc.ST_Area(gunion)
 
-        joint = (
+        gt_pd_ious = (
             select(
-                func.coalesce(pd.c.dataset_name, gt.c.dataset_name).label(
-                    "dataset_name"
-                ),
-                gt.c.datum_uid.label("gt_datum_uid"),
-                pd.c.datum_uid.label("pd_datum_uid"),
-                gt.c.geojson.label("gt_geojson"),
-                gt.c.id.label("gt_id"),
-                pd.c.id.label("pd_id"),
-                gt.c.label_id_grouper.label("gt_label_id_grouper"),
-                pd.c.label_id_grouper.label("pd_label_id_grouper"),
-                gt.c.label_key_grouper.label("gt_label_key_grouper"),
-                pd.c.label_key_grouper.label("pd_label_key_grouper"),
-                gt.c.annotation_id.label("gt_ann_id"),
-                pd.c.annotation_id.label("pd_ann_id"),
-                pd.c.score.label("score"),
-                func.coalesce(iou_computation, 0).label("iou"),
-            )
-            .select_from(pd)
-            .outerjoin(
-                gt,
-                and_(
-                    pd.c.datum_id == gt.c.datum_id,
-                    pd.c.label_id_grouper == gt.c.label_id_grouper,
-                ),
-            )
-            .join(gt_annotation, gt_annotation.id == gt.c.annotation_id)
-            .join(pd_annotation, pd_annotation.id == pd.c.annotation_id)
+                gt_pd_pairs.c.gt_annotation_id,
+                gt_pd_pairs.c.pd_annotation_id,
+                iou_computation.label("iou"),
+            )
+            .select_from(gt_pd_pairs)
+            .join(
+                gt_annotation,
+                gt_annotation.id == gt_pd_pairs.c.gt_annotation_id,
+            )
+            .join(
+                pd_annotation,
+                pd_annotation.id == gt_pd_pairs.c.pd_annotation_id,
+            )
             .cte()
         )
 
     ious = (
         select(
-            joint.c.dataset_name,
-            joint.c.pd_datum_uid,
-            joint.c.gt_datum_uid,
-            joint.c.gt_id.label("gt_id"),
-            joint.c.pd_id.label("pd_id"),
-            joint.c.gt_label_id,
-            joint.c.pd_label_id,
-            joint.c.score.label("score"),
-            joint.c.iou,
-            joint.c.gt_geojson,
-            (joint.c.gt_label_id == joint.c.pd_label_id).label("is_match"),
-        )
-        .select_from(joint)
+            func.coalesce(pd.c.dataset_name, gt.c.dataset_name).label(
+                "dataset_name"
+            ),
+            pd.c.datum_uid.label("pd_datum_uid"),
+            gt.c.datum_uid.label("gt_datum_uid"),
+            gt.c.groundtruth_id.label("gt_id"),
+            pd.c.prediction_id.label("pd_id"),
+            gt.c.label_id.label("gt_label_id"),
+            pd.c.label_id.label("pd_label_id"),
+            pd.c.score.label("score"),
+            func.coalesce(
+                gt_pd_ious.c.iou,
+                0,
+            ).label("iou"),
+            gt.c.geojson.label("gt_geojson"),
+            (gt.c.label_id == pd.c.label_id).label("is_match"),
+        )
+        .select_from(pd)
+        .join(
+            gt,
+            and_(
+                gt.c.datum_id == pd.c.datum_id,
+                gt.c.key == pd.c.key,
+            ),
+        )
+        .outerjoin(
+            gt_pd_ious,
+            and_(
+                gt_pd_ious.c.gt_annotation_id == gt.c.annotation_id,
+                gt_pd_ious.c.pd_annotation_id == pd.c.annotation_id,
+            ),
+        )
         .subquery()
     )
 
@@ -1772,6 +1649,7 @@
     matched_pd_set = set()
     sorted_ranked_pairs = defaultdict(list)
     matched_sorted_ranked_pairs = defaultdict(list)
+    predictions_not_in_sorted_ranked_pairs = list()
 
     for row in ordered_ious:
         (
@@ -1787,6 +1665,17 @@
             gt_geojson,
             is_match,
         ) = row
+
+        if gt_id is None:
+            predictions_not_in_sorted_ranked_pairs.append(
+                (
+                    pd_id,
+                    score,
+                    dataset_name,
+                    pd_datum_uid,
+                    pd_label_id,
+                )
+            )
 
         if pd_id not in pd_set:
             # sorted_ranked_pairs will include all groundtruth-prediction pairs that meet filter criteria
@@ -1834,20 +1723,6 @@
                     is_match=True,
                 )
             )
-
-    # get predictions that didn't make it into matched_sorted_ranked_pairs
-    # because they didn't have a corresponding groundtruth to pair with
-    predictions_not_in_sorted_ranked_pairs = (
-        db.query(
-            pd.c.prediction_id,
-            pd.c.score,
-            pd.c.dataset_name,
-            pd.c.datum_uid,
-            pd.c.label_id,
-        )
-        .filter(pd.c.prediction_id.notin_(matched_pd_set))
-        .all()
-    )
 
     for (
         pd_id,
