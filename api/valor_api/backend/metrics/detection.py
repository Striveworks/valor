--- conflicted
+++ resolved
@@ -758,7 +758,7 @@
             "geojson"
         ),
         db=db,
-        filter_=groundtruth_filter,
+        filters=groundtruth_filter,
         label_source=models.GroundTruth,
     ).subquery("groundtruths")
 
@@ -777,7 +777,7 @@
             "geojson"
         ),
         db=db,
-        filter_=prediction_filter,
+        filters=prediction_filter,
         label_source=models.Prediction,
     ).subquery("predictions")
 
@@ -1129,12 +1129,8 @@
         _annotation_type_to_geojson(target_type, models.Annotation).label(
             "geojson"
         ),
-<<<<<<< HEAD
+        db=db,
         filters=groundtruth_filter,
-=======
-        db=db,
-        filter_=groundtruth_filter,
->>>>>>> c90e1af1
         label_source=models.GroundTruth,
     ).subquery("groundtruths")
 
@@ -1156,12 +1152,8 @@
         _annotation_type_to_geojson(target_type, models.Annotation).label(
             "geojson"
         ),
-<<<<<<< HEAD
+        db=db,
         filters=prediction_filter,
-=======
-        db=db,
-        filter_=prediction_filter,
->>>>>>> c90e1af1
         label_source=models.Prediction,
     ).subquery("predictions")
 
@@ -1310,21 +1302,6 @@
                 )
             )
 
-<<<<<<< HEAD
-    # get pds not appearing
-    predictions = (
-        generate_query(
-            models.Prediction.id,
-            models.Prediction.score,
-            models.Dataset.name,
-            case(
-                grouper_mappings["label_id_to_grouper_id_mapping"],
-                value=models.Prediction.label_id,
-            ).label("label_id_grouper"),
-            db=db,
-            filters=prediction_filter,
-            label_source=models.Prediction,
-=======
     # get predictions that didn't make it into matched_sorted_ranked_pairs
     # because they didn't have a corresponding groundtruth to pair with
     predictions_not_in_sorted_ranked_pairs = (
@@ -1334,7 +1311,6 @@
             pd.c.dataset_name,
             pd.c.datum_uid,
             pd.c.label_id_grouper,
->>>>>>> c90e1af1
         )
         .filter(pd.c.id.notin_(matched_pd_set))
         .all()
@@ -1385,23 +1361,6 @@
     predictions_per_grouper = defaultdict(list)
     number_of_groundtruths_per_grouper = defaultdict(int)
 
-<<<<<<< HEAD
-    groundtruths = generate_query(
-        models.GroundTruth.id,
-        case(
-            grouper_mappings["label_id_to_grouper_id_mapping"],
-            value=models.GroundTruth.label_id,
-        ).label("label_id_grouper"),
-        models.Datum.uid.label("datum_uid"),
-        models.Dataset.name.label("dataset_name"),
-        _annotation_type_to_geojson(target_type, models.Annotation).label(
-            "gt_geojson"
-        ),
-        db=db,
-        filters=groundtruth_filter,
-        label_source=models.GroundTruth,
-    ).all()
-=======
     groundtruths = db.query(
         gt.c.id,
         gt.c.label_id_grouper,
@@ -1417,7 +1376,6 @@
         pd.c.dataset_name,
         pd.c.geojson,
     )
->>>>>>> c90e1af1
 
     for gt_id, grouper_id, datum_uid, dset_name, gt_geojson in groundtruths:
         # we're ok with adding duplicates here since they indicate multiple groundtruths for a given dataset/datum_id
