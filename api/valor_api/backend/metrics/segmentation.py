--- conflicted
+++ resolved
@@ -271,12 +271,7 @@
 
     # unpack filters and params
     parameters = schemas.EvaluationParameters(**evaluation.parameters)
-<<<<<<< HEAD
     _, groundtruth_filter, prediction_filter = prepare_filter_for_evaluation(
-        db=db,
-=======
-    groundtruth_filter, prediction_filter = prepare_filter_for_evaluation(
->>>>>>> 9b74e1ff
         filters=schemas.Filter(**evaluation.filters),
         dataset_names=evaluation.dataset_names,
         model_name=evaluation.model_name,
