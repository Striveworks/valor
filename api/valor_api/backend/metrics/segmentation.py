--- conflicted
+++ resolved
@@ -159,14 +159,10 @@
     label_map: LabelMapType | None = None,
 ) -> tuple[CTE, CTE, dict[int, tuple[str, str]]]:
     """
-<<<<<<< HEAD
-    Aggregates annotations.
-=======
     Aggregates data for a semantic segmentation task.
 
     This function returns a tuple containing CTE's used to gather groundtruths, predictions and a
     dictionary that maps label_id to a key-value pair.
->>>>>>> 01b92a82
 
     Parameters
     ----------
@@ -176,23 +172,13 @@
         The filter to be used to query groundtruths.
     prediction_filter : schemas.Filter
         The filter to be used to query predictions.
-<<<<<<< HEAD
-    target_type: enums.AnnotationType
-        The annotation type to compute metrics for.
-=======
->>>>>>> 01b92a82
     label_map: LabelMapType, optional
         Optional mapping of individual labels to a grouper label. Useful when you need to evaluate performance using labels that differ across datasets and models.
 
     Returns
     ----------
-<<<<<<< HEAD
-    tuple[CTE, CTE, dict[int, tuple[str, str]]]
-        Returns a tuple of (ground truths, predictions, labels).
-=======
     tuple[CTE, CTE, dict[int, tuple[str, str]]]:
         A tuple with form (groundtruths, predictions, labels).
->>>>>>> 01b92a82
     """
     labels = core.fetch_union_of_labels(
         db=db,
