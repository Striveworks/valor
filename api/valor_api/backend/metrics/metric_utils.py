--- conflicted
+++ resolved
@@ -2,11 +2,7 @@
 from collections import defaultdict
 from typing import Callable, Sequence
 
-<<<<<<< HEAD
-from sqlalchemy import ColumnElement, and_, or_, select
-=======
 from sqlalchemy import ColumnElement, Label, and_, case, or_, select
->>>>>>> 096c63d2
 from sqlalchemy.exc import IntegrityError
 from sqlalchemy.orm import Session
 from sqlalchemy.sql import func
@@ -18,7 +14,6 @@
 LabelMapType = list[list[list[str]]]
 
 
-<<<<<<< HEAD
 def profiler(fn):
     def wrapper(*args, **kwargs):
         print("===== entering", fn.__name__, "=====")
@@ -31,148 +26,8 @@
     return wrapper
 
 
-def _create_detection_grouper_mappings(
-    mapping_dict: dict[tuple[str, ...], tuple[str, ...]],
-    labels: list[models.Label],
-) -> dict[str, dict]:
-    """Create grouper mappings for use when evaluating detections."""
-
-    label_id_to_grouper_id_mapping = {}
-    label_id_to_grouper_key_mapping = {}
-    grouper_id_to_grouper_label_mapping = {}
-    grouper_id_to_label_ids_mapping = defaultdict(list)
-
-    for label in labels:
-        mapped_key, mapped_value = mapping_dict.get(
-            (label.key, label.value), (label.key, label.value)
-        )
-        # create an integer to track each group by
-        grouper_id = hash((mapped_key, mapped_value))
-        # create a separate grouper_key_id which is used to cross-join labels that share a given key
-        # when computing IOUs for PrecisionRecallCurve
-        grouper_key_id = mapped_key
-
-        label_id_to_grouper_id_mapping[label.id] = grouper_id
-        label_id_to_grouper_key_mapping[label.id] = grouper_key_id
-        grouper_id_to_grouper_label_mapping[grouper_id] = schemas.Label(
-            key=mapped_key, value=mapped_value
-        )
-        grouper_id_to_label_ids_mapping[grouper_id].append(label.id)
-
-    return {
-        "label_id_to_grouper_id_mapping": label_id_to_grouper_id_mapping,
-        "label_id_to_grouper_key_mapping": label_id_to_grouper_key_mapping,
-        "grouper_id_to_label_ids_mapping": grouper_id_to_label_ids_mapping,
-        "grouper_id_to_grouper_label_mapping": grouper_id_to_grouper_label_mapping,
-    }
-
-
-def _create_segmentation_grouper_mappings(
-    mapping_dict: dict[tuple[str, ...], tuple[str, ...]],
-    labels: list[models.Label],
-) -> dict[str, dict]:
-    """Create grouper mappings for use when evaluating segmentations."""
-
-    grouper_id_to_grouper_label_mapping = {}
-    grouper_id_to_label_ids_mapping = defaultdict(list)
-
-    for label in labels:
-        mapped_key, mapped_value = mapping_dict.get(
-            (label.key, label.value), (label.key, label.value)
-        )
-        # create an integer to track each group by
-        grouper_id = hash((mapped_key, mapped_value))
-
-        grouper_id_to_grouper_label_mapping[grouper_id] = schemas.Label(
-            key=mapped_key, value=mapped_value
-        )
-        grouper_id_to_label_ids_mapping[grouper_id].append(label.id)
-
-    return {
-        "grouper_id_to_label_ids_mapping": grouper_id_to_label_ids_mapping,
-        "grouper_id_to_grouper_label_mapping": grouper_id_to_grouper_label_mapping,
-    }
-
-
-def _create_classification_grouper_mappings(
-    db: Session,
-    labels: list[models.Label],
-    label_map: LabelMapType,
-    evaluation_type: enums.TaskType,
-) -> list[tuple[ColumnElement[bool], int]]:
-    """
-    Creates a dictionary of mappings that connect each label with a "grouper" (i.e., a unique ID-key-value combination that can represent one or more labels).
-    These mappings enable Valor to group multiple labels together using the label_map argument in each evaluation function.
-
-    Parameters
-    ----------
-    label_map: LabelMapType, optional
-        An optional label map to use when grouping labels. If None is passed, this function will still create the appropriate mappings using individual labels.
-    evaluation_type : str
-        The type of evaluation to create mappings for.
-
-    Returns
-    ----------
-    list[tuple[ColumnElement[bool], int]]
-        A list of mappings that are used at evaluation time to group multiple labels together.
-    """
-
-    mapping_functions = {
-        enums.TaskType.CLASSIFICATION: _create_classification_grouper_mappings,
-        enums.TaskType.OBJECT_DETECTION: _create_detection_grouper_mappings,
-        enums.TaskType.SEMANTIC_SEGMENTATION: _create_segmentation_grouper_mappings,
-    }
-    if evaluation_type not in mapping_functions.keys():
-        raise KeyError(
-            f"evaluation_type must be one of {mapping_functions.keys()}"
-        )
-
-    # add grouper labels to database (if they don't exist)
-    existing_labels = {(label.key, label.value) for label in labels}
-    mapping_dict = {
-        tuple(label): tuple(grouper) for label, grouper in label_map
-    }
-    grouper_labels = set(mapping_dict.values())
-    missing_grouper_labels = grouper_labels - existing_labels
-    core.create_labels(
-        db=db,
-        labels=[
-            schemas.Label(key=key, value=value)
-            for key, value in missing_grouper_labels
-        ],
-    )
-
-    # cache label ids
-    all_labels = grouper_labels.union(existing_labels)
-    map_label_to_id = {
-        (label.key, label.value): label.id
-        for label in db.query(models.Label)
-        .where(
-            or_(
-                *[
-                    and_(
-                        models.Label.key == label[0],
-                        models.Label.value == label[1],
-                    )
-                    for label in all_labels
-                ]
-            )
-        )
-        .all()
-    }
-
-    # create label id mapping
-    return [
-        (models.Label.id == map_label_to_id[label], map_label_to_id[grouper])
-        for label, grouper in mapping_dict.items()
-    ]
-
-
 @profiler
-def create_grouper_mappings(
-=======
 def create_label_mapping(
->>>>>>> 096c63d2
     db: Session,
     labels: list[models.Label],
     label_map: LabelMapType | None,
