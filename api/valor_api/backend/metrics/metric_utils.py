--- conflicted
+++ resolved
@@ -445,11 +445,7 @@
 
 def prepare_filter_for_evaluation(
     db: Session,
-<<<<<<< HEAD
-    filter_: schemas.Filter,
-=======
     filters: schemas.Filter,
->>>>>>> 711a99cf
     dataset_names: list[str],
     model_name: str,
     task_type: enums.TaskType,
@@ -464,11 +460,7 @@
     ----------
     db : Session
         The database session.
-<<<<<<< HEAD
-    filter_ : Filter
-=======
     filters : Filter
->>>>>>> 711a99cf
         The data filter.
     dataset_names : list[str]
         A list of dataset names to filter by.
@@ -485,11 +477,7 @@
         A filter ready for evaluation.
     """
 
-<<<<<<< HEAD
-    groundtruth_filter = filter_.model_copy()
-=======
     groundtruth_filter = filters.model_copy()
->>>>>>> 711a99cf
     groundtruth_filter.task_types = [task_type]
     groundtruth_filter.dataset_names = dataset_names
 
