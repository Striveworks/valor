--- conflicted
+++ resolved
@@ -83,13 +83,10 @@
     """Create grouper mappings for use when evaluating classifications."""
 
     # define mappers to connect groupers with labels
-<<<<<<< HEAD
     # TODO are all these still used?
-    label_value_to_grouper_value = {}
-    label_to_grouper_key_mapping = {}
-=======
     label_value_to_grouper_value = dict()
->>>>>>> 5eff5bef
+    label_to_grouper_key_mapping = dict()
+    
     grouper_key_to_labels_mapping = defaultdict(lambda: defaultdict(set))
     grouper_key_to_label_keys_mapping = defaultdict(set)
 
