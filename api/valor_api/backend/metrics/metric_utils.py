--- conflicted
+++ resolved
@@ -214,7 +214,7 @@
         | schemas.IOUMetric
         | schemas.mIOUMetric
         | schemas.PrecisionRecallCurve
-<<<<<<< HEAD
+        | schemas.DetailedPrecisionRecallCurve
         | schemas.AnswerCorrectnessMetric
         | schemas.AnswerRelevanceMetric
         | schemas.BiasMetric
@@ -227,9 +227,6 @@
         | schemas.HallucinationMetric
         | schemas.SummarizationMetric
         | schemas.ToxicityMetric
-=======
-        | schemas.DetailedPrecisionRecallCurve
->>>>>>> 8926aa01
     ],
     evaluation_id: int,
 ) -> list[dict]:
