from collections import defaultdict
from typing import Sequence

import evaluate
from nltk.tokenize import RegexpTokenizer
from nltk.translate import bleu_score
from sqlalchemy import Subquery
from sqlalchemy.orm import Session
from sqlalchemy.sql import functions, select
from sqlalchemy.sql.selectable import NamedFromClause

from valor_api import schemas
from valor_api.backend import core, models
<<<<<<< HEAD
from valor_api.backend.metrics.llm_guided_metric_client import (
=======
from valor_api.backend.core.llm_clients import (
>>>>>>> 9bef346b
    LLMClient,
    WrappedMistralClient,
    WrappedOpenAIClient,
)
from valor_api.backend.metrics.metric_utils import (  # log_evaluation_item_counts,
    create_metric_mappings,
    get_or_create_row,
    log_evaluation_duration,
    validate_computation,
)
from valor_api.backend.query import generate_query
from valor_api.enums import MetricType

LabelMapType = list[list[list[str]]]

LLM_GUIDED_METRICS = {
    "AnswerRelevance",
    "AnswerCorrectness",
    "Bias",
    "Coherence",
    "ContextPrecision",
    "ContextRecall",
    "ContextRelevance",
    "Faithfulness",
    "Grammaticality",
    "Hallucination",
    "Summarization",
    "Toxicity",
}

TEXT_COMPARISON_METRICS = {"BLEU", "ROUGE"}


# TODO add docs?
def _calculate_rouge_scores(
    predictions: str | list[str],
    references: list[str],
    rouge_types: list[str] = ["rouge1", "rouge2", "rougeL", "rougeLsum"],
    use_stemmer: bool = False,
) -> list[dict]:
    """
    Calculate ROUGE scores for a prediction (or list of predictions) given some set of references.

    Parameters
    ----------
    prediction: str | list[str]
        The prediction (or list of predictions) to score. Each prediction should be a string with tokens separated by spaces.
    references: list[str] | list[list[str]]
        A list of reference for a given prediction. Each reference should be a string with tokens separated by spaces.
    rouge_types: list[str]
        A list of rouge types to calculate. Defaults to ['rouge1', 'rouge2', 'rougeL', 'rougeLsum'], where `rouge1` is unigram-based scoring, `rouge2` is bigram-based scoring, `rougeL` is scoring based on sentences (i.e., splitting on "." and ignoring "\n"), and `rougeLsum` is scoring based on splitting the text using "\n".
    use_stemmer: bool
        If True, uses Porter stemmer to strip word suffixes. Defaults to False.

    Raises
    ----------
    ValueError
        If prediction is neither a string nor a list.
    """
    if not predictions or not references or isinstance(references, str):
        raise ValueError(
            "Received incorrect inputs. predictions should be a string, references a list of strings, and weights a list/tuple of floats"
        )

    rouge = evaluate.load("rouge")

    # handle case where user passes in a single prediction
    if isinstance(predictions, str):
        processed_prediction = [predictions]
        processed_references = [references]
        # handle case where user passes multiple predictions
    elif isinstance(predictions, list) and all(
        [isinstance(lst, list) for lst in references]
    ):
        processed_prediction = predictions
        processed_references = references
    else:
        raise ValueError(
            "prediction should be a str or list[str]. If prediction is a list[str], then references must be a list of lists."
        )

    metrics = rouge.compute(
        predictions=processed_prediction,
        references=processed_references,
        rouge_types=rouge_types,
        use_stemmer=use_stemmer,
        use_aggregator=False,  # aggregation gives us an average across all predicitons, which isn't what we want
    )

    assert metrics is not None  # handle type error

    # find the max value for each prediction
    output = defaultdict(lambda: defaultdict(float))
    for i, prediction in enumerate(processed_prediction):
        for type_ in rouge_types:
            output[prediction][type_] = max(
                metrics[type_][i], output[prediction][type_]
            )

    return [
        {"prediction": prediction, "value": dict(value)}
        for prediction, value in output.items()
    ]


def _calculate_sentence_bleu(
    predictions: str | list[str],
    references: list[str] | list[list[str]],
    weights: list[float] = [0.25, 0.25, 0.25, 0.25],
) -> list[dict]:
    """
    Calculate sentence BLEU scores for a set of prediction-groundtruth pairs.

    Parameters
    ----------
    predictions: str | list[str]
        The predictions to score. Each prediction should be a string with tokens separated by spaces.
    references: list[str] | list[list[str]
        A list of reference for each prediction or a list of several references per prediction. Each reference should be a string with tokens separated by spaces.
    weights: list[float]
        The default BLEU calculates a score for up to 4-grams using uniform
        weights (this is called BLEU-4). To evaluate your translations with
        higher/lower order ngrams, use customized weights. Example: when accounting
        for up to 5-grams with uniform weights (this is called BLEU-5) use [1/5]*5
    """
    if (
        not predictions
        or not references
        or not weights
        or isinstance(references, str)
        or len(weights) == 0
    ):
        raise ValueError(
            "Received incorrect inputs. predictions should be a string, references a list of strings, and weights a list/tuple of floats"
        )

    # handle case where user passes in a single prediction
    if isinstance(predictions, str):
        processed_predictions = [predictions]
        processed_references = [references]
        # handle case where user passes multiple predictions
    elif isinstance(predictions, list) and all(
        [isinstance(lst, list) for lst in references]
    ):
        processed_predictions = predictions
        processed_references = references
    else:
        raise ValueError(
            "prediction should be a str or list[str]. If prediction is a list[str], then references must be a list of lists."
        )

    output = defaultdict(float)
    tokenizer = RegexpTokenizer(
        r"\w+|\$[\d]+|[^\s\.]+"
    )  # regex tokenizer that ignores periods

    for pred, refs in zip(processed_predictions, processed_references):

        tokenized_prediction = tokenizer.tokenize(pred)
        tokenized_references = [tokenizer.tokenize(ref) for ref in refs]  # type: ignore

        # find the max value for each prediction
        output[pred] = max(
            bleu_score.sentence_bleu(
                references=tokenized_references,
                hypothesis=tokenized_prediction,
                weights=weights,
            ),  # type: ignore
            output[pred],
        )

    return [
        {"prediction": key, "value": value} for key, value in output.items()
    ]


def _generate_datum_query(
    db: Session,
    datum_filter: schemas.Filter,
) -> NamedFromClause | Subquery:
    """Generate a sqlalchemy query to fetch datums."""
    return generate_query(
        models.Datum,
        models.Datum.id.label("datum_id"),
        models.Datum.uid.label("datum_uid"),
        models.Dataset.name.label("dataset_name"),
        models.Datum.text.label("datum_text"),
        db=db,
        label_source=models.Annotation,
        filters=datum_filter,
    ).subquery()


def _generate_prediction_query(
    db: Session,
    prediction_filter: schemas.Filter,
) -> NamedFromClause | Subquery:
    """Generate a sqlalchemy query to fetch a prediction."""

    return generate_query(
        models.Prediction,
        models.Annotation.datum_id.label("datum_id"),
        models.Annotation.text.label("prediction_text"),
        models.Annotation.context.label("prediction_context"),
        db=db,
        label_source=models.Prediction,
        filters=prediction_filter,
    ).subquery()


def setup_llm_client(
    llm_api_params: dict[str, str | dict],
) -> LLMClient:
    """
    Setup an LLM client for LLM guided evaluation.

    Parameters
    ----------
    llm_api_params : dict[str, str | dict], optional
        The parameters to setup the client with.

    Returns
    ----------
    LLMClient
        A wrapper for other LLM API clients.
    """
    assert (
        "client" in llm_api_params or "api_url" in llm_api_params
    ), "Need to specify the client or api_url."
    assert not (
        "client" in llm_api_params and "api_url" in llm_api_params
    ), "Cannot specify both client and api_url."

    if llm_api_params.get("client") is not None:
        if llm_api_params["client"] == "openai":
            client_cls = WrappedOpenAIClient
        elif llm_api_params["client"] == "mistral":
            client_cls = WrappedMistralClient
        else:
            raise ValueError(
                f"Client {llm_api_params['client']} is not supported."
            )
    else:
        raise NotImplementedError(
            "Support has not been implemented for api_url."
        )

    client_kwargs = {}
    if "data" in llm_api_params:
        assert isinstance(llm_api_params["data"], dict)
        if "model" in llm_api_params["data"]:
            client_kwargs["model_name"] = llm_api_params["data"]["model"]
        if "seed" in llm_api_params["data"]:
            client_kwargs["seed"] = llm_api_params["data"]["seed"]

    client = client_cls(**client_kwargs)
    client.connect()
    return client


def _compute_text_generation_metrics(
    db: Session,
    datum_filter: schemas.Filter,
    prediction_filter: schemas.Filter,
    metrics_to_return: list[MetricType] = [],
    llm_api_params: dict[str, str | dict] | None = None,
) -> Sequence[
    schemas.AnswerCorrectnessMetric
    | schemas.AnswerRelevanceMetric
    | schemas.BiasMetric
    | schemas.CoherenceMetric
    | schemas.ContextPrecisionMetric
    | schemas.ContextRecallMetric
    | schemas.ContextRelevanceMetric
    | schemas.FaithfulnessMetric
    | schemas.GrammaticalityMetric
    | schemas.HallucinationMetric
    | schemas.SummarizationMetric
    | schemas.ToxicityMetric
]:
    """
    Compute text generation metrics.

    Parameters
    ----------
    db : Session
        The database Session to query against.
    datum_filter : schemas.Filter
        The filter to be used to query datums.
    prediction_filter : schemas.Filter
        The filter to be used to query predictions.
    metrics_to_return: list[MetricType]
        The list of metrics to compute, store, and return to the user.
    llm_api_params: dict[str, str | dict], optional
        A dictionary of parameters for the LLM API.

    Returns
    ----------
    Sequence[schemas.AnswerCorrectnessMetric | schemas.AnswerRelevanceMetric | schemas.BiasMetric | schemas.CoherenceMetric | schemas.ContextPrecisionMetric | schemas.ContextRecallMetric | schemas.ContextRelevanceMetric | schemas.FaithfulnessMetric | schemas.GrammaticalityMetric | schemas.HallucinationMetric | schemas.SummarizationMetric | schemas.ToxicityMetric]
        A list of computed metrics.
    """
    datum_subquery = _generate_datum_query(db=db, datum_filter=datum_filter)
    prediction_subquery = _generate_prediction_query(
        db=db, prediction_filter=prediction_filter
    )

    total_query = (
        select(
            datum_subquery.c.datum_uid.label("datum_uid"),
            datum_subquery.c.dataset_name.label("dataset_name"),
            datum_subquery.c.datum_text.label("datum_text"),
            prediction_subquery.c.prediction_text.label("prediction_text"),
            prediction_subquery.c.prediction_context.label(
                "prediction_context"
            ),
        )
        .select_from(datum_subquery)
        .join(
            prediction_subquery,
            datum_subquery.c.datum_id == prediction_subquery.c.datum_id,
        )
    )

    res = db.execute(total_query).all()

    output = []
    if any(
        [metric in TEXT_COMPARISON_METRICS for metric in metrics_to_return]
    ):
        # get reference text to compare against from groundtruths
        # use array_agg since there can be multiple references for a given datum_uid
        groundtruth_subquery = (
            generate_query(
                models.GroundTruth.id,
                models.Datum.id.label("datum_id"),
                models.Datum.uid.label("datum_uid"),
                models.Dataset.name.label("dataset_name"),
                functions.array_agg(models.Annotation.text).label(
                    "groundtruth_text"
                ),
                db=db,
                label_source=models.GroundTruth,
                filters=datum_filter,
            )
            .group_by(
                models.GroundTruth.id,
                models.Datum.id,
                models.Datum.uid,
                models.Dataset.name,
            )
            .subquery()
        )

        joint_subquery = (
            select(
                groundtruth_subquery.c.datum_uid,
                groundtruth_subquery.c.dataset_name,
                functions.array_agg(
                    prediction_subquery.c.prediction_text
                ).label("predictions"),
                functions.array_agg(
                    groundtruth_subquery.c.groundtruth_text
                ).label("references"),
            )
            .select_from(groundtruth_subquery)
            .join(
                prediction_subquery,
                groundtruth_subquery.c.datum_id
                == prediction_subquery.c.datum_id,
            )
            .group_by(
                groundtruth_subquery.c.datum_uid,
                groundtruth_subquery.c.dataset_name,
            )
        )

        results = db.execute(joint_subquery).all()
        is_ROUGE_enabled = "ROUGE" in metrics_to_return
        is_BLEU_enabled = "BLEU" in metrics_to_return

        for datum_uid, dataset_name, predictions, references in results:
            if is_ROUGE_enabled:
                rouge_metrics = _calculate_rouge_scores(
                    predictions=predictions,
                    references=references,
                    rouge_types=llm_api_params.get("rouge_types", ["rouge1", "rouge2", "rougeL", "rougeLsum"]),  # type: ignore
                    use_stemmer=llm_api_params.get("use_stemmer", False),  # type: ignore
                )

                output += [
                    schemas.ROUGEMetric(
                        value=metric["value"],
                        parameters={
                            "dataset": dataset_name,
                            "datum_uid": datum_uid,
                            "prediction": metric["prediction"],
                        },
                    )
                    for metric in rouge_metrics
                ]

            if is_BLEU_enabled:
                for i in range(len(predictions)):
                    bleu_metrics = _calculate_sentence_bleu(
                        predictions=predictions,
                        references=references,
                        weights=llm_api_params.get("weights", [0.25, 0.25, 0.25, 0.25]),  # type: ignore
                    )

                    output += [
                        schemas.BLEUMetric(
                            value=metric["value"],
                            parameters={
                                "dataset": dataset_name,
                                "datum_uid": datum_uid,
                                "prediction": metric["prediction"],
                            },
                        )
                        for metric in bleu_metrics
                    ]

    client = None
    if any(
        metric_name in LLM_GUIDED_METRICS for metric_name in metrics_to_return
    ):
        assert (
            llm_api_params is not None
        ), f"llm_api_params must be provided for the following metrics: {[metric for metric in metrics_to_return if metric in LLM_GUIDED_METRICS]}."
        client = setup_llm_client(llm_api_params)

    # TODO Implement the rest of the metrics.
    for datum_uid, dataset_name, _, prediction_text, _ in res:
        for metric_type in metrics_to_return:
            if metric_type == MetricType.AnswerCorrectness:
                raise NotImplementedError
            elif metric_type == MetricType.AnswerRelevance:
                raise NotImplementedError
            elif metric_type == MetricType.Bias:
                raise NotImplementedError
            elif metric_type == MetricType.Coherence:
                assert client
                generated_text = prediction_text
                response = client.coherence(text=generated_text)
                output.append(
                    schemas.CoherenceMetric(
                        value=response,
                        parameters={
                            "dataset": dataset_name,
                            "datum_uid": datum_uid,
                            "prediction": prediction_text,
                        },
                    )
                )
            elif metric_type == MetricType.ContextPrecision:
                raise NotImplementedError
            elif metric_type == MetricType.ContextRecall:
                raise NotImplementedError
            elif metric_type == MetricType.ContextRelevance:
                raise NotImplementedError
            elif metric_type == MetricType.Faithfulness:
                raise NotImplementedError
            elif metric_type == MetricType.Grammaticality:
                raise NotImplementedError
            elif metric_type == MetricType.Hallucination:
                raise NotImplementedError
            elif metric_type == MetricType.Summarization:
                raise NotImplementedError
            elif metric_type == MetricType.Toxicity:
                raise NotImplementedError

    return output


@validate_computation
def compute_text_generation_metrics(
    *,
    db: Session,
    evaluation_id: int,
) -> int:
    """
    Compute text generation metrics. This function is intended to be run using FastAPI's `BackgroundTasks`.

    Parameters
    ----------
    db : Session
        The database Session to query against.
    evaluation_id : int
        The job ID to create metrics for.

    Returns
    ----------
    int
        The evaluation job id.
    """

    # fetch evaluation
    evaluation = core.fetch_evaluation_from_id(db, evaluation_id)

    # unpack filters and params
    datum_filter = schemas.Filter(**evaluation.filters)
    prediction_filter = datum_filter.model_copy()
    parameters = schemas.EvaluationParameters(**evaluation.parameters)

    # get llm api params
    llm_api_params = parameters.llm_api_params

    # TODO Should we log evaluation item counts?
    # log_evaluation_item_counts(
    #     db=db,
    #     evaluation=evaluation,
    #     prediction_filter=prediction_filter,
    #     groundtruth_filter=groundtruth_filter,
    # )

    assert parameters.metrics_to_return

    metrics = _compute_text_generation_metrics(
        db=db,
        datum_filter=datum_filter,
        prediction_filter=prediction_filter,
        metrics_to_return=parameters.metrics_to_return,
        llm_api_params=llm_api_params,
    )

    metric_mappings = create_metric_mappings(
        db=db,
        metrics=metrics,
        evaluation_id=evaluation.id,
    )

    for mapping in metric_mappings:
        # ignore value since the other columns are unique identifiers
        # and have empirically noticed value can slightly change due to floating
        # point errors
        get_or_create_row(
            db,
            models.Metric,
            mapping,
            columns_to_ignore=["value"],
        )

    log_evaluation_duration(
        evaluation=evaluation,
        db=db,
    )

    return evaluation_id<|MERGE_RESOLUTION|>--- conflicted
+++ resolved
@@ -11,11 +11,7 @@
 
 from valor_api import schemas
 from valor_api.backend import core, models
-<<<<<<< HEAD
-from valor_api.backend.metrics.llm_guided_metric_client import (
-=======
 from valor_api.backend.core.llm_clients import (
->>>>>>> 9bef346b
     LLMClient,
     WrappedMistralClient,
     WrappedOpenAIClient,
