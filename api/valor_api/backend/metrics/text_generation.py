from collections import defaultdict
from typing import Sequence

import evaluate
from nltk.tokenize import RegexpTokenizer
from nltk.translate import bleu_score
from sqlalchemy import Subquery
from sqlalchemy.orm import Session
from sqlalchemy.sql import functions, select
from sqlalchemy.sql.selectable import NamedFromClause

from valor_api import schemas
from valor_api.backend import core, models
from valor_api.backend.core.llm_clients import (
    LLMClient,
    WrappedMistralAIClient,
    WrappedOpenAIClient,
)
from valor_api.backend.metrics.metric_utils import (
    create_metric_mappings,
    get_or_create_row,
    log_evaluation_duration,
    log_evaluation_item_counts,
    validate_computation,
)
from valor_api.backend.query import generate_query
from valor_api.enums import MetricType

LabelMapType = list[list[list[str]]]

LLM_GUIDED_METRICS = {
    "AnswerRelevance",
    "Coherence",
}

TEXT_COMPARISON_METRICS = {"BLEU", "ROUGE"}


def _calculate_rouge_scores(
    predictions: str | list[str],
    references: list[str],
    rouge_types: list[str] = ["rouge1", "rouge2", "rougeL", "rougeLsum"],
    use_stemmer: bool = False,
) -> list[dict]:
    """
    Calculate ROUGE scores for a prediction (or list of predictions) given some set of references.

    Parameters
    ----------
    prediction: str | list[str]
        The prediction (or list of predictions) to score. Each prediction should be a string with tokens separated by spaces.
    references: list[str] | list[list[str]]
        A list of reference for a given prediction. Each reference should be a string with tokens separated by spaces.
    rouge_types: list[str]
        A list of rouge types to calculate. Defaults to ['rouge1', 'rouge2', 'rougeL', 'rougeLsum'], where `rouge1` is unigram-based scoring, `rouge2` is bigram-based scoring, `rougeL` is scoring based on sentences (i.e., splitting on "." and ignoring "\n"), and `rougeLsum` is scoring based on splitting the text using "\n".
    use_stemmer: bool
        If True, uses Porter stemmer to strip word suffixes. Defaults to False.

    Raises
    ----------
    ValueError
        If prediction is neither a string nor a list.
    """
    if not predictions or not references or isinstance(references, str):
        raise ValueError(
            "Received incorrect inputs. predictions should be a string, references a list of strings, and weights a list/tuple of floats"
        )

    rouge = evaluate.load("rouge")

    # handle case where user passes in a single prediction
    if isinstance(predictions, str):
        processed_prediction = [predictions]
        processed_references = [references]
        # handle case where user passes multiple predictions
    elif isinstance(predictions, list) and all(
        [isinstance(lst, list) for lst in references]
    ):
        processed_prediction = predictions
        processed_references = references
    else:
        raise ValueError(
            "prediction should be a str or list[str]. If prediction is a list[str], then references must be a list of lists."
        )

    metrics = rouge.compute(
        predictions=processed_prediction,
        references=processed_references,
        rouge_types=rouge_types,
        use_stemmer=use_stemmer,
        use_aggregator=False,  # aggregation gives us an average across all predicitons, which isn't what we want
    )

    assert metrics is not None  # handle type error

    # find the max value for each prediction
    output = defaultdict(lambda: defaultdict(float))
    for i, prediction in enumerate(processed_prediction):
        for type_ in rouge_types:
            output[prediction][type_] = max(
                metrics[type_][i], output[prediction][type_]
            )

    return [
        {"prediction": prediction, "value": dict(value)}
        for prediction, value in output.items()
    ]


def _calculate_sentence_bleu(
    predictions: str | list[str],
    references: list[str] | list[list[str]],
    weights: list[float] = [0.25, 0.25, 0.25, 0.25],
) -> list[dict]:
    """
    Calculate sentence BLEU scores for a set of prediction-groundtruth pairs.

    Parameters
    ----------
    predictions: str | list[str]
        The predictions to score. Each prediction should be a string with tokens separated by spaces.
    references: list[str] | list[list[str]
        A list of reference for each prediction or a list of several references per prediction. Each reference should be a string with tokens separated by spaces.
    weights: list[float]
        The default BLEU calculates a score for up to 4-grams using uniform
        weights (this is called BLEU-4). To evaluate your translations with
        higher/lower order ngrams, use customized weights. Example: when accounting
        for up to 5-grams with uniform weights (this is called BLEU-5) use [1/5]*5
    """
    if (
        not predictions
        or not references
        or not weights
        or isinstance(references, str)
        or len(weights) == 0
    ):
        raise ValueError(
            "Received incorrect inputs. predictions should be a string, references a list of strings, and weights a list/tuple of floats"
        )

    # handle case where user passes in a single prediction
    if isinstance(predictions, str):
        processed_predictions = [predictions]
        processed_references = [references]
        # handle case where user passes multiple predictions
    elif isinstance(predictions, list) and all(
        [isinstance(lst, list) for lst in references]
    ):
        processed_predictions = predictions
        processed_references = references
    else:
        raise ValueError(
            "prediction should be a str or list[str]. If prediction is a list[str], then references must be a list of lists."
        )

    output = defaultdict(float)
    tokenizer = RegexpTokenizer(
        r"\w+|\$[\d]+|[^\s\.]+"
    )  # regex tokenizer that ignores periods

    for pred, refs in zip(processed_predictions, processed_references):

        tokenized_prediction = tokenizer.tokenize(pred)
        tokenized_references = [tokenizer.tokenize(ref) for ref in refs]  # type: ignore

        # find the max value for each prediction
        output[pred] = max(
            bleu_score.sentence_bleu(
                references=tokenized_references,
                hypothesis=tokenized_prediction,
                weights=weights,
            ),  # type: ignore
            output[pred],
        )

    return [
        {"prediction": key, "value": value} for key, value in output.items()
    ]


def _generate_datum_query(
    db: Session,
    datum_filter: schemas.Filter,
) -> NamedFromClause | Subquery:
    """Generate a sqlalchemy query to fetch datums."""
    return generate_query(
        models.Datum,
        models.Datum.id.label("datum_id"),
        models.Datum.uid.label("datum_uid"),
        models.Dataset.name.label("dataset_name"),
        models.Datum.text.label("datum_text"),
        db=db,
        label_source=models.Annotation,
        filters=datum_filter,
    ).subquery()


def _generate_prediction_query(
    db: Session,
    prediction_filter: schemas.Filter,
) -> NamedFromClause | Subquery:
    """Generate a sqlalchemy query to fetch a prediction."""

    return generate_query(
        models.Prediction,
        models.Annotation.datum_id.label("datum_id"),
        models.Annotation.text.label("prediction_text"),
        models.Annotation.context.label("prediction_context"),
        db=db,
        label_source=models.Prediction,
        filters=prediction_filter,
    ).subquery()


def _setup_llm_client(
    llm_api_params: dict[str, str | dict],
) -> LLMClient:
    """
    Setup an LLM client for LLM guided evaluation.

    Parameters
    ----------
    llm_api_params : dict[str, str | dict], optional
        The parameters to setup the client with.

    Returns
    ----------
    LLMClient
        A wrapper for other LLM API clients.
    """
    assert (
        "client" in llm_api_params or "api_url" in llm_api_params
    ), "Need to specify the client or api_url."
    assert not (
        "client" in llm_api_params and "api_url" in llm_api_params
    ), "Cannot specify both client and api_url."

    if llm_api_params.get("client") is not None:
        if llm_api_params["client"] == "openai":
            client_cls = WrappedOpenAIClient
        elif llm_api_params["client"] == "mistral":
            client_cls = WrappedMistralAIClient
        else:
            raise ValueError(
                f"Client {llm_api_params['client']} is not supported."
            )
    else:
        raise NotImplementedError(
            "Support has not been implemented for api_url."
        )

    client_kwargs = {}
    if "data" in llm_api_params:
        assert isinstance(llm_api_params["data"], dict)
        if "model" in llm_api_params["data"]:
            client_kwargs["model_name"] = llm_api_params["data"]["model"]
        if "seed" in llm_api_params["data"]:
            client_kwargs["seed"] = llm_api_params["data"]["seed"]

    client = client_cls(**client_kwargs)
    client.connect()
    return client


def _compute_text_generation_metrics(
    db: Session,
    datum_filter: schemas.Filter,
    prediction_filter: schemas.Filter,
    metrics_to_return: list[MetricType] = [],
    llm_api_params: dict[str, str | dict] | None = None,
<<<<<<< HEAD
    metric_params: dict | None = None,
) -> Sequence[
    schemas.AnswerCorrectnessMetric
    | schemas.AnswerRelevanceMetric
    | schemas.BiasMetric
    | schemas.CoherenceMetric
    | schemas.ContextPrecisionMetric
    | schemas.ContextRecallMetric
    | schemas.ContextRelevanceMetric
    | schemas.FaithfulnessMetric
    | schemas.GrammaticalityMetric
    | schemas.HallucinationMetric
    | schemas.SummarizationMetric
    | schemas.ToxicityMetric
]:
=======
) -> Sequence[schemas.AnswerRelevanceMetric | schemas.CoherenceMetric]:
>>>>>>> 58167d39
    """
    Compute text generation metrics.

    Parameters
    ----------
    db : Session
        The database Session to query against.
    datum_filter : schemas.Filter
        The filter to be used to query datums.
    prediction_filter : schemas.Filter
        The filter to be used to query predictions.
    metrics_to_return: list[MetricType]
        The list of metrics to compute, store, and return to the user.
    llm_api_params: dict[str, str | dict], optional
        A dictionary of parameters for the LLM API.
    metric_params: dict
        A dictionary of optional parameters to pass in to specific metrics.

    Returns
    ----------
    Sequence[schemas.AnswerRelevanceMetric | schemas.CoherenceMetric]
        A list of computed metrics.
    """
    datum_subquery = _generate_datum_query(db=db, datum_filter=datum_filter)
    prediction_subquery = _generate_prediction_query(
        db=db, prediction_filter=prediction_filter
    )

    total_query = (
        select(
            datum_subquery.c.datum_uid.label("datum_uid"),
            datum_subquery.c.dataset_name.label("dataset_name"),
            datum_subquery.c.datum_text.label("datum_text"),
            prediction_subquery.c.prediction_text.label("prediction_text"),
            prediction_subquery.c.prediction_context.label(
                "prediction_context"
            ),
        )
        .select_from(datum_subquery)
        .join(
            prediction_subquery,
            datum_subquery.c.datum_id == prediction_subquery.c.datum_id,
        )
    )

    res = db.execute(total_query).all()

    output = []
    if any(
        [metric in TEXT_COMPARISON_METRICS for metric in metrics_to_return]
    ):
        # get reference text to compare against from groundtruths
        # use array_agg since there can be multiple references for a given datum_uid
        groundtruth_subquery = (
            generate_query(
                models.GroundTruth.id,
                models.Datum.id.label("datum_id"),
                models.Datum.uid.label("datum_uid"),
                models.Dataset.name.label("dataset_name"),
                functions.array_agg(models.Annotation.text).label(
                    "groundtruth_text"
                ),
                db=db,
                label_source=models.GroundTruth,
                filters=datum_filter,
            )
            .group_by(
                models.GroundTruth.id,
                models.Datum.id,
                models.Datum.uid,
                models.Dataset.name,
            )
            .subquery()
        )

        joint_subquery = (
            select(
                groundtruth_subquery.c.datum_uid,
                groundtruth_subquery.c.dataset_name,
                functions.array_agg(
                    prediction_subquery.c.prediction_text
                ).label("predictions"),
                functions.array_agg(
                    groundtruth_subquery.c.groundtruth_text
                ).label("references"),
            )
            .select_from(groundtruth_subquery)
            .join(
                prediction_subquery,
                groundtruth_subquery.c.datum_id
                == prediction_subquery.c.datum_id,
            )
            .group_by(
                groundtruth_subquery.c.datum_uid,
                groundtruth_subquery.c.dataset_name,
            )
        )

        results = db.execute(joint_subquery).all()
        is_ROUGE_enabled = "ROUGE" in metrics_to_return
        is_BLEU_enabled = "BLEU" in metrics_to_return

        for datum_uid, dataset_name, predictions, references in results:
            if is_ROUGE_enabled:
                rouge_metrics = _calculate_rouge_scores(
                    predictions=predictions,
                    references=references,
                    rouge_types=metric_params.get("rouge_types", ["rouge1", "rouge2", "rougeL", "rougeLsum"]),  # type: ignore
                    use_stemmer=metric_params.get("use_stemmer", False),  # type: ignore
                )

                output += [
                    schemas.ROUGEMetric(
                        value=metric["value"],
                        parameters={
                            "dataset": dataset_name,
                            "datum_uid": datum_uid,
                            "prediction": metric["prediction"],
                        },
                    )
                    for metric in rouge_metrics
                ]

            if is_BLEU_enabled:
                for i in range(len(predictions)):
                    bleu_metrics = _calculate_sentence_bleu(
                        predictions=predictions,
                        references=references,
                        weights=metric_params.get("weights", [0.25, 0.25, 0.25, 0.25]),  # type: ignore
                    )

                    output += [
                        schemas.BLEUMetric(
                            value=metric["value"],
                            parameters={
                                "dataset": dataset_name,
                                "datum_uid": datum_uid,
                                "prediction": metric["prediction"],
                            },
                        )
                        for metric in bleu_metrics
                    ]

    client = None
    if any(
        metric_name in LLM_GUIDED_METRICS for metric_name in metrics_to_return
    ):
        assert (
            llm_api_params is not None
        ), f"llm_api_params must be provided for the following metrics: {[metric for metric in metrics_to_return if metric in LLM_GUIDED_METRICS]}."
        client = _setup_llm_client(llm_api_params)

    for datum_uid, dataset_name, datum_text, prediction_text, _ in res:
        for metric_type in metrics_to_return:
            if metric_type == MetricType.AnswerRelevance:
                assert client
                response = client.answer_relevance(
                    query=datum_text, text=prediction_text
                )
                output.append(
                    schemas.AnswerRelevanceMetric(
                        value=response,
                        parameters={
                            "dataset": dataset_name,
                            "datum_uid": datum_uid,
                            "prediction": prediction_text,
                        },
                    )
                )
            elif metric_type == MetricType.Coherence:
                assert client
                generated_text = prediction_text
                response = client.coherence(text=generated_text)
                output.append(
                    schemas.CoherenceMetric(
                        value=response,
                        parameters={
                            "dataset": dataset_name,
                            "datum_uid": datum_uid,
                            "prediction": prediction_text,
                        },
                    )
                )

    return output


@validate_computation
def compute_text_generation_metrics(
    *,
    db: Session,
    evaluation_id: int,
) -> int:
    """
    Compute text generation metrics. This function is intended to be run using FastAPI's `BackgroundTasks`.

    Parameters
    ----------
    db : Session
        The database Session to query against.
    evaluation_id : int
        The job ID to create metrics for.

    Returns
    ----------
    int
        The evaluation job id.
    """

    # fetch evaluation
    evaluation = core.fetch_evaluation_from_id(db, evaluation_id)

    # unpack filters and params
    datum_filter = schemas.Filter(**evaluation.filters)
    prediction_filter = datum_filter.model_copy()
    groundtruth_filter = datum_filter.model_copy()
    parameters = schemas.EvaluationParameters(**evaluation.parameters)

<<<<<<< HEAD
=======
    # get llm api params
    llm_api_params = parameters.llm_api_params

    log_evaluation_item_counts(
        db=db,
        evaluation=evaluation,
        prediction_filter=prediction_filter,
        groundtruth_filter=groundtruth_filter,
    )

>>>>>>> 58167d39
    assert parameters.metrics_to_return

    metrics = _compute_text_generation_metrics(
        db=db,
        datum_filter=datum_filter,
        prediction_filter=prediction_filter,
        metrics_to_return=parameters.metrics_to_return,
        llm_api_params=parameters.llm_api_params,
        metric_params=parameters.metric_params,
    )

    metric_mappings = create_metric_mappings(
        db=db,
        metrics=metrics,
        evaluation_id=evaluation.id,
    )

    for mapping in metric_mappings:
        # ignore value since the other columns are unique identifiers
        # and have empirically noticed value can slightly change due to floating
        # point errors
        get_or_create_row(
            db,
            models.Metric,
            mapping,
            columns_to_ignore=["value"],
        )

    log_evaluation_duration(
        evaluation=evaluation,
        db=db,
    )

    return evaluation_id<|MERGE_RESOLUTION|>--- conflicted
+++ resolved
@@ -268,25 +268,8 @@
     prediction_filter: schemas.Filter,
     metrics_to_return: list[MetricType] = [],
     llm_api_params: dict[str, str | dict] | None = None,
-<<<<<<< HEAD
     metric_params: dict | None = None,
-) -> Sequence[
-    schemas.AnswerCorrectnessMetric
-    | schemas.AnswerRelevanceMetric
-    | schemas.BiasMetric
-    | schemas.CoherenceMetric
-    | schemas.ContextPrecisionMetric
-    | schemas.ContextRecallMetric
-    | schemas.ContextRelevanceMetric
-    | schemas.FaithfulnessMetric
-    | schemas.GrammaticalityMetric
-    | schemas.HallucinationMetric
-    | schemas.SummarizationMetric
-    | schemas.ToxicityMetric
-]:
-=======
 ) -> Sequence[schemas.AnswerRelevanceMetric | schemas.CoherenceMetric]:
->>>>>>> 58167d39
     """
     Compute text generation metrics.
 
@@ -505,11 +488,6 @@
     groundtruth_filter = datum_filter.model_copy()
     parameters = schemas.EvaluationParameters(**evaluation.parameters)
 
-<<<<<<< HEAD
-=======
-    # get llm api params
-    llm_api_params = parameters.llm_api_params
-
     log_evaluation_item_counts(
         db=db,
         evaluation=evaluation,
@@ -517,7 +495,6 @@
         groundtruth_filter=groundtruth_filter,
     )
 
->>>>>>> 58167d39
     assert parameters.metrics_to_return
 
     metrics = _compute_text_generation_metrics(
