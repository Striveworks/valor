--- conflicted
+++ resolved
@@ -1168,14 +1168,10 @@
     label_map: LabelMapType | None = None,
 ) -> tuple[CTE, CTE, dict[int, tuple[str, str]]]:
     """
-<<<<<<< HEAD
-    Compute classification metrics.
-=======
     Aggregates data for a classification task.
 
     This function returns a tuple containing CTE's used to gather groundtruths, predictions and a
     dictionary that maps label_id to a key-value pair.
->>>>>>> 01b92a82
 
     Parameters
     ----------
@@ -1190,13 +1186,8 @@
 
     Returns
     ----------
-<<<<<<< HEAD
-    list[ConfusionMatrix, Metric]
-        A list of confusion matrices and metrics.
-=======
     tuple[CTE, CTE, dict[int, tuple[str, str]]]:
         A tuple with form (groundtruths, predictions, labels).
->>>>>>> 01b92a82
     """
     labels = core.fetch_union_of_labels(
         db=db,
@@ -1280,29 +1271,6 @@
         .cte()
     )
 
-<<<<<<< HEAD
-    def groundtruth_label_query():
-        return (
-            db.query(
-                groundtruths_cte.c.label_id,
-                groundtruths_cte.c.key,
-                groundtruths_cte.c.value,
-            )
-            .distinct()
-            .all()
-        )
-
-    def prediction_label_query():
-        return (
-            db.query(
-                predictions_cte.c.label_id,
-                predictions_cte.c.key,
-                predictions_cte.c.value,
-            )
-            .distinct()
-            .all()
-        )
-=======
     groundtruth_label_query = (
         db.query(
             groundtruths_cte.c.label_id,
@@ -1322,24 +1290,15 @@
         .distinct()
         .all()
     )
->>>>>>> 01b92a82
 
     # get all labels
     groundtruth_labels = {
         label_id: (key, value)
-<<<<<<< HEAD
-        for label_id, key, value in groundtruth_label_query()
-    }
-    prediction_labels = {
-        label_id: (key, value)
-        for label_id, key, value in prediction_label_query()
-=======
         for label_id, key, value in groundtruth_label_query
     }
     prediction_labels = {
         label_id: (key, value)
         for label_id, key, value in prediction_label_query
->>>>>>> 01b92a82
     }
     labels = groundtruth_labels
     labels.update(prediction_labels)
