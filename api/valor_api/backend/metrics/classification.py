import random
from collections import defaultdict
from typing import Sequence

import numpy as np
from sqlalchemy import CTE, Integer, alias
from sqlalchemy.orm import Bundle, Session
from sqlalchemy.sql import and_, case, func, or_, select

from valor_api import enums, schemas
from valor_api.backend import core, models
from valor_api.backend.metrics.metric_utils import (
    create_grouper_mappings,
    create_metric_mappings,
    get_or_create_row,
    log_evaluation_duration,
    log_evaluation_item_counts,
    prepare_filter_for_evaluation,
    validate_computation,
)
from valor_api.backend.query import generate_query, generate_select

LabelMapType = list[list[list[str]]]


def _compute_curves(
    db: Session,
    predictions: CTE,
    groundtruths: CTE,
    grouper_key: str,
    grouper_mappings: dict[str, dict[str, dict]],
    unique_datums: dict[str, tuple[str, str]],
    pr_curve_max_examples: int,
    metrics_to_return: list[enums.MetricType],
) -> list[schemas.PrecisionRecallCurve | schemas.DetailedPrecisionRecallCurve]:
    """
    Calculates precision-recall curves for each class.

    Parameters
    ----------
    db: Session
        The database Session to query against.
    predictions: CTE
        A CTE defining a set of predictions.
    groundtruths: CTE
        A CTE defining a set of ground truths.
    grouper_key: str
        The key of the grouper used to calculate the PR curves.
    grouper_mappings: dict[str, dict[str, dict]]
        A dictionary of mappings that connect groupers to their related labels.
    unique_datums: dict[str, tuple[str, str]]
        All of the unique datums associated with the ground truth and prediction filters.
    pr_curve_max_examples: int
        The maximum number of datum examples to store per true positive, false negative, etc.
    metrics_to_return: list[enums.MetricType]
        The list of metrics requested by the user.

    Returns
    -------
    list[schemas.PrecisionRecallCurve | schemas.DetailedPrecisionRecallCurve]
        The PrecisionRecallCurve and/or DetailedPrecisionRecallCurve metrics.
    """

    pr_output = defaultdict(lambda: defaultdict(dict))
    detailed_pr_output = defaultdict(lambda: defaultdict(dict))

    label_keys = grouper_mappings["grouper_key_to_label_keys_mapping"][
        grouper_key
    ]

    # create sets of all datums for which there is a prediction / groundtruth
    # used when separating hallucinations/misclassifications/missed_detections
    gt_datum_ids = {
        datum_id
        for datum_id in db.scalars(
            select(groundtruths.c.datum_id)
            .select_from(groundtruths)
            .join(models.Datum, models.Datum.id == groundtruths.c.datum_id)
            .join(
                models.Label,
                and_(
                    models.Label.id == groundtruths.c.label_id,
                    models.Label.key.in_(label_keys),
                ),
            )
            .distinct()
        ).all()
    }

    pd_datum_ids_to_high_score = {
        datum_id: high_score
        for datum_id, high_score in db.query(
            select(predictions.c.datum_id, func.max(predictions.c.score))
            .select_from(predictions)
            .join(models.Datum, models.Datum.id == predictions.c.datum_id)
            .join(
                models.Label,
                and_(
                    models.Label.id == predictions.c.label_id,
                    models.Label.key.in_(label_keys),
                ),
            )
            .group_by(predictions.c.datum_id)
            .subquery()
        ).all()
    }

    groundtruth_labels = alias(models.Label)
    prediction_labels = alias(models.Label)

    total_query = (
        select(
            case(
                grouper_mappings["label_value_to_grouper_value"],
                value=groundtruth_labels.c.value,
                else_=None,
            ).label("gt_label_value"),
            groundtruths.c.datum_id,
            case(
                grouper_mappings["label_value_to_grouper_value"],
                value=prediction_labels.c.value,
                else_=None,
            ).label("pd_label_value"),
            predictions.c.datum_id,
            groundtruths.c.dataset_name,
            models.Datum.uid.label("datum_uid"),
            predictions.c.score,
        )
        .select_from(groundtruths)
        .join(
            predictions,
            predictions.c.datum_id == groundtruths.c.datum_id,
            full=True,
        )
        .join(
            models.Datum,
            or_(
                models.Datum.id == groundtruths.c.datum_id,
                models.Datum.id == predictions.c.datum_id,
            ),
        )
        .join(
            groundtruth_labels,
            and_(
                groundtruth_labels.c.id == groundtruths.c.label_id,
                groundtruth_labels.c.key.in_(label_keys),
            ),
        )
        .join(
            prediction_labels,
            and_(
                prediction_labels.c.id == predictions.c.label_id,
                prediction_labels.c.key.in_(label_keys),
            ),
        )
        .subquery()
    )

<<<<<<< HEAD
        # create sets of all datums for which there is a prediction / groundtruth
        # used when separating misclassifications/no_prediction
        gt_datums = set()
        pd_datums = set()

        for row in res:
            (pd_datum_uid, pd_dataset_name, gt_datum_uid, gt_dataset_name,) = (
                row[2],
                row[3],
                row[5],
                row[6],
            )
            gt_datums.add((gt_dataset_name, gt_datum_uid))
            pd_datums.add((pd_dataset_name, pd_datum_uid))
=======
    sorted_query = select(total_query).order_by(
        total_query.c.gt_label_value != total_query.c.pd_label_value,
        -total_query.c.score,
    )
    res = db.query(sorted_query.subquery()).all()

    for threshold in [x / 100 for x in range(5, 100, 5)]:
>>>>>>> f539c0d7

        for grouper_value in grouper_mappings["grouper_key_to_labels_mapping"][
            grouper_key
        ].keys():
            tp, tn, fp, fn = set(), set(), defaultdict(set), defaultdict(set)
            seen_datum_ids = set()

            for row in res:
                (
                    groundtruth_label,
                    gt_datum_id,
                    predicted_label,
                    pd_datum_id,
                    score,
                ) = (row[0], row[1], row[2], row[3], row[6])

                if (
                    groundtruth_label == grouper_value
                    and predicted_label == grouper_value
                    and score >= threshold
                ):
                    tp.add(pd_datum_id)
                    seen_datum_ids.add(pd_datum_id)
                elif predicted_label == grouper_value and score >= threshold:
                    # if there was a groundtruth for a given datum, then it was a misclassification
<<<<<<< HEAD
                    fp["misclassifications"].append(
                        (pd_dataset_name, pd_datum_uid)
                    )
                    seen_datums.add(gt_datum_uid)
=======
                    if pd_datum_id in gt_datum_ids:
                        fp["misclassifications"].add(pd_datum_id)
                    else:
                        fp["hallucinations"].add(pd_datum_id)
                    seen_datum_ids.add(pd_datum_id)
>>>>>>> f539c0d7
                elif (
                    groundtruth_label == grouper_value
                    and gt_datum_id not in seen_datum_ids
                ):
                    # if there was a prediction for a given datum, then it was a misclassification
                    if (
                        gt_datum_id in pd_datum_ids_to_high_score
                        and pd_datum_ids_to_high_score[gt_datum_id]
                        >= threshold
                    ):
                        fn["misclassifications"].add(gt_datum_id)
                    else:
<<<<<<< HEAD
                        fn["no_predictions"].append(
                            (gt_dataset_name, gt_datum_uid)
                        )
                    seen_datums.add(gt_datum_uid)

            # calculate metrics
            tn = [
                datum_uid_pair
                for datum_uid_pair in unique_datums
                if datum_uid_pair
                not in tp
                + fp["misclassifications"]
                + fn["misclassifications"]
                + fn["no_predictions"]
                and None not in datum_uid_pair
            ]
=======
                        fn["missed_detections"].add(gt_datum_id)
                    seen_datum_ids.add(gt_datum_id)

            tn = set(unique_datums.keys()) - seen_datum_ids
>>>>>>> f539c0d7
            tp_cnt, fp_cnt, fn_cnt, tn_cnt = (
                len(tp),
                len(fp["misclassifications"]),
                len(fn["no_predictions"]) + len(fn["misclassifications"]),
                len(tn),
            )

            precision = (
                (tp_cnt) / (tp_cnt + fp_cnt) if (tp_cnt + fp_cnt) > 0 else -1
            )
            recall = (
                tp_cnt / (tp_cnt + fn_cnt) if (tp_cnt + fn_cnt) > 0 else -1
            )
            accuracy = (
                (tp_cnt + tn_cnt) / len(unique_datums)
                if len(unique_datums) > 0
                else -1
            )
            f1_score = (
                (2 * precision * recall) / (precision + recall)
                if precision and recall
                else -1
            )

            pr_output[grouper_value][threshold] = {
                "tp": tp_cnt,
                "fp": fp_cnt,
                "fn": fn_cnt,
                "tn": tn_cnt,
                "accuracy": accuracy,
                "precision": precision,
                "recall": recall,
                "f1_score": f1_score,
            }

            if (
                enums.MetricType.DetailedPrecisionRecallCurve
                in metrics_to_return
            ):
                tp = [unique_datums[datum_id] for datum_id in tp]
                fp = {
                    key: [unique_datums[datum_id] for datum_id in fp[key]]
                    for key in fp
                }
                tn = [unique_datums[datum_id] for datum_id in tn]
                fn = {
                    key: [unique_datums[datum_id] for datum_id in fn[key]]
                    for key in fn
                }

                detailed_pr_output[grouper_value][threshold] = {
                    "tp": {
                        "total": tp_cnt,
                        "observations": {
                            "all": {
                                "count": tp_cnt,
                                "examples": (
                                    random.sample(tp, pr_curve_max_examples)
                                    if len(tp) >= pr_curve_max_examples
                                    else tp
                                ),
                            }
                        },
                    },
                    "tn": {
                        "total": tn_cnt,
                        "observations": {
                            "all": {
                                "count": tn_cnt,
                                "examples": (
                                    random.sample(tn, pr_curve_max_examples)
                                    if len(tn) >= pr_curve_max_examples
                                    else tn
                                ),
                            }
                        },
                    },
                    "fn": {
                        "total": fn_cnt,
                        "observations": {
                            "misclassifications": {
                                "count": len(fn["misclassifications"]),
                                "examples": (
                                    random.sample(
                                        fn["misclassifications"],
                                        pr_curve_max_examples,
                                    )
                                    if len(fn["misclassifications"])
                                    >= pr_curve_max_examples
                                    else fn["misclassifications"]
                                ),
                            },
                            "no_predictions": {
                                "count": len(fn["no_predictions"]),
                                "examples": (
                                    random.sample(
                                        fn["no_predictions"],
                                        pr_curve_max_examples,
                                    )
                                    if len(fn["no_predictions"])
                                    >= pr_curve_max_examples
                                    else fn["no_predictions"]
                                ),
                            },
                        },
                    },
                    "fp": {
                        "total": fp_cnt,
                        "observations": {
                            "misclassifications": {
                                "count": len(fp["misclassifications"]),
                                "examples": (
                                    random.sample(
                                        fp["misclassifications"],
                                        pr_curve_max_examples,
                                    )
                                    if len(fp["misclassifications"])
                                    >= pr_curve_max_examples
                                    else fp["misclassifications"]
                                ),
                            },
                        },
                    },
                }

    output = []

    output.append(
        schemas.PrecisionRecallCurve(
            label_key=grouper_key, value=dict(pr_output)
        ),
    )

    if enums.MetricType.DetailedPrecisionRecallCurve in metrics_to_return:
        output += [
            schemas.DetailedPrecisionRecallCurve(
                label_key=grouper_key, value=dict(detailed_pr_output)
            )
        ]

    return output


def _compute_binary_roc_auc(
    db: Session,
    prediction_filter: schemas.Filter,
    groundtruth_filter: schemas.Filter,
    label: schemas.Label,
) -> float:
    """
    Computes the binary ROC AUC score of a dataset and label.

    Parameters
    ----------
    db : Session
        The database Session to query against.
    prediction_filter : schemas.Filter
        The filter to be used to query predictions.
    groundtruth_filter : schemas.Filter
        The filter to be used to query groundtruths.
    label : schemas.Label
        The label to compute the score for.

    Returns
    -------
    float
        The binary ROC AUC score.
    """
    # query to get the datum_ids and label values of groundtruths that have the given label key

    filtered_groundtruths = generate_select(
        models.GroundTruth,
        filters=groundtruth_filter,
        label_source=models.GroundTruth,
    ).subquery()
    gts_query = (
        select(
            models.Annotation.datum_id.label("datum_id"),
            models.Label.value.label("label_value"),
        )
        .select_from(models.Annotation)
        .join(
            filtered_groundtruths,
            filtered_groundtruths.c.annotation_id == models.Annotation.id,
        )
        .join(
            models.Label,
            and_(
                models.Label.id == filtered_groundtruths.c.label_id,
                models.Label.key == label.key,
            ),
        )
    ).subquery("groundtruth_subquery")

    # get the prediction scores for the given label (key and value)
    filtered_predictions = generate_select(
        models.Prediction,
        filters=prediction_filter,
        label_source=models.Prediction,
    ).subquery()
    preds_query = (
        select(
            models.Annotation.datum_id.label("datum_id"),
            filtered_predictions.c.score.label("score"),
            models.Label.value.label("label_value"),
        )
        .select_from(models.Annotation)
        .join(
            filtered_predictions,
            filtered_predictions.c.annotation_id == models.Annotation.id,
        )
        .join(
            models.Label,
            and_(
                models.Label.id == filtered_predictions.c.label_id,
                models.Label.key == label.key,
                models.Label.value == label.value,
            ),
        )
    ).subquery("prediction_subquery")

    # number of ground truth labels that match the given label value
    n_pos = db.scalar(
        select(func.count(gts_query.c.label_value)).where(
            gts_query.c.label_value == label.value
        )
    )
    # total number of groundtruths
    n = db.scalar(select(func.count(gts_query.c.label_value)))

    if n is None or n_pos is None:
        raise RuntimeError(
            "ROCAUC computation failed; db.scalar returned None for mathematical variables."
        )

    if n_pos == 0:
        return 0

    if n - n_pos == 0:
        return 1.0

    basic_counts_query = (
        select(
            preds_query.c.datum_id,
            preds_query.c.score,
            (gts_query.c.label_value == label.value)
            .cast(Integer)
            .label("is_true_positive"),
            (gts_query.c.label_value != label.value)
            .cast(Integer)
            .label("is_false_positive"),
        )
        .select_from(
            preds_query.join(
                gts_query, preds_query.c.datum_id == gts_query.c.datum_id
            )
        )
        .alias("basic_counts")
    )

    tpr_fpr_cumulative = select(
        basic_counts_query.c.score,
        func.sum(basic_counts_query.c.is_true_positive)
        .over(order_by=basic_counts_query.c.score.desc())
        .label("cumulative_tp"),
        func.sum(basic_counts_query.c.is_false_positive)
        .over(order_by=basic_counts_query.c.score.desc())
        .label("cumulative_fp"),
    ).alias("tpr_fpr_cumulative")

    tpr_fpr_rates = select(
        tpr_fpr_cumulative.c.score,
        (tpr_fpr_cumulative.c.cumulative_tp / n_pos).label("tpr"),
        (tpr_fpr_cumulative.c.cumulative_fp / (n - n_pos)).label("fpr"),
    ).alias("tpr_fpr_rates")

    trap_areas = select(
        (
            0.5
            * (
                tpr_fpr_rates.c.tpr
                + func.lag(tpr_fpr_rates.c.tpr).over(
                    order_by=tpr_fpr_rates.c.score.desc()
                )
            )
            * (
                tpr_fpr_rates.c.fpr
                - func.lag(tpr_fpr_rates.c.fpr).over(
                    order_by=tpr_fpr_rates.c.score.desc()
                )
            )
        ).label("trap_area")
    ).subquery()

    ret = db.scalar(func.sum(trap_areas.c.trap_area))

    if ret is None:
        return np.nan

    return float(ret)


def _compute_roc_auc(
    db: Session,
    prediction_filter: schemas.Filter,
    groundtruth_filter: schemas.Filter,
    grouper_key: str,
    grouper_mappings: dict[str, dict[str, dict]],
) -> float | None:
    """
    Computes the area under the ROC curve. Note that for the multi-class setting
    this does one-vs-rest AUC for each class and then averages those scores. This should give
    the same thing as `sklearn.metrics.roc_auc_score` with `multi_class="ovr"`.

    Parameters
    ----------
    db : Session
        The database Session to query against.
    prediction_filter : schemas.Filter
        The filter to be used to query predictions.
    groundtruth_filter : schemas.Filter
        The filter to be used to query groundtruths.
    grouper_key : str
        The key of the grouper to calculate the ROCAUC for.
    grouper_mappings: dict[str, dict[str, dict]]
        A dictionary of mappings that connect groupers to their related labels.

    Returns
    -------
    float | None
        The ROC AUC. Returns None if no labels exist for that label_key.
    """

    # get all of the labels associated with the grouper
    value_to_labels_mapping = grouper_mappings[
        "grouper_key_to_labels_mapping"
    ][grouper_key]

    sum_roc_aucs = 0
    label_count = 0

    for grouper_value, labels in value_to_labels_mapping.items():
        label_filter = groundtruth_filter.model_copy()
        label_filter.labels = schemas.LogicalFunction.and_(
            label_filter.labels,
            schemas.LogicalFunction.or_(
                *[
                    schemas.Condition(
                        lhs=schemas.Symbol(
                            name=schemas.SupportedSymbol.LABEL_ID
                        ),
                        rhs=schemas.Value.infer(label.id),
                        op=schemas.FilterOperator.EQ,
                    )
                    for label in labels
                ]
            ),
        )

        # some labels in the "labels" argument may be out-of-scope given our groundtruth_filter, so we fetch all labels that are within scope of the groundtruth_filter to make sure we don't calculate ROCAUC for inappropriate labels
        in_scope_labels = [
            label
            for label in labels
            if schemas.Label(key=label.key, value=label.value)
            in core.get_labels(
                db=db, filters=label_filter, ignore_predictions=True
            )
        ]

        if not in_scope_labels:
            continue

        for label in labels:
            bin_roc = _compute_binary_roc_auc(
                db=db,
                prediction_filter=prediction_filter,
                groundtruth_filter=groundtruth_filter,
                label=schemas.Label(key=label.key, value=label.value),
            )

            if bin_roc is not None:
                sum_roc_aucs += bin_roc
                label_count += 1

    return sum_roc_aucs / label_count if label_count else None


def _compute_confusion_matrix_at_grouper_key(
    db: Session,
    predictions: CTE,
    groundtruths: CTE,
    grouper_key: str,
    grouper_mappings: dict[str, dict[str, dict]],
) -> schemas.ConfusionMatrix | None:
    """
    Computes the confusion matrix at a label_key.

    Parameters
    ----------
    db : Session
        The database Session to query against.
    predictions: CTE
        A CTE defining a set of predictions.
    groundtruths: CTE
        A CTE defining a set of ground truths.
    grouper_key: str
        The key of the grouper used to calculate the confusion matrix.
    grouper_mappings: dict[str, dict[str, dict]]
        A dictionary of mappings that connect groupers to their related labels.

    Returns
    -------
    schemas.ConfusionMatrix | None
        Returns None in the case that there are no common images in the dataset
        that have both a ground truth and prediction with label key `label_key`. Otherwise
        returns the confusion matrix.
    """

    # 1. Get the max prediction scores by datum
    max_scores_by_datum_id = (
        select(
            func.max(predictions.c.score).label("max_score"),
            models.Annotation.datum_id.label("datum_id"),
        )
        .join(
            models.Annotation,
            models.Annotation.id == predictions.c.annotation_id,
        )
        .group_by(models.Annotation.datum_id)
        .subquery()
    )

    # 2. Remove duplicate scores per datum
    # used for the edge case where the max confidence appears twice
    # the result of this query is all of the hard predictions
    min_id_query = (
        select(
            func.min(predictions.c.id).label("min_id"),
            models.Annotation.datum_id.label("datum_id"),
        )
        .select_from(predictions)
        .join(
            models.Annotation,
            models.Annotation.id == predictions.c.annotation_id,
        )
        .join(
            max_scores_by_datum_id,
            and_(
                models.Annotation.datum_id
                == max_scores_by_datum_id.c.datum_id,
                predictions.c.score == max_scores_by_datum_id.c.max_score,
            ),
        )
        .group_by(models.Annotation.datum_id)
        .subquery()
    )

    # 3. Get labels for hard predictions, organize per datum
    hard_preds_query = (
        select(
            models.Label.value.label("pd_label_value"),
            min_id_query.c.datum_id.label("datum_id"),
        )
        .select_from(min_id_query)
        .join(
            models.Prediction,
            models.Prediction.id == min_id_query.c.min_id,
        )
        .join(
            models.Label,
            models.Label.id == models.Prediction.label_id,
        )
        .subquery()
    )

    # 4. Link each label value to its corresponding grouper value
    b = Bundle(
        "cols",
        case(
            grouper_mappings["label_value_to_grouper_value"],
            value=hard_preds_query.c.pd_label_value,
        ),
        case(
            grouper_mappings["label_value_to_grouper_value"],
            value=models.Label.value,
        ),
    )

    # 5. Generate confusion matrix
    total_query = (
        select(b, func.count())
        .select_from(hard_preds_query)
        .join(
            groundtruths,
            groundtruths.c.datum_id == hard_preds_query.c.datum_id,
        )
        .join(
            models.Label,
            models.Label.id == groundtruths.c.label_id,
        )
        .group_by(b)  # type: ignore - SQLAlchemy Bundle typing issue
    )

    res = db.execute(total_query).all()
    if len(res) == 0:
        # this means there's no predictions and groundtruths with the label key
        # for the same image
        return None

    return schemas.ConfusionMatrix(
        label_key=grouper_key,
        entries=[
            schemas.ConfusionMatrixEntry(
                prediction=r[0][0], groundtruth=r[0][1], count=r[1]
            )
            for r in res
        ],
    )


def _compute_accuracy_from_cm(cm: schemas.ConfusionMatrix) -> float:
    """
    Computes the accuracy score from a confusion matrix.

    Parameters
    ----------
    cm : schemas.ConfusionMatrix
        The confusion matrix to use.

    Returns
    ----------
    float
        The resultant accuracy score.
    """
    return cm.matrix.trace() / cm.matrix.sum()


def _compute_precision_and_recall_f1_from_confusion_matrix(
    cm: schemas.ConfusionMatrix,
    label_value: str,
) -> tuple[float, float, float]:
    """
    Computes the precision, recall, and f1 score at a class index

    Parameters
    ----------
    cm : schemas.ConfusionMatrix
        The confusion matrix to use.
    label_key : str
        The label key to compute scores for.

    Returns
    ----------
    Tuple[float, float, float]
        A tuple containing the precision, recall, and F1 score.
    """
    cm_matrix = cm.matrix
    if label_value not in cm.label_map:
        return np.nan, np.nan, np.nan
    class_index = cm.label_map[label_value]

    true_positives = cm_matrix[class_index, class_index]
    # number of times the class was predicted
    n_preds = cm_matrix[:, class_index].sum()
    n_gts = cm_matrix[class_index, :].sum()

    prec = true_positives / n_preds if n_preds else 0
    recall = true_positives / n_gts if n_gts else 0

    f1_denom = prec + recall
    if f1_denom == 0:
        f1 = 0
    else:
        f1 = 2 * prec * recall / f1_denom
    return prec, recall, f1


def _compute_confusion_matrix_and_metrics_at_grouper_key(
    db: Session,
    prediction_filter: schemas.Filter,
    groundtruth_filter: schemas.Filter,
    grouper_key: str,
    grouper_mappings: dict[str, dict[str, dict]],
    pr_curve_max_examples: int,
    metrics_to_return: list[enums.MetricType],
) -> (
    tuple[
        schemas.ConfusionMatrix | None,
        list[
            schemas.AccuracyMetric
            | schemas.ROCAUCMetric
            | schemas.PrecisionMetric
            | schemas.RecallMetric
            | schemas.F1Metric
        ],
    ]
):
    """
    Computes the confusion matrix and all metrics for a given label key.

    Parameters
    ----------
    db : Session
        The database Session to query against.
    prediction_filter : schemas.Filter
        The filter to be used to query predictions.
    groundtruth_filter : schemas.Filter
        The filter to be used to query groundtruths.
    grouper_mappings: dict[str, dict[str, dict]]
        A dictionary of mappings that connect groupers to their related labels.
    pr_curve_max_examples: int
        The maximum number of datum examples to store per true positive, false negative, etc.
    metrics_to_return: list[MetricType]
        The list of metrics to compute, store, and return to the user.

    Returns
    -------
    tuple[schemas.ConfusionMatrix, list[schemas.AccuracyMetric | schemas.ROCAUCMetric | schemas.PrecisionMetric
                                        | schemas.RecallMetric | schemas.F1Metric]] | None
        Returns None if there are no predictions and groundtruths with the given label
        key for the same datum. Otherwise returns a tuple, with the first element the confusion
        matrix and the second a list of all metrics (accuracy, ROC AUC, precisions, recalls, and f1s).
    """

    label_keys = list(
        grouper_mappings["grouper_key_to_label_keys_mapping"][grouper_key]
    )

    # groundtruths filter
    gFilter = groundtruth_filter.model_copy()
    gFilter.labels = schemas.LogicalFunction.and_(
        gFilter.labels,
        schemas.LogicalFunction.or_(
            *[
                schemas.Condition(
                    lhs=schemas.Symbol(name=schemas.SupportedSymbol.LABEL_KEY),
                    rhs=schemas.Value.infer(key),
                    op=schemas.FilterOperator.EQ,
                )
                for key in label_keys
            ]
        ),
    )

    # predictions filter
    pFilter = prediction_filter.model_copy()
    pFilter.labels = schemas.LogicalFunction.and_(
        pFilter.labels,
        schemas.LogicalFunction.or_(
            *[
                schemas.Condition(
                    lhs=schemas.Symbol(name=schemas.SupportedSymbol.LABEL_KEY),
                    rhs=schemas.Value.infer(key),
                    op=schemas.FilterOperator.EQ,
                )
                for key in label_keys
            ]
        ),
    )

    groundtruths = generate_select(
        models.GroundTruth,
        models.Annotation.datum_id.label("datum_id"),
        models.Dataset.name.label("dataset_name"),
        filters=gFilter,
        label_source=models.GroundTruth,
    ).cte()

    predictions = generate_select(
        models.Prediction,
        models.Annotation.datum_id.label("datum_id"),
        models.Dataset.name.label("dataset_name"),
        filters=pFilter,
        label_source=models.Prediction,
    ).cte()

    confusion_matrix = _compute_confusion_matrix_at_grouper_key(
        db=db,
        groundtruths=groundtruths,
        predictions=predictions,
        grouper_key=grouper_key,
        grouper_mappings=grouper_mappings,
    )
    accuracy = (
        _compute_accuracy_from_cm(confusion_matrix)
        if confusion_matrix
        else 0.0
    )
    rocauc = (
        _compute_roc_auc(
            db=db,
            prediction_filter=prediction_filter,
            groundtruth_filter=groundtruth_filter,
            grouper_key=grouper_key,
            grouper_mappings=grouper_mappings,
        )
        if confusion_matrix
        else 0.0
    )

    # aggregate metrics (over all label values)
    output = [
        schemas.AccuracyMetric(
            label_key=grouper_key,
            value=accuracy,
        ),
        schemas.ROCAUCMetric(
            label_key=grouper_key,
            value=rocauc,
        ),
    ]

    if (
        enums.MetricType.PrecisionRecallCurve in metrics_to_return
        or enums.MetricType.DetailedPrecisionRecallCurve in metrics_to_return
    ):
        # calculate the number of unique datums
        # used to determine the number of true negatives
        gt_datums = generate_query(
            models.Datum.id,
            models.Dataset.name,
            models.Datum.uid,
            db=db,
            filters=groundtruth_filter,
            label_source=models.GroundTruth,
        ).all()
        pd_datums = generate_query(
            models.Datum.id,
            models.Dataset.name,
            models.Datum.uid,
            db=db,
            filters=prediction_filter,
            label_source=models.Prediction,
        ).all()
        unique_datums = {
            datum_id: (dataset_name, datum_uid)
            for datum_id, dataset_name, datum_uid in gt_datums
        }
        unique_datums.update(
            {
                datum_id: (dataset_name, datum_uid)
                for datum_id, dataset_name, datum_uid in pd_datums
            }
        )

        pr_curves = _compute_curves(
            db=db,
            groundtruths=groundtruths,
            predictions=predictions,
            grouper_key=grouper_key,
            grouper_mappings=grouper_mappings,
            unique_datums=unique_datums,
            pr_curve_max_examples=pr_curve_max_examples,
            metrics_to_return=metrics_to_return,
        )
        output += pr_curves

    # metrics that are per label
    grouper_label_values = grouper_mappings["grouper_key_to_labels_mapping"][
        grouper_key
    ].keys()
    for grouper_value in grouper_label_values:
        if confusion_matrix:
            (
                precision,
                recall,
                f1,
            ) = _compute_precision_and_recall_f1_from_confusion_matrix(
                confusion_matrix, grouper_value
            )
        else:
            precision = 0.0
            recall = 0.0
            f1 = 0.0

        pydantic_label = schemas.Label(key=grouper_key, value=grouper_value)

        output += [
            schemas.PrecisionMetric(
                label=pydantic_label,
                value=precision,
            ),
            schemas.RecallMetric(
                label=pydantic_label,
                value=recall,
            ),
            schemas.F1Metric(
                label=pydantic_label,
                value=f1,
            ),
        ]

    return confusion_matrix, output


def _compute_clf_metrics(
    db: Session,
    prediction_filter: schemas.Filter,
    groundtruth_filter: schemas.Filter,
    pr_curve_max_examples: int,
    metrics_to_return: list[enums.MetricType],
    label_map: LabelMapType | None = None,
) -> tuple[
    list[schemas.ConfusionMatrix],
    Sequence[
        schemas.ConfusionMatrix
        | schemas.AccuracyMetric
        | schemas.ROCAUCMetric
        | schemas.PrecisionMetric
        | schemas.RecallMetric
        | schemas.F1Metric
    ],
]:
    """
    Compute classification metrics.

    Parameters
    ----------
    db : Session
        The database Session to query against.
    prediction_filter : schemas.Filter
        The filter to be used to query predictions.
    groundtruth_filter : schemas.Filter
        The filter to be used to query groundtruths.
    metrics_to_return: list[MetricType]
        The list of metrics to compute, store, and return to the user.
    label_map: LabelMapType, optional
        Optional mapping of individual labels to a grouper label. Useful when you need to evaluate performance using labels that differ across datasets and models.
    pr_curve_max_examples: int
        The maximum number of datum examples to store per true positive, false negative, etc.


    Returns
    ----------
    Tuple[List[schemas.ConfusionMatrix], List[schemas.ConfusionMatrix | schemas.AccuracyMetric | schemas.ROCAUCMetric| schemas.PrecisionMetric | schemas.RecallMetric | schemas.F1Metric]]
        A tuple of confusion matrices and metrics.
    """

    labels = core.fetch_union_of_labels(
        db=db,
        lhs=groundtruth_filter,
        rhs=prediction_filter,
    )

    grouper_mappings = create_grouper_mappings(
        labels=labels,
        label_map=label_map,
        evaluation_type=enums.TaskType.CLASSIFICATION,
    )

    # compute metrics and confusion matrix for each grouper id
    confusion_matrices, metrics_to_output = [], []
    for grouper_key in grouper_mappings[
        "grouper_key_to_labels_mapping"
    ].keys():
        cm, metrics = _compute_confusion_matrix_and_metrics_at_grouper_key(
            db=db,
            prediction_filter=prediction_filter,
            groundtruth_filter=groundtruth_filter,
            grouper_key=grouper_key,
            grouper_mappings=grouper_mappings,
            pr_curve_max_examples=pr_curve_max_examples,
            metrics_to_return=metrics_to_return,
        )
        if cm is not None:
            confusion_matrices.append(cm)
        metrics_to_output.extend(metrics)

    return confusion_matrices, metrics_to_output


@validate_computation
def compute_clf_metrics(
    *,
    db: Session,
    evaluation_id: int,
) -> int:
    """
    Create classification metrics. This function is intended to be run using FastAPI's `BackgroundTasks`.

    Parameters
    ----------
    db : Session
        The database Session to query against.
    evaluation_id : int
        The job ID to create metrics for.

    Returns
    ----------
    int
        The evaluation job id.
    """

    # fetch evaluation
    evaluation = core.fetch_evaluation_from_id(db, evaluation_id)

    # unpack filters and params
    parameters = schemas.EvaluationParameters(**evaluation.parameters)
    groundtruth_filter, prediction_filter = prepare_filter_for_evaluation(
        db=db,
        filters=schemas.Filter(**evaluation.filters),
        dataset_names=evaluation.dataset_names,
        model_name=evaluation.model_name,
        task_type=parameters.task_type,
        label_map=parameters.label_map,
    )

    log_evaluation_item_counts(
        db=db,
        evaluation=evaluation,
        prediction_filter=prediction_filter,
        groundtruth_filter=groundtruth_filter,
    )

    if parameters.metrics_to_return is None:
        raise RuntimeError("Metrics to return should always be defined here.")

    confusion_matrices, metrics = _compute_clf_metrics(
        db=db,
        prediction_filter=prediction_filter,
        groundtruth_filter=groundtruth_filter,
        label_map=parameters.label_map,
        pr_curve_max_examples=(
            parameters.pr_curve_max_examples
            if parameters.pr_curve_max_examples
            else 0
        ),
        metrics_to_return=parameters.metrics_to_return,
    )

    confusion_matrices_mappings = create_metric_mappings(
        db=db,
        metrics=confusion_matrices,
        evaluation_id=evaluation.id,
    )

    for mapping in confusion_matrices_mappings:
        get_or_create_row(
            db,
            models.ConfusionMatrix,
            mapping,
        )

    metric_mappings = create_metric_mappings(
        db=db,
        metrics=metrics,
        evaluation_id=evaluation.id,
    )

    for mapping in metric_mappings:
        # ignore value since the other columns are unique identifiers
        # and have empirically noticed value can slightly change due to floating
        # point errors
        get_or_create_row(
            db,
            models.Metric,
            mapping,
            columns_to_ignore=["value"],
        )

    log_evaluation_duration(
        evaluation=evaluation,
        db=db,
    )

    return evaluation_id<|MERGE_RESOLUTION|>--- conflicted
+++ resolved
@@ -69,24 +69,7 @@
     ]
 
     # create sets of all datums for which there is a prediction / groundtruth
-    # used when separating hallucinations/misclassifications/missed_detections
-    gt_datum_ids = {
-        datum_id
-        for datum_id in db.scalars(
-            select(groundtruths.c.datum_id)
-            .select_from(groundtruths)
-            .join(models.Datum, models.Datum.id == groundtruths.c.datum_id)
-            .join(
-                models.Label,
-                and_(
-                    models.Label.id == groundtruths.c.label_id,
-                    models.Label.key.in_(label_keys),
-                ),
-            )
-            .distinct()
-        ).all()
-    }
-
+    # used when separating misclassifications/missed_detections
     pd_datum_ids_to_high_score = {
         datum_id: high_score
         for datum_id, high_score in db.query(
@@ -156,22 +139,6 @@
         .subquery()
     )
 
-<<<<<<< HEAD
-        # create sets of all datums for which there is a prediction / groundtruth
-        # used when separating misclassifications/no_prediction
-        gt_datums = set()
-        pd_datums = set()
-
-        for row in res:
-            (pd_datum_uid, pd_dataset_name, gt_datum_uid, gt_dataset_name,) = (
-                row[2],
-                row[3],
-                row[5],
-                row[6],
-            )
-            gt_datums.add((gt_dataset_name, gt_datum_uid))
-            pd_datums.add((pd_dataset_name, pd_datum_uid))
-=======
     sorted_query = select(total_query).order_by(
         total_query.c.gt_label_value != total_query.c.pd_label_value,
         -total_query.c.score,
@@ -179,7 +146,6 @@
     res = db.query(sorted_query.subquery()).all()
 
     for threshold in [x / 100 for x in range(5, 100, 5)]:
->>>>>>> f539c0d7
 
         for grouper_value in grouper_mappings["grouper_key_to_labels_mapping"][
             grouper_key
@@ -205,18 +171,8 @@
                     seen_datum_ids.add(pd_datum_id)
                 elif predicted_label == grouper_value and score >= threshold:
                     # if there was a groundtruth for a given datum, then it was a misclassification
-<<<<<<< HEAD
-                    fp["misclassifications"].append(
-                        (pd_dataset_name, pd_datum_uid)
-                    )
-                    seen_datums.add(gt_datum_uid)
-=======
-                    if pd_datum_id in gt_datum_ids:
-                        fp["misclassifications"].add(pd_datum_id)
-                    else:
-                        fp["hallucinations"].add(pd_datum_id)
+                    fp["misclassifications"].add(pd_datum_id)
                     seen_datum_ids.add(pd_datum_id)
->>>>>>> f539c0d7
                 elif (
                     groundtruth_label == grouper_value
                     and gt_datum_id not in seen_datum_ids
@@ -229,29 +185,10 @@
                     ):
                         fn["misclassifications"].add(gt_datum_id)
                     else:
-<<<<<<< HEAD
-                        fn["no_predictions"].append(
-                            (gt_dataset_name, gt_datum_uid)
-                        )
-                    seen_datums.add(gt_datum_uid)
-
-            # calculate metrics
-            tn = [
-                datum_uid_pair
-                for datum_uid_pair in unique_datums
-                if datum_uid_pair
-                not in tp
-                + fp["misclassifications"]
-                + fn["misclassifications"]
-                + fn["no_predictions"]
-                and None not in datum_uid_pair
-            ]
-=======
                         fn["missed_detections"].add(gt_datum_id)
                     seen_datum_ids.add(gt_datum_id)
 
             tn = set(unique_datums.keys()) - seen_datum_ids
->>>>>>> f539c0d7
             tp_cnt, fp_cnt, fn_cnt, tn_cnt = (
                 len(tp),
                 len(fp["misclassifications"]),
