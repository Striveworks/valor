import random
import time
from collections import defaultdict
from typing import Sequence

import numpy as np
from sqlalchemy import CTE, Integer, alias
from sqlalchemy.orm import Bundle, Session
from sqlalchemy.sql import and_, case, func, or_, select

from valor_api import enums, schemas
from valor_api.backend import core, models
from valor_api.backend.metrics.metric_utils import (
    create_grouper_mappings,
    create_metric_mappings,
    get_or_create_row,
    log_evaluation_duration,
    log_evaluation_item_counts,
    prepare_filter_for_evaluation,
    validate_computation,
)
from valor_api.backend.query import generate_query, generate_select

LabelMapType = list[list[list[str]]]


def profiler(fn):
    def wrapper(*args, **kwargs):
        print("===== entering", fn.__name__, "=====")
        start = time.time()
        results = fn(*args, **kwargs)
        elapsed_time = round(time.time() - start, 1)
        print("^^^^^ exiting", fn.__name__, elapsed_time, "^^^^^")
        return results

    return wrapper


@profiler
def _compute_curves(
    db: Session,
    predictions: CTE,
    groundtruths: CTE,
    grouper_key: str,
    grouper_mappings: dict[str, dict[str, dict]],
    unique_datums: dict[str, tuple[str, str]],
    pr_curve_max_examples: int,
    metrics_to_return: list[enums.MetricType],
) -> list[schemas.PrecisionRecallCurve | schemas.DetailedPrecisionRecallCurve]:
    """
    Calculates precision-recall curves for each class.

    Parameters
    ----------
    db: Session
        The database Session to query against.
    predictions: CTE
        A CTE defining a set of predictions.
    groundtruths: CTE
        A CTE defining a set of ground truths.
    grouper_key: str
        The key of the grouper used to calculate the PR curves.
    grouper_mappings: dict[str, dict[str, dict]]
        A dictionary of mappings that connect groupers to their related labels.
    unique_datums: dict[str, tuple[str, str]]
        All of the unique datums associated with the ground truth and prediction filters.
    pr_curve_max_examples: int
        The maximum number of datum examples to store per true positive, false negative, etc.
    metrics_to_return: list[enums.MetricType]
        The list of metrics requested by the user.

    Returns
    -------
    list[schemas.PrecisionRecallCurve | schemas.DetailedPrecisionRecallCurve]
        The PrecisionRecallCurve and/or DetailedPrecisionRecallCurve metrics.
    """

    pr_output = defaultdict(lambda: defaultdict(dict))
    detailed_pr_output = defaultdict(lambda: defaultdict(dict))

    label_keys = grouper_mappings["grouper_key_to_label_keys_mapping"][
        grouper_key
    ]

    # create sets of all datums for which there is a prediction / groundtruth
    # used when separating misclassifications/no_predictions
    pd_datum_ids_to_high_score = {
        datum_id: high_score
        for datum_id, high_score in db.query(
            select(predictions.c.datum_id, func.max(predictions.c.score))
            .select_from(predictions)
            .join(models.Datum, models.Datum.id == predictions.c.datum_id)
            .join(
                models.Label,
                and_(
                    models.Label.id == predictions.c.label_id,
                    models.Label.key.in_(label_keys),
                ),
            )
            .group_by(predictions.c.datum_id)
            .subquery()
        ).all()
    }

    groundtruth_labels = alias(models.Label)
    prediction_labels = alias(models.Label)

    total_query = (
        select(
            case(
                grouper_mappings["label_value_to_grouper_value"],
                value=groundtruth_labels.c.value,
                else_=None,
            ).label("gt_label_value"),
            groundtruths.c.datum_id,
            case(
                grouper_mappings["label_value_to_grouper_value"],
                value=prediction_labels.c.value,
                else_=None,
            ).label("pd_label_value"),
            predictions.c.datum_id,
            groundtruths.c.dataset_name,
            models.Datum.uid.label("datum_uid"),
            predictions.c.score,
        )
        .select_from(groundtruths)
        .join(
            predictions,
            predictions.c.datum_id == groundtruths.c.datum_id,
            full=True,
        )
        .join(
            models.Datum,
            or_(
                models.Datum.id == groundtruths.c.datum_id,
                models.Datum.id == predictions.c.datum_id,
            ),
        )
        .join(
            groundtruth_labels,
            and_(
                groundtruth_labels.c.id == groundtruths.c.label_id,
                groundtruth_labels.c.key.in_(label_keys),
            ),
        )
        .join(
            prediction_labels,
            and_(
                prediction_labels.c.id == predictions.c.label_id,
                prediction_labels.c.key.in_(label_keys),
            ),
        )
        .subquery()
    )

    sorted_query = select(total_query).order_by(
        total_query.c.gt_label_value != total_query.c.pd_label_value,
        -total_query.c.score,
    )
    res = db.query(sorted_query.subquery()).all()

    for threshold in [x / 100 for x in range(5, 100, 5)]:

        for grouper_value in grouper_mappings["grouper_key_to_labels_mapping"][
            grouper_key
        ].keys():
            tp, tn, fp, fn = set(), set(), defaultdict(set), defaultdict(set)
            seen_datum_ids = set()

            for row in res:
                (
                    groundtruth_label,
                    gt_datum_id,
                    predicted_label,
                    pd_datum_id,
                    score,
                ) = (row[0], row[1], row[2], row[3], row[6])

                if (
                    groundtruth_label == grouper_value
                    and predicted_label == grouper_value
                    and score >= threshold
                ):
                    tp.add(pd_datum_id)
                    seen_datum_ids.add(pd_datum_id)
                elif predicted_label == grouper_value and score >= threshold:
                    # if there was a groundtruth for a given datum, then it was a misclassification
                    fp["misclassifications"].add(pd_datum_id)
                    seen_datum_ids.add(pd_datum_id)
                elif (
                    groundtruth_label == grouper_value
                    and gt_datum_id not in seen_datum_ids
                ):
                    # if there was a prediction for a given datum, then it was a misclassification
                    if (
                        gt_datum_id in pd_datum_ids_to_high_score
                        and pd_datum_ids_to_high_score[gt_datum_id]
                        >= threshold
                    ):
                        fn["misclassifications"].add(gt_datum_id)
                    else:
                        fn["no_predictions"].add(gt_datum_id)
                    seen_datum_ids.add(gt_datum_id)

            tn = set(unique_datums.keys()) - seen_datum_ids
            tp_cnt, fp_cnt, fn_cnt, tn_cnt = (
                len(tp),
                len(fp["misclassifications"]),
                len(fn["no_predictions"]) + len(fn["misclassifications"]),
                len(tn),
            )

            precision = (
                (tp_cnt) / (tp_cnt + fp_cnt) if (tp_cnt + fp_cnt) > 0 else -1
            )
            recall = (
                tp_cnt / (tp_cnt + fn_cnt) if (tp_cnt + fn_cnt) > 0 else -1
            )
            accuracy = (
                (tp_cnt + tn_cnt) / len(unique_datums)
                if len(unique_datums) > 0
                else -1
            )
            f1_score = (
                (2 * precision * recall) / (precision + recall)
                if precision and recall
                else -1
            )

            pr_output[grouper_value][threshold] = {
                "tp": tp_cnt,
                "fp": fp_cnt,
                "fn": fn_cnt,
                "tn": tn_cnt,
                "accuracy": accuracy,
                "precision": precision,
                "recall": recall,
                "f1_score": f1_score,
            }

            if (
                enums.MetricType.DetailedPrecisionRecallCurve
                in metrics_to_return
            ):
                tp = [unique_datums[datum_id] for datum_id in tp]
                fp = {
                    key: [unique_datums[datum_id] for datum_id in fp[key]]
                    for key in fp
                }
                tn = [unique_datums[datum_id] for datum_id in tn]
                fn = {
                    key: [unique_datums[datum_id] for datum_id in fn[key]]
                    for key in fn
                }

                detailed_pr_output[grouper_value][threshold] = {
                    "tp": {
                        "total": tp_cnt,
                        "observations": {
                            "all": {
                                "count": tp_cnt,
                                "examples": (
                                    random.sample(tp, pr_curve_max_examples)
                                    if len(tp) >= pr_curve_max_examples
                                    else tp
                                ),
                            }
                        },
                    },
                    "tn": {
                        "total": tn_cnt,
                        "observations": {
                            "all": {
                                "count": tn_cnt,
                                "examples": (
                                    random.sample(tn, pr_curve_max_examples)
                                    if len(tn) >= pr_curve_max_examples
                                    else tn
                                ),
                            }
                        },
                    },
                    "fn": {
                        "total": fn_cnt,
                        "observations": {
                            "misclassifications": {
                                "count": len(fn["misclassifications"]),
                                "examples": (
                                    random.sample(
                                        fn["misclassifications"],
                                        pr_curve_max_examples,
                                    )
                                    if len(fn["misclassifications"])
                                    >= pr_curve_max_examples
                                    else fn["misclassifications"]
                                ),
                            },
                            "no_predictions": {
                                "count": len(fn["no_predictions"]),
                                "examples": (
                                    random.sample(
                                        fn["no_predictions"],
                                        pr_curve_max_examples,
                                    )
                                    if len(fn["no_predictions"])
                                    >= pr_curve_max_examples
                                    else fn["no_predictions"]
                                ),
                            },
                        },
                    },
                    "fp": {
                        "total": fp_cnt,
                        "observations": {
                            "misclassifications": {
                                "count": len(fp["misclassifications"]),
                                "examples": (
                                    random.sample(
                                        fp["misclassifications"],
                                        pr_curve_max_examples,
                                    )
                                    if len(fp["misclassifications"])
                                    >= pr_curve_max_examples
                                    else fp["misclassifications"]
                                ),
                            },
                        },
                    },
                }

    output = []

    output.append(
        schemas.PrecisionRecallCurve(
            label_key=grouper_key, value=dict(pr_output)
        ),
    )

    if enums.MetricType.DetailedPrecisionRecallCurve in metrics_to_return:
        output += [
            schemas.DetailedPrecisionRecallCurve(
                label_key=grouper_key, value=dict(detailed_pr_output)
            )
        ]

    return output


<<<<<<< HEAD
@profiler
=======
>>>>>>> 19cd4515
def _compute_roc_auc(
    db: Session,
    groundtruths: CTE,
    predictions: CTE,
    grouper_key: str,
    grouper_mappings: dict[str, dict[str, dict]],
) -> float | None:
    """
    Computes the area under the ROC curve. Note that for the multi-class setting
    this does one-vs-rest AUC for each class and then averages those scores. This should give
    the same thing as `sklearn.metrics.roc_auc_score` with `multi_class="ovr"`.

    Parameters
    ----------
    db : Session
        The database Session to query against.
    groundtruths : CTE
        A cte returning ground truths.
    predictions : CTE
        A cte returning predictions.
    grouper_key : str
        The key of the grouper to calculate the ROCAUC for.
    grouper_mappings: dict[str, dict[str, dict]]
        A dictionary of mappings that connect groupers to their related labels.

    Returns
    -------
    float | None
        The ROC AUC. Returns None if no labels exist for that label_key.
    """

    groundtruths_per_label_kv_query = (
        select(
            models.Label.key,
            models.Label.value,
            func.count(groundtruths.c.id).label("gt_counts_per_label"),
<<<<<<< HEAD
        )
        .select_from(models.Label)
        .join(groundtruths, groundtruths.c.label_id == models.Label.id)
        .group_by(
            models.Label.key,
            models.Label.value,
        )
        .cte("gt_counts")
    )

    label_key_to_count = defaultdict(int)
    label_to_count = dict()
    filtered_label_set = set()
    for key, value, count in db.query(groundtruths_per_label_kv_query).all():
        label_key_to_count[key] += count
        label_to_count[schemas.Label(key=key, value=value)] = count
        filtered_label_set.add(schemas.Label(key=key, value=value))

    groundtruths_per_label_key_query = (
        select(
            groundtruths_per_label_kv_query.c.key,
            func.sum(groundtruths_per_label_kv_query.c.gt_counts_per_label)
            .cast(Integer)
            .label("gt_counts_per_key"),
        )
        .group_by(groundtruths_per_label_kv_query.c.key)
        .subquery()
    )

    groundtruth_labels = alias(models.Label)
    prediction_labels = alias(models.Label)

    basic_counts_query = (
        select(
            groundtruths.c.datum_id,
            predictions.c.score,
            (groundtruth_labels.c.value == prediction_labels.c.value)
            .cast(Integer)
            .label("is_true_positive"),
            (groundtruth_labels.c.value != prediction_labels.c.value)
            .cast(Integer)
            .label("is_false_positive"),
            groundtruth_labels.c.key.label("label_key"),
            groundtruth_labels.c.value.label("groundtruth_label_value"),
            prediction_labels.c.value.label("prediction_label_value"),
        )
        .select_from(predictions)
        .join(
            groundtruths,
            groundtruths.c.datum_id == predictions.c.datum_id,
        )
        .join(
            groundtruth_labels,
            groundtruth_labels.c.id == groundtruths.c.label_id,
        )
        .join(
            prediction_labels,
            and_(
                prediction_labels.c.id == predictions.c.label_id,
                prediction_labels.c.key == groundtruth_labels.c.key,
            ),
        )
        .subquery("basic_counts")
    )

    cumulative_tp = func.sum(basic_counts_query.c.is_true_positive).over(
        partition_by=[
            basic_counts_query.c.label_key,
            basic_counts_query.c.prediction_label_value,
        ],
        order_by=basic_counts_query.c.score.desc(),
    )

    cumulative_fp = func.sum(basic_counts_query.c.is_false_positive).over(
        partition_by=[
            basic_counts_query.c.label_key,
            basic_counts_query.c.prediction_label_value,
        ],
        order_by=basic_counts_query.c.score.desc(),
    )

    tpr_fpr_cumulative = (
        select(
            basic_counts_query.c.score,
            cumulative_tp.label("cumulative_tp"),
            cumulative_fp.label("cumulative_fp"),
            basic_counts_query.c.label_key,
            basic_counts_query.c.groundtruth_label_value,
            basic_counts_query.c.prediction_label_value,
            groundtruths_per_label_key_query.c.gt_counts_per_key,
            groundtruths_per_label_kv_query.c.gt_counts_per_label,
        )
        .join(
            groundtruths_per_label_key_query,
            groundtruths_per_label_key_query.c.key
            == basic_counts_query.c.label_key,
        )
        .join(
            groundtruths_per_label_kv_query,
            and_(
                groundtruths_per_label_kv_query.c.key
                == basic_counts_query.c.label_key,
                groundtruths_per_label_kv_query.c.value
                == basic_counts_query.c.groundtruth_label_value,
                groundtruths_per_label_kv_query.c.gt_counts_per_label > 0,
                (
                    groundtruths_per_label_key_query.c.gt_counts_per_key
                    - groundtruths_per_label_kv_query.c.gt_counts_per_label
                )
                > 0,
            ),
        )
        .subquery("tpr_fpr_cumulative")
    )

=======
        )
        .select_from(models.Label)
        .join(groundtruths, groundtruths.c.label_id == models.Label.id)
        .group_by(
            models.Label.key,
            models.Label.value,
        )
        .cte("gt_counts")
    )

    label_key_to_count = defaultdict(int)
    label_to_count = dict()
    filtered_label_set = set()
    for key, value, count in db.query(groundtruths_per_label_kv_query).all():
        label_key_to_count[key] += count
        label_to_count[schemas.Label(key=key, value=value)] = count
        filtered_label_set.add(schemas.Label(key=key, value=value))

    groundtruths_per_label_key_query = (
        select(
            groundtruths_per_label_kv_query.c.key,
            func.sum(groundtruths_per_label_kv_query.c.gt_counts_per_label)
            .cast(Integer)
            .label("gt_counts_per_key"),
        )
        .group_by(groundtruths_per_label_kv_query.c.key)
        .subquery()
    )

    groundtruth_labels = alias(models.Label)
    prediction_labels = alias(models.Label)

    basic_counts_query = (
        select(
            predictions.c.score,
            (groundtruth_labels.c.value == prediction_labels.c.value)
            .cast(Integer)
            .label("is_true_positive"),
            (groundtruth_labels.c.value != prediction_labels.c.value)
            .cast(Integer)
            .label("is_false_positive"),
            groundtruth_labels.c.key.label("label_key"),
            prediction_labels.c.value.label("prediction_label_value"),
        )
        .select_from(predictions)
        .join(
            groundtruths,
            groundtruths.c.datum_id == predictions.c.datum_id,
        )
        .join(
            groundtruth_labels,
            groundtruth_labels.c.id == groundtruths.c.label_id,
        )
        .join(
            prediction_labels,
            and_(
                prediction_labels.c.id == predictions.c.label_id,
                prediction_labels.c.key == groundtruth_labels.c.key,
            ),
        )
        .subquery("basic_counts")
    )

    cumulative_tp = func.sum(basic_counts_query.c.is_true_positive).over(
        partition_by=[
            basic_counts_query.c.label_key,
            basic_counts_query.c.prediction_label_value,
        ],
        order_by=basic_counts_query.c.score.desc(),
    )

    cumulative_fp = func.sum(basic_counts_query.c.is_false_positive).over(
        partition_by=[
            basic_counts_query.c.label_key,
            basic_counts_query.c.prediction_label_value,
        ],
        order_by=basic_counts_query.c.score.desc(),
    )

    tpr_fpr_cumulative = select(
        basic_counts_query.c.score,
        cumulative_tp.label("cumulative_tp"),
        cumulative_fp.label("cumulative_fp"),
        basic_counts_query.c.label_key,
        basic_counts_query.c.prediction_label_value,
    ).subquery("tpr_fpr_cumulative")

>>>>>>> 19cd4515
    tpr_fpr_rates = (
        select(
            tpr_fpr_cumulative.c.score,
            (
                tpr_fpr_cumulative.c.cumulative_tp
                / groundtruths_per_label_kv_query.c.gt_counts_per_label
            ).label("tpr"),
            (
                tpr_fpr_cumulative.c.cumulative_fp
                / (
                    groundtruths_per_label_key_query.c.gt_counts_per_key
                    - groundtruths_per_label_kv_query.c.gt_counts_per_label
                )
            ).label("fpr"),
            tpr_fpr_cumulative.c.label_key,
<<<<<<< HEAD
            tpr_fpr_cumulative.c.groundtruth_label_value,
=======
>>>>>>> 19cd4515
            tpr_fpr_cumulative.c.prediction_label_value,
        )
        .join(
            groundtruths_per_label_key_query,
            groundtruths_per_label_key_query.c.key
            == tpr_fpr_cumulative.c.label_key,
        )
        .join(
            groundtruths_per_label_kv_query,
            and_(
                groundtruths_per_label_kv_query.c.key
                == tpr_fpr_cumulative.c.label_key,
                groundtruths_per_label_kv_query.c.value
                == tpr_fpr_cumulative.c.prediction_label_value,
                groundtruths_per_label_kv_query.c.gt_counts_per_label > 0,
                (
                    groundtruths_per_label_key_query.c.gt_counts_per_key
                    - groundtruths_per_label_kv_query.c.gt_counts_per_label
                )
                > 0,
            ),
        )
        .subquery("tpr_fpr_rates")
    )

    lagging_tpr = func.lag(tpr_fpr_rates.c.tpr).over(
        partition_by=[
            tpr_fpr_rates.c.label_key,
            tpr_fpr_rates.c.prediction_label_value,
        ],
        order_by=tpr_fpr_rates.c.score.desc(),
    )

    lagging_fpr = func.lag(tpr_fpr_rates.c.fpr).over(
        partition_by=[
            tpr_fpr_rates.c.label_key,
            tpr_fpr_rates.c.prediction_label_value,
        ],
        order_by=tpr_fpr_rates.c.score.desc(),
    )

    trap_areas = select(
        (
            0.5
            * (tpr_fpr_rates.c.tpr + lagging_tpr)
            * (tpr_fpr_rates.c.fpr - lagging_fpr)
        ).label("trap_area"),
        tpr_fpr_rates.c.label_key,
        tpr_fpr_rates.c.prediction_label_value,
    ).subquery()

    results = (
        select(
            trap_areas.c.label_key,
            trap_areas.c.prediction_label_value,
            func.sum(trap_areas.c.trap_area),
        )
        .group_by(
            trap_areas.c.label_key,
            trap_areas.c.prediction_label_value,
        )
        .subquery()
    )
    map_label_to_result = {
        schemas.Label(key=key, value=value): rocauc
        for key, value, rocauc in db.query(results).all()
    }

    # get all of the labels associated with the grouper
    value_to_labels_mapping = grouper_mappings[
        "grouper_key_to_labels_mapping"
    ][grouper_key]

    sum_roc_aucs = 0
    label_count = 0
    for _, label_rows in value_to_labels_mapping.items():
        for label_row in label_rows:

            label = schemas.Label(key=label_row.key, value=label_row.value)

            # some labels in the "labels" argument may be out-of-scope given our groundtruth_filter, so we fetch all labels that are within scope of the groundtruth_filter to make sure we don't calculate ROCAUC for inappropriate labels
            if label not in filtered_label_set:
                continue
            elif (
                label not in label_to_count
                or label.key not in label_key_to_count
            ):
<<<<<<< HEAD
                raise RuntimeError("ROCAUC computation failed.")
=======
                raise RuntimeError(
                    f"ROC AUC computation failed as the label `{label}` could not be found."
                )
>>>>>>> 19cd4515

            if label_to_count[label] == 0:
                ret = 0.0
            elif (
                label_key_to_count[label_row.key] - label_to_count[label] == 0
            ):
                ret = 1.0
            else:
                ret = map_label_to_result.get(label, np.nan)

            if ret is not None:
                sum_roc_aucs += float(ret)
                label_count += 1

    return sum_roc_aucs / label_count if label_count else None


@profiler
def _compute_confusion_matrix_at_grouper_key(
    db: Session,
    predictions: CTE,
    groundtruths: CTE,
    grouper_key: str,
    grouper_mappings: dict[str, dict[str, dict]],
) -> schemas.ConfusionMatrix | None:
    """
    Computes the confusion matrix at a label_key.

    Parameters
    ----------
    db : Session
        The database Session to query against.
    predictions: CTE
        A CTE defining a set of predictions.
    groundtruths: CTE
        A CTE defining a set of ground truths.
    grouper_key: str
        The key of the grouper used to calculate the confusion matrix.
    grouper_mappings: dict[str, dict[str, dict]]
        A dictionary of mappings that connect groupers to their related labels.

    Returns
    -------
    schemas.ConfusionMatrix | None
        Returns None in the case that there are no common images in the dataset
        that have both a ground truth and prediction with label key `label_key`. Otherwise
        returns the confusion matrix.
    """

    # 1. Get the max prediction scores by datum
    max_scores_by_datum_id = (
        select(
            func.max(predictions.c.score).label("max_score"),
            models.Annotation.datum_id.label("datum_id"),
        )
        .join(
            models.Annotation,
            models.Annotation.id == predictions.c.annotation_id,
        )
        .group_by(models.Annotation.datum_id)
        .subquery()
    )

    # 2. Remove duplicate scores per datum
    # used for the edge case where the max confidence appears twice
    # the result of this query is all of the hard predictions
    min_id_query = (
        select(
            func.min(predictions.c.id).label("min_id"),
            models.Annotation.datum_id.label("datum_id"),
        )
        .select_from(predictions)
        .join(
            models.Annotation,
            models.Annotation.id == predictions.c.annotation_id,
        )
        .join(
            max_scores_by_datum_id,
            and_(
                models.Annotation.datum_id
                == max_scores_by_datum_id.c.datum_id,
                predictions.c.score == max_scores_by_datum_id.c.max_score,
            ),
        )
        .group_by(models.Annotation.datum_id)
        .subquery()
    )

    # 3. Get labels for hard predictions, organize per datum
    hard_preds_query = (
        select(
            models.Label.value.label("pd_label_value"),
            min_id_query.c.datum_id.label("datum_id"),
        )
        .select_from(min_id_query)
        .join(
            models.Prediction,
            models.Prediction.id == min_id_query.c.min_id,
        )
        .join(
            models.Label,
            models.Label.id == models.Prediction.label_id,
        )
        .subquery()
    )

    # 4. Link each label value to its corresponding grouper value
    b = Bundle(
        "cols",
        case(
            grouper_mappings["label_value_to_grouper_value"],
            value=hard_preds_query.c.pd_label_value,
        ),
        case(
            grouper_mappings["label_value_to_grouper_value"],
            value=models.Label.value,
        ),
    )

    # 5. Generate confusion matrix
    total_query = (
        select(b, func.count())
        .select_from(hard_preds_query)
        .join(
            groundtruths,
            groundtruths.c.datum_id == hard_preds_query.c.datum_id,
        )
        .join(
            models.Label,
            models.Label.id == groundtruths.c.label_id,
        )
        .group_by(b)  # type: ignore - SQLAlchemy Bundle typing issue
    )

    res = db.execute(total_query).all()
    if len(res) == 0:
        # this means there's no predictions and groundtruths with the label key
        # for the same image
        return None

    return schemas.ConfusionMatrix(
        label_key=grouper_key,
        entries=[
            schemas.ConfusionMatrixEntry(
                prediction=r[0][0], groundtruth=r[0][1], count=r[1]
            )
            for r in res
        ],
    )


@profiler
def _compute_accuracy_from_cm(cm: schemas.ConfusionMatrix) -> float:
    """
    Computes the accuracy score from a confusion matrix.

    Parameters
    ----------
    cm : schemas.ConfusionMatrix
        The confusion matrix to use.

    Returns
    ----------
    float
        The resultant accuracy score.
    """
    return cm.matrix.trace() / cm.matrix.sum()


@profiler
def _compute_precision_and_recall_f1_from_confusion_matrix(
    cm: schemas.ConfusionMatrix,
    label_value: str,
) -> tuple[float, float, float]:
    """
    Computes the precision, recall, and f1 score at a class index

    Parameters
    ----------
    cm : schemas.ConfusionMatrix
        The confusion matrix to use.
    label_key : str
        The label key to compute scores for.

    Returns
    ----------
    Tuple[float, float, float]
        A tuple containing the precision, recall, and F1 score.
    """
    cm_matrix = cm.matrix
    if label_value not in cm.label_map:
        return np.nan, np.nan, np.nan
    class_index = cm.label_map[label_value]

    true_positives = cm_matrix[class_index, class_index]
    # number of times the class was predicted
    n_preds = cm_matrix[:, class_index].sum()
    n_gts = cm_matrix[class_index, :].sum()

    prec = true_positives / n_preds if n_preds else 0
    recall = true_positives / n_gts if n_gts else 0

    f1_denom = prec + recall
    if f1_denom == 0:
        f1 = 0
    else:
        f1 = 2 * prec * recall / f1_denom
    return prec, recall, f1


@profiler
def _compute_confusion_matrix_and_metrics_at_grouper_key(
    db: Session,
    prediction_filter: schemas.Filter,
    groundtruth_filter: schemas.Filter,
    grouper_key: str,
    grouper_mappings: dict[str, dict[str, dict]],
    pr_curve_max_examples: int,
    metrics_to_return: list[enums.MetricType],
) -> (
    tuple[
        schemas.ConfusionMatrix | None,
        list[
            schemas.AccuracyMetric
            | schemas.ROCAUCMetric
            | schemas.PrecisionMetric
            | schemas.RecallMetric
            | schemas.F1Metric
        ],
    ]
):
    """
    Computes the confusion matrix and all metrics for a given label key.

    Parameters
    ----------
    db : Session
        The database Session to query against.
    prediction_filter : schemas.Filter
        The filter to be used to query predictions.
    groundtruth_filter : schemas.Filter
        The filter to be used to query groundtruths.
    grouper_mappings: dict[str, dict[str, dict]]
        A dictionary of mappings that connect groupers to their related labels.
    pr_curve_max_examples: int
        The maximum number of datum examples to store per true positive, false negative, etc.
    metrics_to_return: list[MetricType]
        The list of metrics to compute, store, and return to the user.

    Returns
    -------
    tuple[schemas.ConfusionMatrix, list[schemas.AccuracyMetric | schemas.ROCAUCMetric | schemas.PrecisionMetric
                                        | schemas.RecallMetric | schemas.F1Metric]] | None
        Returns None if there are no predictions and groundtruths with the given label
        key for the same datum. Otherwise returns a tuple, with the first element the confusion
        matrix and the second a list of all metrics (accuracy, ROC AUC, precisions, recalls, and f1s).
    """

    label_keys = list(
        grouper_mappings["grouper_key_to_label_keys_mapping"][grouper_key]
    )

    # groundtruths filter
    gFilter = groundtruth_filter.model_copy()
    gFilter.labels = schemas.LogicalFunction.and_(
        gFilter.labels,
        schemas.LogicalFunction.or_(
            *[
                schemas.Condition(
                    lhs=schemas.Symbol(name=schemas.SupportedSymbol.LABEL_KEY),
                    rhs=schemas.Value.infer(key),
                    op=schemas.FilterOperator.EQ,
                )
                for key in label_keys
            ]
        ),
    )

    # predictions filter
    pFilter = prediction_filter.model_copy()
    pFilter.labels = schemas.LogicalFunction.and_(
        pFilter.labels,
        schemas.LogicalFunction.or_(
            *[
                schemas.Condition(
                    lhs=schemas.Symbol(name=schemas.SupportedSymbol.LABEL_KEY),
                    rhs=schemas.Value.infer(key),
                    op=schemas.FilterOperator.EQ,
                )
                for key in label_keys
            ]
        ),
    )

    groundtruths = generate_select(
        models.GroundTruth,
        models.Annotation.datum_id.label("datum_id"),
        models.Dataset.name.label("dataset_name"),
        filters=gFilter,
        label_source=models.GroundTruth,
    ).cte()

    predictions = generate_select(
        models.Prediction,
        models.Annotation.datum_id.label("datum_id"),
        models.Dataset.name.label("dataset_name"),
        filters=pFilter,
        label_source=models.Prediction,
    ).cte()

    confusion_matrix = _compute_confusion_matrix_at_grouper_key(
        db=db,
        groundtruths=groundtruths,
        predictions=predictions,
        grouper_key=grouper_key,
        grouper_mappings=grouper_mappings,
    )
    accuracy = (
        _compute_accuracy_from_cm(confusion_matrix)
        if confusion_matrix
        else 0.0
    )
    rocauc = (
        _compute_roc_auc(
            db=db,
            groundtruths=groundtruths,
            predictions=predictions,
            grouper_key=grouper_key,
            grouper_mappings=grouper_mappings,
        )
        if confusion_matrix
        else 0.0
    )

    # aggregate metrics (over all label values)
    output = [
        schemas.AccuracyMetric(
            label_key=grouper_key,
            value=accuracy,
        ),
        schemas.ROCAUCMetric(
            label_key=grouper_key,
            value=rocauc,
        ),
    ]

    if (
        enums.MetricType.PrecisionRecallCurve in metrics_to_return
        or enums.MetricType.DetailedPrecisionRecallCurve in metrics_to_return
    ):
        # calculate the number of unique datums
        # used to determine the number of true negatives
        gt_datums = generate_query(
            models.Datum.id,
            models.Dataset.name,
            models.Datum.uid,
            db=db,
            filters=groundtruth_filter,
            label_source=models.GroundTruth,
        ).all()
        pd_datums = generate_query(
            models.Datum.id,
            models.Dataset.name,
            models.Datum.uid,
            db=db,
            filters=prediction_filter,
            label_source=models.Prediction,
        ).all()
        unique_datums = {
            datum_id: (dataset_name, datum_uid)
            for datum_id, dataset_name, datum_uid in gt_datums
        }
        unique_datums.update(
            {
                datum_id: (dataset_name, datum_uid)
                for datum_id, dataset_name, datum_uid in pd_datums
            }
        )

        pr_curves = _compute_curves(
            db=db,
            groundtruths=groundtruths,
            predictions=predictions,
            grouper_key=grouper_key,
            grouper_mappings=grouper_mappings,
            unique_datums=unique_datums,
            pr_curve_max_examples=pr_curve_max_examples,
            metrics_to_return=metrics_to_return,
        )
        output += pr_curves

    # metrics that are per label
    grouper_label_values = grouper_mappings["grouper_key_to_labels_mapping"][
        grouper_key
    ].keys()
    for grouper_value in grouper_label_values:
        if confusion_matrix:
            (
                precision,
                recall,
                f1,
            ) = _compute_precision_and_recall_f1_from_confusion_matrix(
                confusion_matrix, grouper_value
            )
        else:
            precision = 0.0
            recall = 0.0
            f1 = 0.0

        pydantic_label = schemas.Label(key=grouper_key, value=grouper_value)

        output += [
            schemas.PrecisionMetric(
                label=pydantic_label,
                value=precision,
            ),
            schemas.RecallMetric(
                label=pydantic_label,
                value=recall,
            ),
            schemas.F1Metric(
                label=pydantic_label,
                value=f1,
            ),
        ]

    return confusion_matrix, output


@profiler
def _compute_clf_metrics(
    db: Session,
    prediction_filter: schemas.Filter,
    groundtruth_filter: schemas.Filter,
    pr_curve_max_examples: int,
    metrics_to_return: list[enums.MetricType],
    label_map: LabelMapType | None = None,
) -> tuple[
    list[schemas.ConfusionMatrix],
    Sequence[
        schemas.ConfusionMatrix
        | schemas.AccuracyMetric
        | schemas.ROCAUCMetric
        | schemas.PrecisionMetric
        | schemas.RecallMetric
        | schemas.F1Metric
    ],
]:
    """
    Compute classification metrics.

    Parameters
    ----------
    db : Session
        The database Session to query against.
    prediction_filter : schemas.Filter
        The filter to be used to query predictions.
    groundtruth_filter : schemas.Filter
        The filter to be used to query groundtruths.
    metrics_to_return: list[MetricType]
        The list of metrics to compute, store, and return to the user.
    label_map: LabelMapType, optional
        Optional mapping of individual labels to a grouper label. Useful when you need to evaluate performance using labels that differ across datasets and models.
    pr_curve_max_examples: int
        The maximum number of datum examples to store per true positive, false negative, etc.


    Returns
    ----------
    Tuple[List[schemas.ConfusionMatrix], List[schemas.ConfusionMatrix | schemas.AccuracyMetric | schemas.ROCAUCMetric| schemas.PrecisionMetric | schemas.RecallMetric | schemas.F1Metric]]
        A tuple of confusion matrices and metrics.
    """

    labels = core.fetch_union_of_labels(
        db=db,
        lhs=groundtruth_filter,
        rhs=prediction_filter,
    )

    grouper_mappings = create_grouper_mappings(
        labels=labels,
        label_map=label_map,
        evaluation_type=enums.TaskType.CLASSIFICATION,
    )

    # compute metrics and confusion matrix for each grouper id
    confusion_matrices, metrics_to_output = [], []
    for grouper_key in grouper_mappings[
        "grouper_key_to_labels_mapping"
    ].keys():
        cm, metrics = _compute_confusion_matrix_and_metrics_at_grouper_key(
            db=db,
            prediction_filter=prediction_filter,
            groundtruth_filter=groundtruth_filter,
            grouper_key=grouper_key,
            grouper_mappings=grouper_mappings,
            pr_curve_max_examples=pr_curve_max_examples,
            metrics_to_return=metrics_to_return,
        )
        if cm is not None:
            confusion_matrices.append(cm)
        metrics_to_output.extend(metrics)

    return confusion_matrices, metrics_to_output


@validate_computation
def compute_clf_metrics(
    *,
    db: Session,
    evaluation_id: int,
) -> int:
    """
    Create classification metrics. This function is intended to be run using FastAPI's `BackgroundTasks`.

    Parameters
    ----------
    db : Session
        The database Session to query against.
    evaluation_id : int
        The job ID to create metrics for.

    Returns
    ----------
    int
        The evaluation job id.
    """

    # fetch evaluation
    evaluation = core.fetch_evaluation_from_id(db, evaluation_id)

    # unpack filters and params
    parameters = schemas.EvaluationParameters(**evaluation.parameters)
    groundtruth_filter, prediction_filter = prepare_filter_for_evaluation(
        db=db,
        filters=schemas.Filter(**evaluation.filters),
        dataset_names=evaluation.dataset_names,
        model_name=evaluation.model_name,
        task_type=parameters.task_type,
        label_map=parameters.label_map,
    )

    log_evaluation_item_counts(
        db=db,
        evaluation=evaluation,
        prediction_filter=prediction_filter,
        groundtruth_filter=groundtruth_filter,
    )

    if parameters.metrics_to_return is None:
        raise RuntimeError("Metrics to return should always be defined here.")

    confusion_matrices, metrics = _compute_clf_metrics(
        db=db,
        prediction_filter=prediction_filter,
        groundtruth_filter=groundtruth_filter,
        label_map=parameters.label_map,
        pr_curve_max_examples=(
            parameters.pr_curve_max_examples
            if parameters.pr_curve_max_examples
            else 0
        ),
        metrics_to_return=parameters.metrics_to_return,
    )

    confusion_matrices_mappings = create_metric_mappings(
        db=db,
        metrics=confusion_matrices,
        evaluation_id=evaluation.id,
    )

    for mapping in confusion_matrices_mappings:
        get_or_create_row(
            db,
            models.ConfusionMatrix,
            mapping,
        )

    metric_mappings = create_metric_mappings(
        db=db,
        metrics=metrics,
        evaluation_id=evaluation.id,
    )

    for mapping in metric_mappings:
        # ignore value since the other columns are unique identifiers
        # and have empirically noticed value can slightly change due to floating
        # point errors
        get_or_create_row(
            db,
            models.Metric,
            mapping,
            columns_to_ignore=["value"],
        )

    log_evaluation_duration(
        evaluation=evaluation,
        db=db,
    )

    return evaluation_id<|MERGE_RESOLUTION|>--- conflicted
+++ resolved
@@ -346,10 +346,6 @@
     return output
 
 
-<<<<<<< HEAD
-@profiler
-=======
->>>>>>> 19cd4515
 def _compute_roc_auc(
     db: Session,
     groundtruths: CTE,
@@ -386,123 +382,6 @@
             models.Label.key,
             models.Label.value,
             func.count(groundtruths.c.id).label("gt_counts_per_label"),
-<<<<<<< HEAD
-        )
-        .select_from(models.Label)
-        .join(groundtruths, groundtruths.c.label_id == models.Label.id)
-        .group_by(
-            models.Label.key,
-            models.Label.value,
-        )
-        .cte("gt_counts")
-    )
-
-    label_key_to_count = defaultdict(int)
-    label_to_count = dict()
-    filtered_label_set = set()
-    for key, value, count in db.query(groundtruths_per_label_kv_query).all():
-        label_key_to_count[key] += count
-        label_to_count[schemas.Label(key=key, value=value)] = count
-        filtered_label_set.add(schemas.Label(key=key, value=value))
-
-    groundtruths_per_label_key_query = (
-        select(
-            groundtruths_per_label_kv_query.c.key,
-            func.sum(groundtruths_per_label_kv_query.c.gt_counts_per_label)
-            .cast(Integer)
-            .label("gt_counts_per_key"),
-        )
-        .group_by(groundtruths_per_label_kv_query.c.key)
-        .subquery()
-    )
-
-    groundtruth_labels = alias(models.Label)
-    prediction_labels = alias(models.Label)
-
-    basic_counts_query = (
-        select(
-            groundtruths.c.datum_id,
-            predictions.c.score,
-            (groundtruth_labels.c.value == prediction_labels.c.value)
-            .cast(Integer)
-            .label("is_true_positive"),
-            (groundtruth_labels.c.value != prediction_labels.c.value)
-            .cast(Integer)
-            .label("is_false_positive"),
-            groundtruth_labels.c.key.label("label_key"),
-            groundtruth_labels.c.value.label("groundtruth_label_value"),
-            prediction_labels.c.value.label("prediction_label_value"),
-        )
-        .select_from(predictions)
-        .join(
-            groundtruths,
-            groundtruths.c.datum_id == predictions.c.datum_id,
-        )
-        .join(
-            groundtruth_labels,
-            groundtruth_labels.c.id == groundtruths.c.label_id,
-        )
-        .join(
-            prediction_labels,
-            and_(
-                prediction_labels.c.id == predictions.c.label_id,
-                prediction_labels.c.key == groundtruth_labels.c.key,
-            ),
-        )
-        .subquery("basic_counts")
-    )
-
-    cumulative_tp = func.sum(basic_counts_query.c.is_true_positive).over(
-        partition_by=[
-            basic_counts_query.c.label_key,
-            basic_counts_query.c.prediction_label_value,
-        ],
-        order_by=basic_counts_query.c.score.desc(),
-    )
-
-    cumulative_fp = func.sum(basic_counts_query.c.is_false_positive).over(
-        partition_by=[
-            basic_counts_query.c.label_key,
-            basic_counts_query.c.prediction_label_value,
-        ],
-        order_by=basic_counts_query.c.score.desc(),
-    )
-
-    tpr_fpr_cumulative = (
-        select(
-            basic_counts_query.c.score,
-            cumulative_tp.label("cumulative_tp"),
-            cumulative_fp.label("cumulative_fp"),
-            basic_counts_query.c.label_key,
-            basic_counts_query.c.groundtruth_label_value,
-            basic_counts_query.c.prediction_label_value,
-            groundtruths_per_label_key_query.c.gt_counts_per_key,
-            groundtruths_per_label_kv_query.c.gt_counts_per_label,
-        )
-        .join(
-            groundtruths_per_label_key_query,
-            groundtruths_per_label_key_query.c.key
-            == basic_counts_query.c.label_key,
-        )
-        .join(
-            groundtruths_per_label_kv_query,
-            and_(
-                groundtruths_per_label_kv_query.c.key
-                == basic_counts_query.c.label_key,
-                groundtruths_per_label_kv_query.c.value
-                == basic_counts_query.c.groundtruth_label_value,
-                groundtruths_per_label_kv_query.c.gt_counts_per_label > 0,
-                (
-                    groundtruths_per_label_key_query.c.gt_counts_per_key
-                    - groundtruths_per_label_kv_query.c.gt_counts_per_label
-                )
-                > 0,
-            ),
-        )
-        .subquery("tpr_fpr_cumulative")
-    )
-
-=======
         )
         .select_from(models.Label)
         .join(groundtruths, groundtruths.c.label_id == models.Label.id)
@@ -590,7 +469,6 @@
         basic_counts_query.c.prediction_label_value,
     ).subquery("tpr_fpr_cumulative")
 
->>>>>>> 19cd4515
     tpr_fpr_rates = (
         select(
             tpr_fpr_cumulative.c.score,
@@ -606,10 +484,6 @@
                 )
             ).label("fpr"),
             tpr_fpr_cumulative.c.label_key,
-<<<<<<< HEAD
-            tpr_fpr_cumulative.c.groundtruth_label_value,
-=======
->>>>>>> 19cd4515
             tpr_fpr_cumulative.c.prediction_label_value,
         )
         .join(
@@ -697,13 +571,9 @@
                 label not in label_to_count
                 or label.key not in label_key_to_count
             ):
-<<<<<<< HEAD
-                raise RuntimeError("ROCAUC computation failed.")
-=======
                 raise RuntimeError(
                     f"ROC AUC computation failed as the label `{label}` could not be found."
                 )
->>>>>>> 19cd4515
 
             if label_to_count[label] == 0:
                 ret = 0.0
