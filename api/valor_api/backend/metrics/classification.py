import random
from collections import defaultdict
from typing import Sequence

import numpy as np
from sqlalchemy import Integer, Subquery
from sqlalchemy.orm import Bundle, Session
from sqlalchemy.sql import and_, case, func, select
from sqlalchemy.sql.selectable import NamedFromClause

from valor_api import enums, schemas
from valor_api.backend import core, models
from valor_api.backend.metrics.metric_utils import (
    create_grouper_mappings,
    create_metric_mappings,
    get_or_create_row,
    log_evaluation_duration,
    log_evaluation_item_counts,
    validate_computation,
)
from valor_api.backend.query import Query

LabelMapType = list[list[list[str]]]


def _compute_curves(
    db: Session,
    predictions: Subquery | NamedFromClause,
    groundtruths: Subquery | NamedFromClause,
    grouper_key: str,
    grouper_mappings: dict[str, dict[str, dict]],
    unique_datums: set[tuple[str, str]],
    pr_curve_max_examples: int,
) -> list[schemas.PrecisionRecallCurve | schemas.DetailedPrecisionRecallCurve]:
    """
    Calculates precision-recall curves for each class.

    Parameters
    ----------
    db: Session
        The database Session to query against.
    prediction_filter: schemas.Filter
        The filter to be used to query predictions.
    groundtruth_filter: schemas.Filter
        The filter to be used to query groundtruths.
    grouper_key: str
        The key of the grouper used to calculate the PR curves.
    grouper_mappings: dict[str, dict[str, dict]]
        A dictionary of mappings that connect groupers to their related labels.
    unique_datums: list[tuple[str, str]]
        All of the unique datums associated with the ground truth and prediction filters.
    pr_curve_max_examples: int
        The maximum number of datum examples to store per true positive, false negative, etc.

    Returns
    -------
    dict[str,dict[float, dict[str, int | float | list[tuple[str, str]] | list[tuple[str, str, str]] | None]]
        A nested dictionary where the first key is the class label, the second key is the confidence threshold (e.g., 0.05), the third key is the metric name (e.g., "precision"), and the final key is either the value itself (for precision, recall, etc.) or a list of tuples containing the (dataset_name, datum_id) for each observation.
    """

    pr_output = defaultdict(lambda: defaultdict(dict))
    detailed_pr_output = defaultdict(lambda: defaultdict(dict))

    for threshold in [x / 100 for x in range(5, 100, 5)]:
        # get predictions that are above the confidence threshold
        predictions_that_meet_criteria = (
            select(
                models.Label.value.label("pd_label_value"),
                models.Annotation.datum_id.label("datum_id"),
                models.Datum.uid.label("datum_uid"),
                predictions.c.dataset_name,
                predictions.c.score,
            )
            .select_from(predictions)
            .join(
                models.Annotation,
                models.Annotation.id == predictions.c.annotation_id,
            )
            .join(
                models.Label,
                models.Label.id == predictions.c.label_id,
            )
            .join(
                models.Datum,
                models.Datum.id == models.Annotation.datum_id,
            )
            .where(predictions.c.score >= threshold)
            .alias()
        )

        b = Bundle(
            "cols",
            case(
                grouper_mappings["label_value_to_grouper_value"],
                value=predictions_that_meet_criteria.c.pd_label_value,
            ),
            case(
                grouper_mappings["label_value_to_grouper_value"],
                value=models.Label.value,
            ),
        )

        total_query = (
            select(
                b,
                predictions_that_meet_criteria.c.datum_id,
                predictions_that_meet_criteria.c.datum_uid,
                predictions_that_meet_criteria.c.dataset_name,
                groundtruths.c.datum_id,
                models.Datum.uid,
                groundtruths.c.dataset_name,
            )
            .select_from(groundtruths)
            .join(
                predictions_that_meet_criteria,  # type: ignore
                groundtruths.c.datum_id
                == predictions_that_meet_criteria.c.datum_id,
                isouter=True,
            )
            .join(
                models.Label,
                models.Label.id == groundtruths.c.label_id,
            )
            .join(
                models.Datum,
                models.Datum.id == groundtruths.c.datum_id,
            )
            .group_by(
                b,  # type: ignore - SQLAlchemy Bundle not compatible with _first
                predictions_that_meet_criteria.c.datum_id,
                predictions_that_meet_criteria.c.datum_uid,
                predictions_that_meet_criteria.c.dataset_name,
                groundtruths.c.datum_id,
                models.Datum.uid,
                groundtruths.c.dataset_name,
            )
        )
        res = list(db.execute(total_query).all())
        # handle edge case where there were multiple prediction labels for a single datum
        # first we sort, then we only increment fn below if the datum_id wasn't counted as a tp or fp
        res.sort(
            key=lambda x: ((x[1] is None, x[0][0] != x[0][1], x[1], x[2]))
        )

        # create sets of all datums for which there is a prediction / groundtruth
        # used when separating hallucinations/misclassifications/missed_detections
        gt_datums = set()
        pd_datums = set()

        for row in res:
            (pd_datum_uid, pd_dataset_name, gt_datum_uid, gt_dataset_name,) = (
                row[2],
                row[3],
                row[5],
                row[6],
            )
            gt_datums.add((gt_dataset_name, gt_datum_uid))
            pd_datums.add((pd_dataset_name, pd_datum_uid))

        for grouper_value in grouper_mappings["grouper_key_to_labels_mapping"][
            grouper_key
        ].keys():
            tp, tn, fp, fn = [], [], defaultdict(list), defaultdict(list)
            seen_datums = set()

            for row in res:
                (
                    predicted_label,
                    actual_label,
                    pd_datum_uid,
                    pd_dataset_name,
                    gt_datum_uid,
                    gt_dataset_name,
                ) = (
                    row[0][0],
                    row[0][1],
                    row[2],
                    row[3],
                    row[5],
                    row[6],
                )

                if predicted_label == grouper_value == actual_label:
                    tp += [(pd_dataset_name, pd_datum_uid)]
                    seen_datums.add(gt_datum_uid)
                elif predicted_label == grouper_value:
                    # if there was a groundtruth for a given datum, then it was a misclassification
                    if (pd_dataset_name, pd_datum_uid) in gt_datums:
                        fp["misclassifications"].append(
                            (pd_dataset_name, pd_datum_uid)
                        )
                    else:
                        fp["hallucinations"].append(
                            (pd_dataset_name, pd_datum_uid)
                        )
                    seen_datums.add(gt_datum_uid)
                elif (
                    actual_label == grouper_value
                    and gt_datum_uid not in seen_datums
                ):
                    # if there was a prediction for a given datum, then it was a misclassification
                    if (gt_dataset_name, gt_datum_uid) in pd_datums:
                        fn["misclassifications"].append(
                            (gt_dataset_name, gt_datum_uid)
                        )
                    else:
                        fn["missed_detections"].append(
                            (gt_dataset_name, gt_datum_uid)
                        )
                    seen_datums.add(gt_datum_uid)

            # calculate metrics
            tn = [
                datum_uid_pair
                for datum_uid_pair in unique_datums
                if datum_uid_pair
                not in tp
                + fp["hallucinations"]
                + fp["misclassifications"]
                + fn["misclassifications"]
                + fn["missed_detections"]
                and None not in datum_uid_pair
            ]
            tp_cnt, fp_cnt, fn_cnt, tn_cnt = (
                len(tp),
                len(fp["hallucinations"]) + len(fp["misclassifications"]),
                len(fn["missed_detections"]) + len(fn["misclassifications"]),
                len(tn),
            )

            precision = (
                (tp_cnt) / (tp_cnt + fp_cnt) if (tp_cnt + fp_cnt) > 0 else -1
            )
            recall = (
                tp_cnt / (tp_cnt + fn_cnt) if (tp_cnt + fn_cnt) > 0 else -1
            )
            accuracy = (
                (tp_cnt + tn_cnt) / len(unique_datums)
                if len(unique_datums) > 0
                else -1
            )
            f1_score = (
                (2 * precision * recall) / (precision + recall)
                if precision and recall
                else -1
            )

            pr_output[grouper_value][threshold] = {
                "tp": tp_cnt,
                "fp": fp_cnt,
                "fn": fn_cnt,
                "tn": tn_cnt,
                "accuracy": accuracy,
                "precision": precision,
                "recall": recall,
                "f1_score": f1_score,
            }

            detailed_pr_output[grouper_value][threshold] = {
                "tp": {
                    "total": tp_cnt,
                    "observations": {
                        "all": {
                            "count": tp_cnt,
                            "examples": (
                                random.sample(tp, pr_curve_max_examples)
                                if len(tp) >= pr_curve_max_examples
                                else tp
                            ),
                        }
                    },
                },
                "tn": {
                    "total": tn_cnt,
                    "observations": {
                        "all": {
                            "count": tn_cnt,
                            "examples": (
                                random.sample(tn, pr_curve_max_examples)
                                if len(tn) >= pr_curve_max_examples
                                else tn
                            ),
                        }
                    },
                },
                "fn": {
                    "total": fn_cnt,
                    "observations": {
                        "misclassifications": {
                            "count": len(fn["misclassifications"]),
                            "examples": (
                                random.sample(
                                    fn["misclassifications"],
                                    pr_curve_max_examples,
                                )
                                if len(fn["misclassifications"])
                                >= pr_curve_max_examples
                                else fn["misclassifications"]
                            ),
                        },
                        "missed_detections": {
                            "count": len(fn["missed_detections"]),
                            "examples": (
                                random.sample(
                                    fn["missed_detections"],
                                    pr_curve_max_examples,
                                )
                                if len(fn["missed_detections"])
                                >= pr_curve_max_examples
                                else fn["missed_detections"]
                            ),
                        },
                    },
                },
                "fp": {
                    "total": fp_cnt,
                    "observations": {
                        "misclassifications": {
                            "count": len(fp["misclassifications"]),
                            "examples": (
                                random.sample(
                                    fp["misclassifications"],
                                    pr_curve_max_examples,
                                )
                                if len(fp["misclassifications"])
                                >= pr_curve_max_examples
                                else fp["misclassifications"]
                            ),
                        },
                        "hallucinations": {
                            "count": len(fp["hallucinations"]),
                            "examples": (
                                random.sample(
                                    fp["hallucinations"],
                                    pr_curve_max_examples,
                                )
                                if len(fp["hallucinations"])
                                >= pr_curve_max_examples
                                else fp["hallucinations"]
                            ),
                        },
                    },
                },
            }

    return [
        schemas.PrecisionRecallCurve(
            label_key=grouper_key, value=dict(pr_output)
        ),
        schemas.DetailedPrecisionRecallCurve(
            label_key=grouper_key, value=dict(detailed_pr_output)
        ),
    ]


def _compute_binary_roc_auc(
    db: Session,
    prediction_filter: schemas.Filter,
    groundtruth_filter: schemas.Filter,
    label: schemas.Label,
) -> float:
    """
    Computes the binary ROC AUC score of a dataset and label.

    Parameters
    ----------
    db : Session
        The database Session to query against.
    prediction_filter : schemas.Filter
        The filter to be used to query predictions.
    groundtruth_filter : schemas.Filter
        The filter to be used to query groundtruths.
    label : schemas.Label
        The label to compute the score for.

    Returns
    -------
    float
        The binary ROC AUC score.
    """
    # query to get the datum_ids and label values of groundtruths that have the given label key
    gts_filter = groundtruth_filter.model_copy()
    gts_filter.label_keys = [label.key]
    gts_query = (
        Query(
            models.Annotation.datum_id.label("datum_id"),
            models.Label.value.label("label_value"),
        )
        .filter(gts_filter)
        .groundtruths("groundtruth_subquery")
    )

    # get the prediction scores for the given label (key and value)
    preds_filter = prediction_filter.model_copy()
    preds_filter.labels = [{label.key: label.value}]
    preds_query = (
        Query(
            models.Annotation.datum_id.label("datum_id"),
            models.Prediction.score.label("score"),
            models.Label.value.label("label_value"),
        )
        .filter(preds_filter)
        .predictions("prediction_subquery")
    )

    # number of ground truth labels that match the given label value
    n_pos = db.scalar(
        select(func.count(gts_query.c.label_value)).where(
            gts_query.c.label_value == label.value
        )
    )
    # total number of groundtruths
    n = db.scalar(select(func.count(gts_query.c.label_value)))

    if n is None or n_pos is None:
        raise RuntimeError(
            "ROCAUC computation failed; db.scalar returned None for mathematical variables."
        )

    if n_pos == 0:
        return 0

    if n - n_pos == 0:
        return 1.0

    basic_counts_query = (
        select(
            preds_query.c.datum_id,
            preds_query.c.score,
            (gts_query.c.label_value == label.value)
            .cast(Integer)
            .label("is_true_positive"),
            (gts_query.c.label_value != label.value)
            .cast(Integer)
            .label("is_false_positive"),
        )
        .select_from(
            preds_query.join(  # type: ignore
                gts_query, preds_query.c.datum_id == gts_query.c.datum_id  # type: ignore
            )
        )
        .alias("basic_counts")
    )

    tpr_fpr_cumulative = select(
        basic_counts_query.c.score,
        func.sum(basic_counts_query.c.is_true_positive)
        .over(order_by=basic_counts_query.c.score.desc())
        .label("cumulative_tp"),
        func.sum(basic_counts_query.c.is_false_positive)
        .over(order_by=basic_counts_query.c.score.desc())
        .label("cumulative_fp"),
    ).alias("tpr_fpr_cumulative")

    tpr_fpr_rates = select(
        tpr_fpr_cumulative.c.score,
        (tpr_fpr_cumulative.c.cumulative_tp / n_pos).label("tpr"),
        (tpr_fpr_cumulative.c.cumulative_fp / (n - n_pos)).label("fpr"),
    ).alias("tpr_fpr_rates")

    trap_areas = select(
        (
            0.5
            * (
                tpr_fpr_rates.c.tpr
                + func.lag(tpr_fpr_rates.c.tpr).over(
                    order_by=tpr_fpr_rates.c.score.desc()
                )
            )
            * (
                tpr_fpr_rates.c.fpr
                - func.lag(tpr_fpr_rates.c.fpr).over(
                    order_by=tpr_fpr_rates.c.score.desc()
                )
            )
        ).label("trap_area")
    ).subquery()

    ret = db.scalar(func.sum(trap_areas.c.trap_area))

    if ret is None:
        return np.nan

    return float(ret)


def _compute_roc_auc(
    db: Session,
    prediction_filter: schemas.Filter,
    groundtruth_filter: schemas.Filter,
    grouper_key: str,
    grouper_mappings: dict[str, dict[str, dict]],
) -> float | None:
    """
    Computes the area under the ROC curve. Note that for the multi-class setting
    this does one-vs-rest AUC for each class and then averages those scores. This should give
    the same thing as `sklearn.metrics.roc_auc_score` with `multi_class="ovr"`.

    Parameters
    ----------
    db : Session
        The database Session to query against.
    prediction_filter : schemas.Filter
        The filter to be used to query predictions.
    groundtruth_filter : schemas.Filter
        The filter to be used to query groundtruths.
    grouper_key : str
        The key of the grouper to calculate the ROCAUC for.
    grouper_mappings: dict[str, dict[str, dict]]
        A dictionary of mappings that connect groupers to their related labels.

    Returns
    -------
    float | None
        The ROC AUC. Returns None if no labels exist for that label_key.
    """

    # get all of the labels associated with the grouper
    value_to_labels_mapping = grouper_mappings[
        "grouper_key_to_labels_mapping"
    ][grouper_key]

    sum_roc_aucs = 0
    label_count = 0

    for grouper_value, labels in value_to_labels_mapping.items():
        label_filter = groundtruth_filter.model_copy()
        label_filter.label_ids = [label.id for label in labels]

        # some labels in the "labels" argument may be out-of-scope given our groundtruth_filter, so we fetch all labels that are within scope of the groundtruth_filter to make sure we don't calculate ROCAUC for inappropriate labels
        in_scope_labels = [
            label
            for label in labels
            if schemas.Label(key=label.key, value=label.value)
            in core.get_labels(db=db, filters=label_filter)
        ]

        if not in_scope_labels:
            continue

        for label in labels:
            bin_roc = _compute_binary_roc_auc(
                db=db,
                prediction_filter=prediction_filter,
                groundtruth_filter=groundtruth_filter,
                label=schemas.Label(key=label.key, value=label.value),
            )

            if bin_roc is not None:
                sum_roc_aucs += bin_roc
                label_count += 1

    return sum_roc_aucs / label_count if label_count else None


def _compute_confusion_matrix_at_grouper_key(
    db: Session,
    predictions: Subquery | NamedFromClause,
    groundtruths: Subquery | NamedFromClause,
    grouper_key: str,
    grouper_mappings: dict[str, dict[str, dict]],
) -> schemas.ConfusionMatrix | None:
    """
    Computes the confusion matrix at a label_key.

    Parameters
    ----------
    db : Session
        The database Session to query against.
    prediction_filter : schemas.Filter
        The filter to be used to query predictions.
    groundtruth_filter : schemas.Filter
        The filter to be used to query groundtruths.
    grouper_key: str
        The key of the grouper used to calculate the confusion matrix.
    grouper_mappings: dict[str, dict[str, dict]]
        A dictionary of mappings that connect groupers to their related labels.

    Returns
    -------
    schemas.ConfusionMatrix | None
        Returns None in the case that there are no common images in the dataset
        that have both a ground truth and prediction with label key `label_key`. Otherwise
        returns the confusion matrix.
    """

    # 1. Get the max prediction scores by datum
    max_scores_by_datum_id = (
        select(
            func.max(predictions.c.score).label("max_score"),
            models.Annotation.datum_id.label("datum_id"),
        )
        .join(
            models.Annotation,
            models.Annotation.id == predictions.c.annotation_id,
        )
        .group_by(models.Annotation.datum_id)
        .alias()
    )

    # 2. Remove duplicate scores per datum
    # used for the edge case where the max confidence appears twice
    # the result of this query is all of the hard predictions
    min_id_query = (
        select(
            func.min(predictions.c.id).label("min_id"),
            models.Annotation.datum_id.label("datum_id"),
        )
        .select_from(predictions)
        .join(
            models.Annotation,
            models.Annotation.id == predictions.c.annotation_id,
        )
        .join(
            max_scores_by_datum_id,
            and_(
                models.Annotation.datum_id
                == max_scores_by_datum_id.c.datum_id,
                predictions.c.score == max_scores_by_datum_id.c.max_score,
            ),
        )
        .group_by(models.Annotation.datum_id)
        .alias()
    )

    # 3. Get labels for hard predictions, organize per datum
    hard_preds_query = (
        select(
            models.Label.value.label("pd_label_value"),
            min_id_query.c.datum_id.label("datum_id"),
        )
        .select_from(min_id_query)
        .join(
            models.Prediction,
            models.Prediction.id == min_id_query.c.min_id,
        )
        .join(
            models.Label,
            models.Label.id == models.Prediction.label_id,
        )
        .alias()
    )

    # 4. Link each label value to its corresponding grouper value
    b = Bundle(
        "cols",
        case(
            grouper_mappings["label_value_to_grouper_value"],
            value=hard_preds_query.c.pd_label_value,
        ),
        case(
            grouper_mappings["label_value_to_grouper_value"],
            value=models.Label.value,
        ),
    )

    # 5. Generate confusion matrix
    total_query = (
        select(b, func.count())
        .select_from(hard_preds_query)
        .join(
            groundtruths,
            groundtruths.c.datum_id == hard_preds_query.c.datum_id,
        )
        .join(
            models.Label,
            models.Label.id == groundtruths.c.label_id,
        )
        .group_by(b)  # type: ignore - SQLAlchemy Bundle not compatible with _first
    )

    res = db.execute(total_query).all()
    if len(res) == 0:
        # this means there's no predictions and groundtruths with the label key
        # for the same image
        return None

    return schemas.ConfusionMatrix(
        label_key=grouper_key,
        entries=[
            schemas.ConfusionMatrixEntry(
                prediction=r[0][0], groundtruth=r[0][1], count=r[1]
            )
            for r in res
        ],
    )


def _compute_accuracy_from_cm(cm: schemas.ConfusionMatrix) -> float:
    """
    Computes the accuracy score from a confusion matrix.

    Parameters
    ----------
    cm : schemas.ConfusionMatrix
        The confusion matrix to use.

    Returns
    ----------
    float
        The resultant accuracy score.
    """
    return cm.matrix.trace() / cm.matrix.sum()


def _compute_precision_and_recall_f1_from_confusion_matrix(
    cm: schemas.ConfusionMatrix,
    label_value: str,
) -> tuple[float, float, float]:
    """
    Computes the precision, recall, and f1 score at a class index

    Parameters
    ----------
    cm : schemas.ConfusionMatrix
        The confusion matrix to use.
    label_key : str
        The label key to compute scores for.

    Returns
    ----------
    Tuple[float, float, float]
        A tuple containing the precision, recall, and F1 score.
    """
    cm_matrix = cm.matrix
    if label_value not in cm.label_map:
        return np.nan, np.nan, np.nan
    class_index = cm.label_map[label_value]

    true_positives = cm_matrix[class_index, class_index]
    # number of times the class was predicted
    n_preds = cm_matrix[:, class_index].sum()
    n_gts = cm_matrix[class_index, :].sum()

    prec = true_positives / n_preds if n_preds else 0
    recall = true_positives / n_gts if n_gts else 0

    f1_denom = prec + recall
    if f1_denom == 0:
        f1 = 0
    else:
        f1 = 2 * prec * recall / f1_denom
    return prec, recall, f1


def _compute_confusion_matrix_and_metrics_at_grouper_key(
    db: Session,
    prediction_filter: schemas.Filter,
    groundtruth_filter: schemas.Filter,
    grouper_key: str,
    grouper_mappings: dict[str, dict[str, dict]],
<<<<<<< HEAD
    pr_curve_max_examples: int,
=======
    metrics_to_return: list[str],
>>>>>>> 27871f36
) -> (
    tuple[
        schemas.ConfusionMatrix,
        list[
            schemas.AccuracyMetric
            | schemas.ROCAUCMetric
            | schemas.PrecisionMetric
            | schemas.RecallMetric
            | schemas.F1Metric
        ],
    ]
    | None
):
    """
    Computes the confusion matrix and all metrics for a given label key.

    Parameters
    ----------
    db : Session
        The database Session to query against.
    prediction_filter : schemas.Filter
        The filter to be used to query predictions.
    groundtruth_filter : schemas.Filter
        The filter to be used to query groundtruths.
    grouper_mappings: dict[str, dict[str, dict]]
        A dictionary of mappings that connect groupers to their related labels.
<<<<<<< HEAD
    pr_curve_max_examples: int
        The maximum number of datum examples to store per true positive, false negative, etc.
=======
    metrics: list[str]
        The list of metrics to compute, store, and return to the user.
>>>>>>> 27871f36

    Returns
    -------
    tuple[schemas.ConfusionMatrix, list[schemas.AccuracyMetric | schemas.ROCAUCMetric | schemas.PrecisionMetric
                                        | schemas.RecallMetric | schemas.F1Metric]] | None
        Returns None if there are no predictions and groundtruths with the given label
        key for the same datum. Otherwise returns a tuple, with the first element the confusion
        matrix and the second a list of all metrics (accuracy, ROC AUC, precisions, recalls, and f1s).
    """

    label_key_filter = list(
        grouper_mappings["grouper_key_to_label_keys_mapping"][grouper_key]
    )

    # get groundtruths and predictions that conform to filters
    gFilter = groundtruth_filter.model_copy()
    gFilter.label_keys = label_key_filter

    pFilter = prediction_filter.model_copy()
    pFilter.label_keys = label_key_filter

    groundtruths = (
        Query(
            models.GroundTruth,
            models.Annotation.datum_id.label("datum_id"),
            models.Dataset.name.label("dataset_name"),
        )
        .filter(gFilter)
        .groundtruths(as_subquery=False)
        .alias()
    )

    predictions = (
        Query(
            models.Prediction,
            models.Annotation.datum_id.label("datum_id"),
            models.Dataset.name.label("dataset_name"),
        )
        .filter(pFilter)
        .predictions(as_subquery=False)
        .alias()
    )

    confusion_matrix = _compute_confusion_matrix_at_grouper_key(
        db=db,
        groundtruths=groundtruths,
        predictions=predictions,
        grouper_key=grouper_key,
        grouper_mappings=grouper_mappings,
    )

    if confusion_matrix is None:
        return None

    # aggregate metrics (over all label values)
    output = [
        schemas.AccuracyMetric(
            label_key=grouper_key,
            value=_compute_accuracy_from_cm(confusion_matrix),
        ),
        schemas.ROCAUCMetric(
            label_key=grouper_key,
            value=_compute_roc_auc(
                db=db,
                prediction_filter=prediction_filter,
                groundtruth_filter=groundtruth_filter,
                grouper_key=grouper_key,
                grouper_mappings=grouper_mappings,
            ),
        ),
    ]

<<<<<<< HEAD
    # calculate the number of unique datums
    # used to determine the number of true negatives
    pd_datums = db.query(
        Query(models.Dataset.name, models.Datum.uid)  # type: ignore - sqlalchemy issues
        .filter(prediction_filter)
        .predictions()
    ).all()
    gt_datums = db.query(
        Query(models.Dataset.name, models.Datum.uid)  # type: ignore - sqlalchemy issues
        .filter(groundtruth_filter)
        .groundtruths()
    ).all()
    unique_datums = set(pd_datums + gt_datums)

    pr_curves = _compute_curves(
        db=db,
        groundtruths=groundtruths,
        predictions=predictions,
        grouper_key=grouper_key,
        grouper_mappings=grouper_mappings,
        unique_datums=unique_datums,
        pr_curve_max_examples=pr_curve_max_examples,
    )

    output += pr_curves
=======
    if "PrecisionRecallCurve" in metrics_to_return:
        # calculate the number of unique datums
        # used to determine the number of true negatives
        pd_datums = db.query(
            Query(models.Dataset.name, models.Datum.uid)  # type: ignore - sqlalchemy issues
            .filter(prediction_filter)
            .predictions()
        ).all()
        gt_datums = db.query(
            Query(models.Dataset.name, models.Datum.uid)  # type: ignore - sqlalchemy issues
            .filter(groundtruth_filter)
            .groundtruths()
        ).all()
        unique_datums = set(pd_datums + gt_datums)

        pr_curves = _compute_curves(
            db=db,
            groundtruths=groundtruths,
            predictions=predictions,
            grouper_key=grouper_key,
            grouper_mappings=grouper_mappings,
            unique_datums=unique_datums,
        )
        output = schemas.PrecisionRecallCurve(
            label_key=grouper_key, value=pr_curves
        )
        metrics.append(output)
>>>>>>> 27871f36

    # metrics that are per label
    for grouper_value in grouper_mappings["grouper_key_to_labels_mapping"][
        grouper_key
    ].keys():
        (
            precision,
            recall,
            f1,
        ) = _compute_precision_and_recall_f1_from_confusion_matrix(
            confusion_matrix, grouper_value
        )

        pydantic_label = schemas.Label(key=grouper_key, value=grouper_value)

        output += [
            schemas.PrecisionMetric(
                label=pydantic_label,
                value=precision,
            ),
            schemas.RecallMetric(
                label=pydantic_label,
                value=recall,
            ),
            schemas.F1Metric(
                label=pydantic_label,
                value=f1,
            ),
        ]

    return confusion_matrix, output


def _compute_clf_metrics(
    db: Session,
    prediction_filter: schemas.Filter,
    groundtruth_filter: schemas.Filter,
<<<<<<< HEAD
    pr_curve_max_examples: int,
=======
    metrics_to_return: list[str],
>>>>>>> 27871f36
    label_map: LabelMapType | None = None,
) -> tuple[
    list[schemas.ConfusionMatrix],
    Sequence[
        schemas.ConfusionMatrix
        | schemas.AccuracyMetric
        | schemas.ROCAUCMetric
        | schemas.PrecisionMetric
        | schemas.RecallMetric
        | schemas.F1Metric
    ],
]:
    """
    Compute classification metrics.

    Parameters
    ----------
    db : Session
        The database Session to query against.
    prediction_filter : schemas.Filter
        The filter to be used to query predictions.
    groundtruth_filter : schemas.Filter
        The filter to be used to query groundtruths.
<<<<<<< HEAD
=======
    metrics: list[str]
        The list of metrics to compute, store, and return to the user.
>>>>>>> 27871f36
    label_map: LabelMapType, optional
        Optional mapping of individual labels to a grouper label. Useful when you need to evaluate performance using labels that differ across datasets and models.
    pr_curve_max_examples: int
        The maximum number of datum examples to store per true positive, false negative, etc.


    Returns
    ----------
    Tuple[List[schemas.ConfusionMatrix], List[schemas.ConfusionMatrix | schemas.AccuracyMetric | schemas.ROCAUCMetric| schemas.PrecisionMetric | schemas.RecallMetric | schemas.F1Metric]]
        A tuple of confusion matrices and metrics.
    """

    labels = core.fetch_union_of_labels(
        db=db,
        rhs=prediction_filter,
        lhs=groundtruth_filter,
    )

    grouper_mappings = create_grouper_mappings(
        labels=labels,
        label_map=label_map,
        evaluation_type=enums.TaskType.CLASSIFICATION,
    )

    # compute metrics and confusion matrix for each grouper id
    confusion_matrices, metrics_to_output = [], []
    for grouper_key in grouper_mappings[
        "grouper_key_to_labels_mapping"
    ].keys():
        cm_and_metrics = _compute_confusion_matrix_and_metrics_at_grouper_key(
            db=db,
            prediction_filter=prediction_filter,
            groundtruth_filter=groundtruth_filter,
            grouper_key=grouper_key,
            grouper_mappings=grouper_mappings,
<<<<<<< HEAD
            pr_curve_max_examples=pr_curve_max_examples,
=======
            metrics_to_return=metrics_to_return,
>>>>>>> 27871f36
        )
        if cm_and_metrics is not None:
            confusion_matrices.append(cm_and_metrics[0])
            metrics_to_output.extend(cm_and_metrics[1])

    return confusion_matrices, metrics_to_output


@validate_computation
def compute_clf_metrics(
    *,
    db: Session,
    evaluation_id: int,
) -> int:
    """
    Create classification metrics. This function is intended to be run using FastAPI's `BackgroundTasks`.

    Parameters
    ----------
    db : Session
        The database Session to query against.
    evaluation_id : int
        The job ID to create metrics for.

    Returns
    ----------
    int
        The evaluation job id.
    """

    # fetch evaluation
    evaluation = core.fetch_evaluation_from_id(db, evaluation_id)

    # unpack filters and params
    groundtruth_filter = schemas.Filter(**evaluation.datum_filter)
    prediction_filter = groundtruth_filter.model_copy()
    prediction_filter.model_names = [evaluation.model_name]
    parameters = schemas.EvaluationParameters(**evaluation.parameters)

    # load task type into filters
    groundtruth_filter.task_types = [parameters.task_type]
    prediction_filter.task_types = [parameters.task_type]

    log_evaluation_item_counts(
        db=db,
        evaluation=evaluation,
        prediction_filter=prediction_filter,
        groundtruth_filter=groundtruth_filter,
    )

    confusion_matrices, metrics = _compute_clf_metrics(
        db=db,
        prediction_filter=prediction_filter,
        groundtruth_filter=groundtruth_filter,
        label_map=parameters.label_map,
<<<<<<< HEAD
        pr_curve_max_examples=(
            parameters.pr_curve_max_examples
            if parameters.pr_curve_max_examples
            else 0
        ),
=======
        metrics_to_return=parameters.metrics_to_return,  # type: ignore - metrics_to_return is guaranteed not to be None
>>>>>>> 27871f36
    )

    confusion_matrices_mappings = create_metric_mappings(
        db=db,
        metrics=confusion_matrices,
        evaluation_id=evaluation.id,
    )

    for mapping in confusion_matrices_mappings:
        get_or_create_row(
            db,
            models.ConfusionMatrix,
            mapping,
        )

    metric_mappings = create_metric_mappings(
        db=db,
        metrics=metrics,
        evaluation_id=evaluation.id,
    )

    for mapping in metric_mappings:
        # ignore value since the other columns are unique identifiers
        # and have empirically noticed value can slightly change due to floating
        # point errors
        get_or_create_row(
            db,
            models.Metric,
            mapping,
            columns_to_ignore=["value"],
        )

    log_evaluation_duration(
        evaluation=evaluation,
        db=db,
    )

    return evaluation_id<|MERGE_RESOLUTION|>--- conflicted
+++ resolved
@@ -749,11 +749,8 @@
     groundtruth_filter: schemas.Filter,
     grouper_key: str,
     grouper_mappings: dict[str, dict[str, dict]],
-<<<<<<< HEAD
     pr_curve_max_examples: int,
-=======
     metrics_to_return: list[str],
->>>>>>> 27871f36
 ) -> (
     tuple[
         schemas.ConfusionMatrix,
@@ -780,13 +777,10 @@
         The filter to be used to query groundtruths.
     grouper_mappings: dict[str, dict[str, dict]]
         A dictionary of mappings that connect groupers to their related labels.
-<<<<<<< HEAD
     pr_curve_max_examples: int
         The maximum number of datum examples to store per true positive, false negative, etc.
-=======
     metrics: list[str]
         The list of metrics to compute, store, and return to the user.
->>>>>>> 27871f36
 
     Returns
     -------
@@ -859,33 +853,6 @@
         ),
     ]
 
-<<<<<<< HEAD
-    # calculate the number of unique datums
-    # used to determine the number of true negatives
-    pd_datums = db.query(
-        Query(models.Dataset.name, models.Datum.uid)  # type: ignore - sqlalchemy issues
-        .filter(prediction_filter)
-        .predictions()
-    ).all()
-    gt_datums = db.query(
-        Query(models.Dataset.name, models.Datum.uid)  # type: ignore - sqlalchemy issues
-        .filter(groundtruth_filter)
-        .groundtruths()
-    ).all()
-    unique_datums = set(pd_datums + gt_datums)
-
-    pr_curves = _compute_curves(
-        db=db,
-        groundtruths=groundtruths,
-        predictions=predictions,
-        grouper_key=grouper_key,
-        grouper_mappings=grouper_mappings,
-        unique_datums=unique_datums,
-        pr_curve_max_examples=pr_curve_max_examples,
-    )
-
-    output += pr_curves
-=======
     if "PrecisionRecallCurve" in metrics_to_return:
         # calculate the number of unique datums
         # used to determine the number of true negatives
@@ -913,7 +880,6 @@
             label_key=grouper_key, value=pr_curves
         )
         metrics.append(output)
->>>>>>> 27871f36
 
     # metrics that are per label
     for grouper_value in grouper_mappings["grouper_key_to_labels_mapping"][
@@ -951,11 +917,8 @@
     db: Session,
     prediction_filter: schemas.Filter,
     groundtruth_filter: schemas.Filter,
-<<<<<<< HEAD
     pr_curve_max_examples: int,
-=======
     metrics_to_return: list[str],
->>>>>>> 27871f36
     label_map: LabelMapType | None = None,
 ) -> tuple[
     list[schemas.ConfusionMatrix],
@@ -979,11 +942,8 @@
         The filter to be used to query predictions.
     groundtruth_filter : schemas.Filter
         The filter to be used to query groundtruths.
-<<<<<<< HEAD
-=======
     metrics: list[str]
         The list of metrics to compute, store, and return to the user.
->>>>>>> 27871f36
     label_map: LabelMapType, optional
         Optional mapping of individual labels to a grouper label. Useful when you need to evaluate performance using labels that differ across datasets and models.
     pr_curve_max_examples: int
@@ -1019,11 +979,8 @@
             groundtruth_filter=groundtruth_filter,
             grouper_key=grouper_key,
             grouper_mappings=grouper_mappings,
-<<<<<<< HEAD
             pr_curve_max_examples=pr_curve_max_examples,
-=======
             metrics_to_return=metrics_to_return,
->>>>>>> 27871f36
         )
         if cm_and_metrics is not None:
             confusion_matrices.append(cm_and_metrics[0])
@@ -1079,15 +1036,12 @@
         prediction_filter=prediction_filter,
         groundtruth_filter=groundtruth_filter,
         label_map=parameters.label_map,
-<<<<<<< HEAD
         pr_curve_max_examples=(
             parameters.pr_curve_max_examples
             if parameters.pr_curve_max_examples
             else 0
         ),
-=======
         metrics_to_return=parameters.metrics_to_return,  # type: ignore - metrics_to_return is guaranteed not to be None
->>>>>>> 27871f36
     )
 
     confusion_matrices_mappings = create_metric_mappings(
