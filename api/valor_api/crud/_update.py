--- conflicted
+++ resolved
@@ -2,15 +2,7 @@
 from sqlalchemy.orm import Session
 
 from valor_api import enums
-<<<<<<< HEAD
-from valor_api.backend import (
-    get_dataset_status,
-    set_dataset_status,
-    set_model_status,
-)
-=======
 from valor_api.backend import set_dataset_status, set_model_status
->>>>>>> d444d12e
 from valor_api.backend.database import vacuum_analyze
 
 
@@ -39,10 +31,6 @@
         )
 
     if task_handler:
-<<<<<<< HEAD
-        task_handler.add_task(vacuum_analyze)
-=======
         task_handler.add_task(vacuum_analyze)
     else:
-        vacuum_analyze()
->>>>>>> d444d12e
+        vacuum_analyze()