import numpy as np
<<<<<<< HEAD
from pydantic import (
    BaseModel,
    ConfigDict,
    Field,
    field_validator,
    model_validator,
)

from velour_api.enums import EvaluationStatus, TaskType
from velour_api.schemas.filters import Filter
from velour_api.schemas.label import Label


class DetectionParameters(BaseModel):
    """
    Defines important attributes to use when evaluating an object detection model.

    Attributes
    ----------
    iou_thresholds_to_compute : List[float]
        A list of floats describing which Intersection over Unions (IoUs) to use when calculating metrics (i.e., mAP).
    iou_thresholds_to_keep: List[float]
        A list of floats describing which Intersection over Union (IoUs) thresholds to calculate a metric for. Must be a subset of `iou_thresholds_to_compute`.
    """

    # thresholds to iterate over (mutable defaults are ok for pydantic models)
    iou_thresholds_to_compute: list[float] = [
        round(0.5 + 0.05 * i, 2) for i in range(10)
    ]
    iou_thresholds_to_keep: list[float] | None = [0.5, 0.75]

    # pydantic setting
    model_config = ConfigDict(extra="forbid")

    @model_validator(mode="after")
    @classmethod
    def _check_ious(cls, values):
        """Validate the IOU thresholds."""
        if values.iou_thresholds_to_keep:
            for iou in values.iou_thresholds_to_keep:
                if iou not in values.iou_thresholds_to_compute:
                    raise ValueError(
                        "`iou_thresholds_to_keep` must be contained in `iou_thresholds_to_compute`"
                    )
        return values


class EvaluationSettings(BaseModel):
    """
    Defines important attributes of an evaluation's settings.

    Attributes
    ----------
    parameters : DetectionParameters
        The parameter object (e.g., `DetectionParameters) to use when creating an evaluation.
    filters: Filter
        The `Filter`object to use when creating an evaluation.
    label_map : Tuple[Tuple[Label, Label]]
        Optional mapping of individual Labels to a grouper Label. Useful when you need to evaluate performance using Labels that differ across datasets and models.

    """

    parameters: DetectionParameters | None = None
    filters: Filter | None = None
    label_map: tuple | None = None

    # pydantic setting
    model_config = ConfigDict(extra="forbid")


class EvaluationJob(BaseModel):
    """
    Defines important attributes of an evaluation job.

    Attributes
    ----------
    model : str
        The name of the `Model` invoked during the evaluation.
    dataset : str
        The name of the `Dataset` invoked during the evaluation.
    task_type : TaskType
        The task type of the evaluation.
    settings : EvaluationSettings
        The `EvaluationSettings` object used to configurate the `EvaluationJob`.
    id : int
        The id of the job.
    """

    model: str
    dataset: str
    task_type: TaskType
    settings: EvaluationSettings = Field(default=EvaluationSettings())
    id: int | None = None

    # pydantic setting
    model_config = ConfigDict(extra="forbid")


class CreateDetectionMetricsResponse(BaseModel):
    """
    The response from a job that creates AP metrics.

    Attributes
    ----------
    missing_pred_labels: list[Label]
        A list of missing prediction labels.
    ignored_pred_labels: list[Label]
        A list of ignored preiction labels.
    evaluation_id: int
        The job ID.
    """
=======
from pydantic import BaseModel, ConfigDict, field_validator
>>>>>>> 1fc75690

from velour_api.schemas.label import Label


class Metric(BaseModel):
    """
    A metric response from the API.

    Attributes
    ----------
    type : str
        The type of metric.
    parameters : dict
        The parameters of the metric.
    value : float
        The value of the metric.
    label : Label
        The `Label` for the metric.
    """

    type: str
    parameters: dict | None = None
    value: float | dict | None = None
    label: Label | None = None


class APMetric(BaseModel):
    """
    An AP metric response from the API.

    Attributes
    ----------
    iou : float
        The intersect-over-union (IOU) value.
    value : float
        The value of the metric.
    label : Label
        The `Label` for the metric.
    """

    iou: float
    value: float
    label: Label

    def db_mapping(self, label_id: int, evaluation_id: int) -> dict:
        """
        Creates a mapping for use when uploading the metric to the database.

        Parameters
        ----------
        label_id : int
            The id of the label.
        evaluation_id : ind
            The id of the evaluation.

        Returns
        ----------
        A mapping dictionary.
        """
        return {
            "value": self.value,
            "label_id": label_id,
            "type": "AP",
            "evaluation_id": evaluation_id,
            "parameters": {"iou": self.iou},
        }


class APMetricAveragedOverIOUs(BaseModel):
    """
    An averaged AP metric response from the API.

    Attributes
    ----------
    ious : set[float]
        A set of intersect-over-union (IOU) values.
    value : float
        The value of the metric.
    label : Label
        The `Label` for the metric.
    """

    ious: set[float]
    value: float
    label: Label

    def db_mapping(self, label_id: int, evaluation_id: int) -> dict:
        """
        Creates a mapping for use when uploading the metric to the database.

        Parameters
        ----------
        label_id : int
            The id of the label.
        evaluation_id : ind
            The id of the evaluation.

        Returns
        ----------
        A mapping dictionary.
        """
        return {
            "value": self.value,
            "label_id": label_id,
            "type": "APAveragedOverIOUs",
            "evaluation_id": evaluation_id,
            "parameters": {"ious": list(self.ious)},
        }


class mAPMetric(BaseModel):
    """
    A mAP metric response from the API.

    Attributes
    ----------
    iou : float
        The intersect-over-union (IOU) value.
    value : float
        The value of the metric.
    """

    iou: float
    value: float

    def db_mapping(self, evaluation_id: int) -> dict:
        """
        Creates a mapping for use when uploading the metric to the database.

        Parameters
        ----------
        evaluation_id : ind
            The id of the evaluation.

        Returns
        ----------
        A mapping dictionary.
        """
        return {
            "value": self.value,
            "type": "mAP",
            "evaluation_id": evaluation_id,
            "parameters": {"iou": self.iou},
        }


class mAPMetricAveragedOverIOUs(BaseModel):
    """
    An averaged mAP metric response from the API.

    Attributes
    ----------
    ious : set[float]
        A set of intersect-over-union (IOU) values.
    value : float
        The value of the metric.
    """

    ious: set[float]
    value: float

    def db_mapping(self, evaluation_id: int) -> dict:
        """
        Creates a mapping for use when uploading the metric to the database.

        Parameters
        ----------
        evaluation_id : ind
            The id of the evaluation.

        Returns
        ----------
        A mapping dictionary.
        """
        return {
            "value": self.value,
            "type": "mAPAveragedOverIOUs",
            "evaluation_id": evaluation_id,
            "parameters": {"ious": list(self.ious)},
        }


class ConfusionMatrixEntry(BaseModel):
    """
    Describes one element in a confusion matrix.

    Attributes
    ----------
    prediction : str
        The prediction.
    groundtruth : str
        The groundtruth.
    count : int
        The value of the element in the matrix.
    """

    prediction: str
    groundtruth: str
    count: int
    model_config = ConfigDict(frozen=True)


class _BaseConfusionMatrix(BaseModel):
    """
    Describes a base confusion matrix.

    Attributes
    ----------
    label_ley : str
        A label for the matrix.
    entries : List[ConfusionMatrixEntry]
        A list of entries for the matrix.
    """

    label_key: str
    entries: list[ConfusionMatrixEntry]


class ConfusionMatrix(_BaseConfusionMatrix):
    """
    Describes a confusion matrix.

    Attributes
    ----------
    label_key : str
        A label for the matrix.
    entries : List[ConfusionMatrixEntry]
        A list of entries for the matrix.

    Attributes
    ----------
    matrix : np.zeroes
        A sparse matrix representing the confusion matrix.
    """

    model_config = ConfigDict(extra="allow")

    def __init__(self, *args, **kwargs):
        super().__init__(*args, **kwargs)
        label_values = set(
            [entry.prediction for entry in self.entries]
            + [entry.groundtruth for entry in self.entries]
        )
        self.label_map = {
            label_value: i
            for i, label_value in enumerate(sorted(label_values))
        }
        n_label_values = len(self.label_map)

        matrix = np.zeros((n_label_values, n_label_values), dtype=int)
        for entry in self.entries:
            matrix[
                self.label_map[entry.groundtruth],
                self.label_map[entry.prediction],
            ] = entry.count

        self.matrix = matrix

    def db_mapping(self, evaluation_id: int) -> dict:
        """
        Creates a mapping for use when uploading the confusion matrix to the database.

        Parameters
        ----------
        evaluation_id : int
            The evaluation id.

        Returns
        ----------
        A mapping dictionary.
        """
        return {
            "label_key": self.label_key,
            "value": [entry.model_dump() for entry in self.entries],
            "evaluation_id": evaluation_id,
        }


class ConfusionMatrixResponse(_BaseConfusionMatrix):
    """
    A response object used for HTTP responses since they won't contain matrix or label map attributes.
    """

    pass


class AccuracyMetric(BaseModel):
    """
    Describes an accuracy metric.

    Attributes
    ----------
    label_key : str
        A label for the metric.
    value : float
        The metric value.
    """

    label_key: str
    value: float

    def db_mapping(self, evaluation_id: int) -> dict:
        """
        Creates a mapping for use when uploading the metric to the database.

        Parameters
        ----------
        evaluation_id : int
            The evaluation id.

        Returns
        ----------
        A mapping dictionary.
        """
        return {
            "value": self.value,
            "type": "Accuracy",
            "evaluation_id": evaluation_id,
            "parameters": {"label_key": self.label_key},
        }


class _PrecisionRecallF1Base(BaseModel):
    """
    Describes an accuracy metric.

    Attributes
    ----------
    label : label
        A label for the metric.
    value : float
        The metric value.
    """

    label: Label
    value: float | None = None

    @field_validator("value")
    @classmethod
    def _replace_nan_with_neg_1(cls, v):
        """Convert null values to -1."""
        if v is None or np.isnan(v):
            return -1
        return v

    def db_mapping(self, label_id: int, evaluation_id: int) -> dict:
        """
        Creates a mapping for use when uploading the metric to the database.

        Parameters
        ----------
        evaluation_id : int
            The evaluation id.

        Returns
        ----------
        A mapping dictionary.
        """
        return {
            "value": self.value,
            "label_id": label_id,
            "type": self.__type__,
            "evaluation_id": evaluation_id,
        }


class PrecisionMetric(_PrecisionRecallF1Base):
    """Describes an precision metric."""

    __type__ = "Precision"


class RecallMetric(_PrecisionRecallF1Base):
    """Describes a recall metric."""

    __type__ = "Recall"


class F1Metric(_PrecisionRecallF1Base):
    """Describes an F1 metric."""

    __type__ = "F1"


class ROCAUCMetric(BaseModel):
    """
    Describes an ROC AUC metric.

    Attributes
    ----------
    label_key : str
        A label for the metric.
    value : float
        The metric value.
    """

    label_key: str
    value: float

    def db_mapping(self, evaluation_id: int) -> dict:
        """
        Creates a mapping for use when uploading the metric to the database.

        Parameters
        ----------
        evaluation_id : int
            The evaluation id.

        Returns
        ----------
        A mapping dictionary.
        """
        return {
            "value": self.value if not np.isnan(self.value) else -1,
            "type": "ROCAUC",
            "parameters": {"label_key": self.label_key},
            "evaluation_id": evaluation_id,
        }


class IOUMetric(BaseModel):
    """
    Describes an intersection-over-union (IOU) metric.

    Attributes
    ----------
    value : float
        The metric value.
    label : Label
        A label for the metric.
    """

    value: float
    label: Label

    def db_mapping(self, label_id: int, evaluation_id: int) -> dict:
        """
        Creates a mapping for use when uploading the metric to the database.

        Parameters
        ----------
        evaluation_id : int
            The evaluation id.

        Returns
        ----------
        A mapping dictionary.
        """
        return {
            "value": self.value,
            "label_id": label_id,
            "type": "IOU",
            "evaluation_id": evaluation_id,
        }


class mIOUMetric(BaseModel):
    """
    Describes a mean intersection-over-union (IOU) metric.

    Attributes
    ----------
    value : float
        The metric value.
    """

    value: float

    def db_mapping(self, evaluation_id: int) -> dict:
        """
        Creates a mapping for use when uploading the metric to the database.

        Parameters
        ----------
        evaluation_id : int
            The evaluation id.

        Returns
        ----------
        A mapping dictionary.
        """
        return {
            "value": self.value,
            "type": "mIOU",
            "evaluation_id": evaluation_id,
        }<|MERGE_RESOLUTION|>--- conflicted
+++ resolved
@@ -1,119 +1,6 @@
 import numpy as np
-<<<<<<< HEAD
-from pydantic import (
-    BaseModel,
-    ConfigDict,
-    Field,
-    field_validator,
-    model_validator,
-)
-
-from velour_api.enums import EvaluationStatus, TaskType
-from velour_api.schemas.filters import Filter
-from velour_api.schemas.label import Label
-
-
-class DetectionParameters(BaseModel):
-    """
-    Defines important attributes to use when evaluating an object detection model.
-
-    Attributes
-    ----------
-    iou_thresholds_to_compute : List[float]
-        A list of floats describing which Intersection over Unions (IoUs) to use when calculating metrics (i.e., mAP).
-    iou_thresholds_to_keep: List[float]
-        A list of floats describing which Intersection over Union (IoUs) thresholds to calculate a metric for. Must be a subset of `iou_thresholds_to_compute`.
-    """
-
-    # thresholds to iterate over (mutable defaults are ok for pydantic models)
-    iou_thresholds_to_compute: list[float] = [
-        round(0.5 + 0.05 * i, 2) for i in range(10)
-    ]
-    iou_thresholds_to_keep: list[float] | None = [0.5, 0.75]
-
-    # pydantic setting
-    model_config = ConfigDict(extra="forbid")
-
-    @model_validator(mode="after")
-    @classmethod
-    def _check_ious(cls, values):
-        """Validate the IOU thresholds."""
-        if values.iou_thresholds_to_keep:
-            for iou in values.iou_thresholds_to_keep:
-                if iou not in values.iou_thresholds_to_compute:
-                    raise ValueError(
-                        "`iou_thresholds_to_keep` must be contained in `iou_thresholds_to_compute`"
-                    )
-        return values
-
-
-class EvaluationSettings(BaseModel):
-    """
-    Defines important attributes of an evaluation's settings.
-
-    Attributes
-    ----------
-    parameters : DetectionParameters
-        The parameter object (e.g., `DetectionParameters) to use when creating an evaluation.
-    filters: Filter
-        The `Filter`object to use when creating an evaluation.
-    label_map : Tuple[Tuple[Label, Label]]
-        Optional mapping of individual Labels to a grouper Label. Useful when you need to evaluate performance using Labels that differ across datasets and models.
-
-    """
-
-    parameters: DetectionParameters | None = None
-    filters: Filter | None = None
-    label_map: tuple | None = None
-
-    # pydantic setting
-    model_config = ConfigDict(extra="forbid")
-
-
-class EvaluationJob(BaseModel):
-    """
-    Defines important attributes of an evaluation job.
-
-    Attributes
-    ----------
-    model : str
-        The name of the `Model` invoked during the evaluation.
-    dataset : str
-        The name of the `Dataset` invoked during the evaluation.
-    task_type : TaskType
-        The task type of the evaluation.
-    settings : EvaluationSettings
-        The `EvaluationSettings` object used to configurate the `EvaluationJob`.
-    id : int
-        The id of the job.
-    """
-
-    model: str
-    dataset: str
-    task_type: TaskType
-    settings: EvaluationSettings = Field(default=EvaluationSettings())
-    id: int | None = None
-
-    # pydantic setting
-    model_config = ConfigDict(extra="forbid")
-
-
-class CreateDetectionMetricsResponse(BaseModel):
-    """
-    The response from a job that creates AP metrics.
-
-    Attributes
-    ----------
-    missing_pred_labels: list[Label]
-        A list of missing prediction labels.
-    ignored_pred_labels: list[Label]
-        A list of ignored preiction labels.
-    evaluation_id: int
-        The job ID.
-    """
-=======
+
 from pydantic import BaseModel, ConfigDict, field_validator
->>>>>>> 1fc75690
 
 from velour_api.schemas.label import Label
 
