import io
import re
from base64 import b64decode

import PIL.Image
from pydantic import (
    BaseModel,
    ConfigDict,
    Field,
    field_validator,
    model_validator,
)

from velour_api.enums import TaskType
from velour_api.schemas.geometry import (
    BoundingBox,
    MultiPolygon,
    Polygon,
    Raster,
)
from velour_api.schemas.label import Label
from velour_api.schemas.metadata import Metadatum


def _format_name(name: str):
    allowed_special = ["-", "_"]
    pattern = re.compile(f"[^a-zA-Z0-9{''.join(allowed_special)}]")
    return re.sub(pattern, "", name)


def _format_uid(uid: str):
    allowed_special = ["-", "_", "/", "."]
    pattern = re.compile(f"[^a-zA-Z0-9{''.join(allowed_special)}]")
    return re.sub(pattern, "", uid)


class Dataset(BaseModel):
    id: int | None = None
    name: str
    metadata: list[Metadatum] = Field(default_factory=list)

    @field_validator("name")
    @classmethod
    def check_name_valid(cls, v):
        if v != _format_name(v):
            raise ValueError("name includes illegal characters.")
        if not v:
            raise ValueError("invalid string")
        return v


class Model(BaseModel):
    id: int | None = None
    name: str
    metadata: list[Metadatum] = Field(default_factory=list)

    @field_validator("name")
    @classmethod
    def check_name_valid(cls, v):
        if v != _format_name(v):
            raise ValueError("name includes illegal characters.")
        if not v:
            raise ValueError("invalid string")
        return v


class Datum(BaseModel):
    uid: str
    dataset: str
    metadata: list[Metadatum] = Field(default_factory=list)

    @field_validator("uid")
    @classmethod
    def format_uid(cls, v):
        if v != _format_uid(v):
            raise ValueError("uid includes illegal characters.")
        if not v:
            raise ValueError("invalid string")
        return v

    @field_validator("dataset")
    @classmethod
    def check_name_valid(cls, v):
        if v != _format_name(v):
            raise ValueError("name includes illegal characters.")
        if not v:
            raise ValueError("invalid string")
        return v


class Annotation(BaseModel):
    task_type: TaskType
    labels: list[Label]
    metadata: list[Metadatum] = Field(default_factory=list)

    # Geometric types
    bounding_box: BoundingBox | None = None
    polygon: Polygon | None = None
    multipolygon: MultiPolygon | None = None
    raster: Raster | None = None
    jsonb: dict[str, str] | None = None

    model_config = ConfigDict(use_enum_values=True)

    @field_validator("labels")
    @classmethod
    def check_labels_not_empty(cls, v):
        if not v:
            raise ValueError("`labels` cannot be empty.")
        return v


def _check_semantic_segmentations_single_label(
    annotations: list[Annotation],
) -> None:
    # check that a label on appears once in the annotations for semenatic segmentations
    labels = []
<<<<<<< HEAD
    for annotation in annotations:
        if annotation.task_type == TaskType.SEG:
=======
    indices = dict()
    for index, annotation in enumerate(annotations):
        if annotation.task_type == enums.TaskType.SEMANTIC_SEGMENTATION:
>>>>>>> 828ec1f4
            for label in annotation.labels:
                if label in labels:
                    raise ValueError(
                        f"Label {label} appears in both annotation {index} and {indices[label]}, but semantic segmentation "
                        "tasks can only have one annotation per label."
                    )
                labels.append(label)
                indices[label] = index


class GroundTruth(BaseModel):
    datum: Datum
    annotations: list[Annotation]

    @field_validator("annotations")
    @classmethod
    def check_annotations_not_empty(cls, v: list[Annotation]):
        if not v:
            raise ValueError("annotations is empty")
        return v

    @field_validator("annotations")
    @classmethod
    def check_semantic_segmentation_annotations(cls, v: list[Annotation]):
        # make sure a label doesn't appear more than once
        _check_semantic_segmentations_single_label(v)
        return v

    @model_validator(mode="after")
    @classmethod
    def validate_annotation_rasters(cls, values):
        return _validate_rasters(values)


class Prediction(BaseModel):
    model: str
    datum: Datum
    annotations: list[Annotation]

    @field_validator("model")
    @classmethod
    def check_name_valid(cls, v):
        if v != _format_name(v):
            raise ValueError("name includes illegal characters.")
        if not v:
            raise ValueError("invalid string")
        return v

    @field_validator("annotations")
    @classmethod
    def check_annotations(cls, v):
        if not v:
            raise ValueError("annotations is empty")
        return v

    @model_validator(mode="after")
    @classmethod
    def validate_annotation_rasters(cls, values):
        return _validate_rasters(values)

    @field_validator("annotations")
    @classmethod
    def validate_annotation_scores(cls, v: list[Annotation]):
        # check that we have scores for all the labels if
        # the task type requires it
        for annotation in v:
            if annotation.task_type in [
                TaskType.CLF,
                TaskType.DET,
            ]:
                for label in annotation.labels:
                    if label.score is None:
                        raise ValueError(
                            f"Missing score for label in {annotation.task_type} task."
                        )
            elif annotation.task_type == TaskType.SEG:
                for label in annotation.labels:
                    if label.score is not None:
                        raise ValueError(
                            "Semantic segmentation tasks cannot have scores; only metrics with "
                            "hard predictions are supported."
                        )

        return v

    @field_validator("annotations")
    @classmethod
    def check_label_scores(cls, v: list[Annotation]):
        # check that for classification tasks, the label scores
        # sum to 1
        for annotation in v:
            if annotation.task_type == TaskType.CLF:
                label_keys_to_sum = {}
                for scored_label in annotation.labels:
                    label_key = scored_label.key
                    if label_key not in label_keys_to_sum:
                        label_keys_to_sum[label_key] = 0.0
                    label_keys_to_sum[label_key] += scored_label.score

                for k, total_score in label_keys_to_sum.items():
                    if abs(total_score - 1) > 1e-5:
                        raise ValueError(
                            "For each label key, prediction scores must sum to 1, but"
                            f" for label key {k} got scores summing to {total_score}."
                        )
        return v

    @field_validator("annotations")
    @classmethod
    def check_semantic_segmentation_annotations(cls, v: list[Annotation]):
        # make sure a label doesn't appear more than once
        _check_semantic_segmentations_single_label(v)
        return v


def _validate_rasters(d: GroundTruth | Prediction):
    def _mask_bytes_to_pil(mask_bytes):
        with io.BytesIO(mask_bytes) as f:
            return PIL.Image.open(f)

    for annotation in d.annotations:
        if annotation.raster is not None:
            # unpack datum metadata
            metadata = {
                metadatadatum.key: metadatadatum.value
                for metadatadatum in filter(
                    lambda x: x.key in ["height", "width"], d.datum.metadata
                )
            }
            if "height" not in metadata or "width" not in metadata:
                raise RuntimeError(
                    "Attempted raster validation but image dimensions are missing."
                )

            # validate raster wrt datum metadata
            mask_size = _mask_bytes_to_pil(
                b64decode(annotation.raster.mask)
            ).size
            image_size = (metadata["width"], metadata["height"])
            if mask_size != image_size:
                raise ValueError(
                    f"Expected raster and image to have the same size, but got size {mask_size} for the mask and {image_size} for image."
                )
    return d<|MERGE_RESOLUTION|>--- conflicted
+++ resolved
@@ -115,14 +115,9 @@
 ) -> None:
     # check that a label on appears once in the annotations for semenatic segmentations
     labels = []
-<<<<<<< HEAD
-    for annotation in annotations:
-        if annotation.task_type == TaskType.SEG:
-=======
     indices = dict()
     for index, annotation in enumerate(annotations):
-        if annotation.task_type == enums.TaskType.SEMANTIC_SEGMENTATION:
->>>>>>> 828ec1f4
+        if annotation.task_type == TaskType.SEG:
             for label in annotation.labels:
                 if label in labels:
                     raise ValueError(
