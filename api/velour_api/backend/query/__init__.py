--- conflicted
+++ resolved
@@ -19,13 +19,7 @@
     get_prediction_labels,
 )
 from .metrics import (
-<<<<<<< HEAD
-    get_confusion_matrices_from_evaluation_id,
     get_evaluation_job_from_id,
-    get_metrics_from_evaluation_id,
-=======
-    get_evaluation_settings_from_id,
->>>>>>> 82e449ea
     get_metrics_from_evaluation_ids,
     get_model_evaluation_jobs,
     get_model_metrics,
@@ -58,11 +52,7 @@
     "get_joint_keys",
     "get_disjoint_keys",
     "get_metrics_from_evaluation_ids",
-<<<<<<< HEAD
-    "get_confusion_matrices_from_evaluation_id",
-=======
     "get_evaluation_settings_from_id",
->>>>>>> 82e449ea
     "get_model_metrics",
     "get_evaluation_job_from_id",
     "get_model_evaluation_jobs",
