--- conflicted
+++ resolved
@@ -485,11 +485,8 @@
             subquery = None
             return query, subquery
 
-<<<<<<< HEAD
-    def _get_numeric_op(self, opstr) -> Callable:
-=======
+
     def _get_numeric_op(self, opstr) -> callable:
->>>>>>> e80b3a80
         ops = {
             ">": operator.gt,
             "<": operator.lt,
@@ -747,70 +744,6 @@
                     if isinstance(task_type, enums.TaskType)
                 ],  # type: ignore - ColumnElement[bool]" is incompatible with "BinaryExpression[Unknown]
             )
-<<<<<<< HEAD
-        if filters.annotation_types:
-            if enums.AnnotationType.NONE in filters.annotation_types:
-                self._add_expressions(
-                    models.Annotation,
-                    [
-                        and_(
-                            models.Annotation.box.is_(None),
-                            models.Annotation.polygon.is_(None),
-                            models.Annotation.multipolygon.is_(None),
-                            models.Annotation.raster.is_(None),
-                        )  # type: ignore - ColumnElement[bool]" is incompatible with "BinaryExpression[Unknown]
-                    ],
-                )
-            else:
-                expressions = []
-                if enums.AnnotationType.BOX in filters.annotation_types:
-                    expressions.append(models.Annotation.box.isnot(None))
-                if enums.AnnotationType.POLYGON in filters.annotation_types:
-                    expressions.append(models.Annotation.polygon.isnot(None))
-                if (
-                    enums.AnnotationType.MULTIPOLYGON
-                    in filters.annotation_types
-                ):
-                    expressions.append(
-                        models.Annotation.multipolygon.isnot(None)
-                    )
-                if enums.AnnotationType.RASTER in filters.annotation_types:
-                    expressions.append(models.Annotation.raster.isnot(None))
-                self._add_expressions(models.Annotation, expressions)
-        if filters.annotation_geometric_area:
-            types = (
-                filters.annotation_types
-                if filters.annotation_types
-                else [
-                    enums.AnnotationType.BOX,
-                    enums.AnnotationType.POLYGON,
-                    enums.AnnotationType.MULTIPOLYGON,
-                    enums.AnnotationType.RASTER,
-                ]
-            )
-            for area_filter in filters.annotation_geometric_area:
-                area_expr = []
-                for atype in types:
-                    match atype:
-                        case enums.AnnotationType.BOX:
-                            geom = models.Annotation.box
-                            afunc = func.ST_Area
-                        case enums.AnnotationType.POLYGON:
-                            geom = models.Annotation.polygon
-                            afunc = func.ST_Area
-                        case enums.AnnotationType.MULTIPOLYGON:
-                            geom = models.Annotation.multipolygon
-                            afunc = func.ST_Area
-                        case enums.AnnotationType.RASTER:
-                            geom = models.Annotation.raster
-                            afunc = func.ST_Count
-                        case _:
-                            raise RuntimeError
-                    op = self._get_numeric_op(area_filter.operator)
-                    area_expr.append(op(afunc(geom), area_filter.value))
-                self._add_expressions(models.Annotation, area_expr)
-=======
->>>>>>> e80b3a80
         if filters.annotation_metadata:
             self._add_expressions(
                 models.Annotation,
@@ -818,16 +751,6 @@
                     filters.annotation_metadata, models.Annotation
                 ),
             )
-<<<<<<< HEAD
-        if filters.annotation_geospatial:
-            self._add_expressions(
-                models.Annotation,
-                self._filter_by_geospatial(
-                    filters.annotation_geospatial, models.Annotation
-                ),
-            )
-=======
->>>>>>> e80b3a80
 
         # geometries
         if filters.require_bounding_box is not None:
@@ -960,9 +883,6 @@
                 ],  # type: ignore
             )
 
-<<<<<<< HEAD
-        return self
-=======
         # prediction
         if filters.label_scores:
             for score_filter in filters.label_scores:
@@ -972,97 +892,4 @@
                     [op(models.Prediction.score, score_filter.value)],
                 )
 
-        return self
-
-    def _filter_by_metadatum(
-        self,
-        key: str,
-        value_filter: NumericFilter | StringFilter | DateTimeFilter,
-        table: DeclarativeMeta,
-    ) -> BinaryExpression:
-        if isinstance(value_filter, NumericFilter):
-            op = self._get_numeric_op(value_filter.operator)
-            lhs = table.meta[key].astext.cast(Float)
-            rhs = value_filter.value
-        elif isinstance(value_filter, StringFilter):
-            op = self._get_string_op(value_filter.operator)
-            lhs = table.meta[key].astext
-            rhs = value_filter.value
-        elif isinstance(value_filter, BooleanFilter):
-            op = self._get_boolean_op(value_filter.operator)
-            lhs = table.meta[key].astext.cast(Boolean)
-            rhs = value_filter.value
-        elif isinstance(value_filter, DateTimeFilter):
-            if isinstance(value_filter.value, Time) or isinstance(
-                value_filter.value, Duration
-            ):
-                cast_type = INTERVAL
-            else:
-                cast_type = TIMESTAMP(timezone=True)
-            op = self._get_numeric_op(value_filter.operator)
-            lhs = cast(
-                table.meta[key][value_filter.value.key].astext,
-                cast_type,
-            )
-            rhs = cast(
-                value_filter.value.value,
-                cast_type,
-            )
-        else:
-            raise NotImplementedError(
-                f"metadatum value of type `{type(value_filter.value)}` is currently not supported"
-            )
-        return op(lhs, rhs)
-
-    def filter_by_metadata(
-        self,
-        metadata: dict[
-            str, list[NumericFilter | StringFilter | DateTimeFilter]
-        ],
-        table: DeclarativeMeta,
-    ) -> list[BinaryExpression]:
-        expressions = [
-            self._filter_by_metadatum(key, value, table)
-            for key, f_list in metadata.items()
-            for value in f_list
-        ]
-        if len(expressions) > 1:
-            expressions = [and_(*expressions)]
-        return expressions
-
-    def _filter_by_geospatial(
-        self,
-        geospatial_filters: list[GeospatialFilter],
-        model_object: models.Datum | models.Model | models.Dataset,
-    ):
-        geospatial_expressions = []
-        for geospatial_filter in geospatial_filters:
-            operator = geospatial_filter.operator
-            geojson = geospatial_filter.value
-
-            if operator == "inside":
-                geospatial_expressions.append(
-                    func.ST_Covers(
-                        # note that casting the WKT using ST_GEOGFROMTEXT isn't necessary here: we're implicitely comparing two geographies, not two geometries
-                        geojson.wkt(),
-                        model_object.geo,
-                    )
-                )
-            elif operator == "intersect":
-                geospatial_expressions.append(
-                    model_object.geo.ST_Intersects(
-                        geojson.wkt(),
-                    )
-                )
-            elif operator == "outside":
-                geospatial_expressions.append(
-                    not_(
-                        func.ST_Covers(
-                            geojson.wkt(),
-                            model_object.geo,
-                        )
-                    )
-                )
-
-        return geospatial_expressions
->>>>>>> e80b3a80
+        return self