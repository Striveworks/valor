from sqlalchemy import and_
from sqlalchemy.exc import IntegrityError
from sqlalchemy.orm import Session

from velour_api import exceptions, schemas
from velour_api.backend import models
from velour_api.backend.core.metadata import create_metadata


def get_datum(
    db: Session,
    dataset_id: int,
    uid: str,
) -> models.Datum:
    datum = (
        db.query(models.Datum)
        .where(
            and_(
                models.Datum.dataset_id == dataset_id,
                models.Datum.uid == uid,
            )
        )
        .one_or_none()
    )
    if datum is None:
        raise exceptions.DatumDoesNotExistError(uid)
    return datum


def get_dataset(
    db: Session,
    name: str,
) -> models.Dataset:
    dataset = (
        db.query(models.Dataset)
        .where(models.Dataset.name == name)
        .one_or_none()
    )
    if dataset is None:
        raise exceptions.DatasetDoesNotExistError(name)
    return dataset


def create_datum(
    db: Session,
    datum: schemas.Datum,
) -> models.Datum:

<<<<<<< HEAD
    # get dataset
    dataset = get_dataset(db, datum.dataset)

    # check if datum already exists
    row = (
        db.query(models.Datum)
        .where(
            and_(
                models.Datum.dataset_id == dataset.id,
                models.Datum.uid == datum.uid,
            )
        )
        .one_or_none()
    )
    if row is not None:
        return row

=======
    # retrieve dataset
    dataset = get_dataset(db, datum.dataset)

>>>>>>> a0f1c7e9
    # create datum
    try:
        row = models.Datum(
            uid=datum.uid,
            dataset_id=dataset.id,
        )
        db.add(row)
        db.commit()
    except IntegrityError:
        db.rollback()
        raise exceptions.DatumAlreadyExistsError(datum.uid)

    # create metadata
    create_metadata(db, datum.metadata, datum=row)

    return row<|MERGE_RESOLUTION|>--- conflicted
+++ resolved
@@ -46,29 +46,9 @@
     datum: schemas.Datum,
 ) -> models.Datum:
 
-<<<<<<< HEAD
-    # get dataset
-    dataset = get_dataset(db, datum.dataset)
-
-    # check if datum already exists
-    row = (
-        db.query(models.Datum)
-        .where(
-            and_(
-                models.Datum.dataset_id == dataset.id,
-                models.Datum.uid == datum.uid,
-            )
-        )
-        .one_or_none()
-    )
-    if row is not None:
-        return row
-
-=======
     # retrieve dataset
     dataset = get_dataset(db, datum.dataset)
 
->>>>>>> a0f1c7e9
     # create datum
     try:
         row = models.Datum(
