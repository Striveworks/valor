from sqlalchemy import and_, func, or_, select
from sqlalchemy.exc import IntegrityError
from sqlalchemy.orm import Session
from sqlalchemy.sql.elements import BinaryExpression

from velour_api import enums, exceptions, schemas
from velour_api.backend import core, models
from velour_api.backend.ops import Query


def _create_dataset_expr_from_list(
    dataset_names: list[str],
) -> BinaryExpression:
    """
    Creates a sqlalchemy or_ expression from a list of str.

    Note that this is for accessing models.Evaluation with a list of dataset names.

    Parameters
    ----------
    dataset_names : list[str]
        List of dataset names.

    Returns
    -------
    BinaryExpression
        The sqlalchemy expression.
    """
    if not dataset_names:
        return None
    elif len(dataset_names) == 1:
        return models.Evaluation.datum_filter["dataset_names"].op("?")(
            dataset_names[0]
        )
    else:
        return or_(
            *[
                models.Evaluation.datum_filter["dataset_names"].op("?")(name)
                for name in dataset_names
            ]
        )


def _create_model_expr_from_list(
    model_names: list[str],
) -> BinaryExpression:
    """
    Creates a sqlalchemy or_ expression from a list of str.

    Note that this is for accessing models.Evaluation with a list of model names.

    Parameters
    ----------
    model_names : list[str]
        List of model names.

    Returns
    -------
    BinaryExpression
        The sqlalchemy expression.
    """
    if not model_names:
        return None
    elif len(model_names) == 1:
        return models.Evaluation.model_name == model_names[0]
    else:
        return or_(
            *[models.Evaluation.model_name == name for name in model_names]
        )


def _create_eval_expr_from_list(ids: list[int]) -> BinaryExpression:
    """
    Creates a sqlalchemy or_ expression from a list of int.

    Note that this is for accessing models.Evaluation with a list of ids.

    Parameters
    ----------
    ids : list[int]
        List of evaluations ids.

    Returns
    -------
    BinaryExpression
        The sqlalchemy expression.
    """
    if not ids:
        return None
    elif len(ids) == 1:
        return models.Evaluation.id == ids[0]
    else:
        return or_(*[models.Evaluation.id == id_ for id_ in ids])


def _create_bulk_expression(
    evaluation_ids: list[int] | None = None,
    dataset_names: list[str] | None = None,
    model_names: list[str] | None = None,
) -> list[BinaryExpression]:
    """Creates an expression used to query evaluations by id, dataset and model."""
    expr = []
    if dataset_names:
        expr.append(_create_dataset_expr_from_list(dataset_names))
    if model_names:
        expr.append(_create_model_expr_from_list(model_names))
    if evaluation_ids:
        expr.append(_create_eval_expr_from_list(evaluation_ids))
    return expr


def _convert_db_metric_to_pydantic_metric(
    db: Session,
    metric: models.Metric,
) -> schemas.Metric:
    """Apply schemas.Metric to a metric from the database"""

    label_row = (
        db.query(
            select(models.Label)
            .where(models.Label.id == metric.label_id)
            .subquery()
        ).one_or_none()
        if metric.label_id
        else None
    )
    label = (
        schemas.Label(key=label_row.key, value=label_row.value)
        if label_row
        else None
    )

    return schemas.Metric(
        type=metric.type,
        value=metric.value,
        label=label,
        parameters=metric.parameters,
        group=None,
    )


def _verify_ready_to_evaluate(
    db: Session,
    dataset_list: list[models.Dataset],
    model_list: list[models.Model],
):
    """Verifies that the requested datasets and models exist and are ready for evaluation."""
    if not dataset_list:
        raise RuntimeError("Received an empty list of datasets to verify.")
    elif not model_list:
        raise RuntimeError("Received an empty list of models to verify.")

    for model in model_list:
        for dataset in dataset_list:

            # verify dataset status
            match enums.TableStatus(dataset.status):
                case enums.TableStatus.CREATING:
                    raise exceptions.DatasetNotFinalizedError(dataset.name)
                case enums.TableStatus.DELETING | None:
                    raise exceptions.DatasetDoesNotExistError(dataset.name)
                case enums.TableStatus.FINALIZED:
                    pass
                case _:
                    raise NotImplementedError(
                        f"A case for `{dataset.status}` has not been implemented."
                    )

            # verify model status
            model_status = core.get_model_status(
                db=db,
                dataset_name=dataset.name,
                model_name=model.name,
            )
            match model_status:
                case enums.TableStatus.CREATING:
                    raise exceptions.ModelNotFinalizedError(
                        dataset_name=dataset.name,
                        model_name=model.name,
                    )
                case enums.TableStatus.DELETING | None:
                    raise exceptions.ModelDoesNotExistError(model.name)
                case enums.TableStatus.FINALIZED:
                    pass
                case _:
                    raise NotImplementedError(
                        f"A case for `{model_status}` has not been implemented."
                    )


def _split_request(
    db: Session,
    job_request: schemas.EvaluationRequest,
) -> list[schemas.EvaluationRequest]:
    """
    Splits a job request into component requests.

    1. Fetch all datasets and models that conform to their respective filters.
    2. Verify all datasets and models are ready to be evaluated.
    3. For auditability, replace ambiguous dataset queries with explicit lists of names.
    4. Create a response per model..
    """

    # 1.a - get all datasets, note this uses the unmodified filter
    datasets_to_evaluate = (
        db.query(Query(models.Dataset).filter(job_request.datum_filter).any())
        .distinct()
        .all()
    )
    if not datasets_to_evaluate:
        raise exceptions.EvaluationRequestError(
            "No datasets meet the requirements of this request."
        )

    # 1.b - get all models, note this uses the unmodified filter
    model_filter = schemas.Filter(model_names=job_request.model_names)
    model_to_evaluate = (
        db.query(Query(models.Model).filter(model_filter).any())
        .distinct()
        .all()
    )
    if not model_to_evaluate:
        raise exceptions.EvaluationRequestError(
            "No models meet the requirements of this request."
        )

    # 2 - verify all models and datasets are ready for evaluation
    _verify_ready_to_evaluate(
        db=db,
        dataset_list=datasets_to_evaluate,
        model_list=model_to_evaluate,
    )

    # 3 - create explicit filter with dataset names
    job_request.datum_filter.dataset_names = [
        dataset.name for dataset in datasets_to_evaluate
    ]
    job_request.datum_filter.dataset_metadata = None
    job_request.datum_filter.dataset_geospatial = None
    job_request.datum_filter.model_names = None
    job_request.datum_filter.model_metadata = None
    job_request.datum_filter.model_geospatial = None

    # 4. - create requests
    return [
        schemas.EvaluationRequest(
            model_names=model.name,
            datum_filter=job_request.datum_filter,
            parameters=job_request.parameters,
        )
        for model in model_to_evaluate
    ]


def _create_response(
    db: Session,
    evaluation: models.Evaluation,
    **kwargs,
) -> schemas.EvaluationResponse:
    """Converts a evaluation row into a response schema."""
    metrics = db.query(
        select(models.Metric)
        .where(models.Metric.evaluation_id == evaluation.id)
        .subquery()
    ).all()
    confusion_matrices = db.query(
        select(models.ConfusionMatrix)
        .where(models.ConfusionMatrix.evaluation_id == evaluation.id)
        .subquery()
    ).all()
    return schemas.EvaluationResponse(
        id=evaluation.id,
        model_name=evaluation.model_name,
        datum_filter=evaluation.datum_filter,
        parameters=evaluation.parameters,
        status=evaluation.status,
        metrics=[
            _convert_db_metric_to_pydantic_metric(db, metric)
            for metric in metrics
        ],
        confusion_matrices=[
            schemas.ConfusionMatrixResponse(
                label_key=matrix.label_key,
                entries=[
                    schemas.ConfusionMatrixEntry(**entry)
                    for entry in matrix.value
                ],
            )
            for matrix in confusion_matrices
        ],
        **kwargs,
    )


def _create_responses(
    db: Session,
    evaluations: list[models.Evaluation],
) -> list[schemas.EvaluationResponse]:
    """
    Takes a list of evaluation rows and returns a matching list of evaluation creation responses.

    Parameters
    ----------
    db : Session
        The database session.
    evaluations : list[models.Evaluation]
        A list of evaluation rows to generate responses for.

    Returns
    -------
    list[schemas.EvaluationResponse]
        A list of evaluations in response format.
    """
    results = []
    for evaluation in evaluations:
        if evaluation.id is None:
            raise exceptions.EvaluationDoesNotExistError()

        datum_filter = schemas.Filter(**evaluation.datum_filter)
        model_filter = datum_filter.model_copy()
        model_filter.dataset_names = None
        model_filter.model_names = [evaluation.model_name]
        parameters = schemas.EvaluationParameters(**evaluation.parameters)

        match parameters.task_type:
            case enums.TaskType.CLASSIFICATION:
                missing_pred_keys, ignored_pred_keys = core.get_disjoint_keys(
                    db, datum_filter, model_filter
                )
                kwargs = {
                    "missing_pred_keys": missing_pred_keys,
                    "ignored_pred_keys": ignored_pred_keys,
                }
            case (enums.TaskType.DETECTION | enums.TaskType.SEGMENTATION):
                (
                    missing_pred_labels,
                    ignored_pred_labels,
                ) = core.get_disjoint_labels(db, datum_filter, model_filter)
                kwargs = {
                    "missing_pred_labels": missing_pred_labels,
                    "ignored_pred_labels": ignored_pred_labels,
                }
            case _:
                raise NotImplementedError

        results.append(
            _create_response(
                db=db,
                evaluation=evaluation,
                **kwargs,
            )
        )
    return results


def _fetch_evaluation_from_subrequest(
    db: Session,
    subrequest: schemas.EvaluationRequest,
) -> models.Evaluation:
    """
    Fetch the row for an evaluation that matches the provided `EvaluationRequest` attributes.

    Parameters
    ----------
    db : Session
        The database Session to query against.
    subrequest : schemas.EvaluationRequest
        Evaluation subrequest. Should only have one model name defined.

    Returns
    -------
    models.Evaluation
        The evaluation row.

    Raises
    ------
    RuntimeError
        If subrequest defines no model names or more than one.
    """
    if len(subrequest.model_names) != 1:
        raise RuntimeError(
            "Subrequests should only reference a single model name."
        )

    evaluation = (
        db.query(models.Evaluation)
        .where(
            and_(
                models.Evaluation.model_name == subrequest.model_names[0],
                models.Evaluation.datum_filter
                == subrequest.datum_filter.model_dump(),
                models.Evaluation.parameters
                == subrequest.parameters.model_dump(),
            )
        )
        .one_or_none()
    )
    return evaluation


def create_or_get_evaluations(
    db: Session,
    job_request: schemas.EvaluationRequest,
) -> tuple[
    list[schemas.EvaluationResponse],
    list[schemas.EvaluationResponse],
]:
    """
    Creates evaluations from evaluation request.

    If an evaluation already exists, it will be returned as running.

    Parameters
    ----------
    db : Session
        The database Session to query against.
    job_request : schemas.EvaluationRequest
        The evaluations to create.

    Returns
    -------
    tuple[list[schemas.EvaluationResponse], list[schemas.EvaluationResponse]]
        A tuple of evaluation response lists following the pattern (list[created_evaluations], list[existing_evaluations])
    """

    created_rows = []
    existing_rows = []
    for subrequest in _split_request(db, job_request):

        if len(subrequest.model_names) != 1:
            raise RuntimeError(
                "Subrequests should only reference a single model name."
            )

        # check if evaluation exists
        if evaluation := _fetch_evaluation_from_subrequest(
            db=db,
            subrequest=subrequest,
        ):
            existing_rows.append(evaluation)

        # create evaluation row
        else:
            evaluation = models.Evaluation(
                model_name=subrequest.model_names[0],
                datum_filter=subrequest.datum_filter.model_dump(),
                parameters=subrequest.parameters.model_dump(),
                status=enums.EvaluationStatus.PENDING,
            )
            created_rows.append(evaluation)

    try:
        db.add_all(created_rows)
        db.commit()
    except IntegrityError:
        db.rollback()
        raise exceptions.EvaluationAlreadyExistsError()

    return (
        _create_responses(db, created_rows),
        _create_responses(db, existing_rows),
    )


def fetch_evaluations(
    db: Session,
    evaluation_ids: list[int] | None = None,
    dataset_names: list[str] | None = None,
    model_names: list[str] | None = None,
) -> list[models.Evaluation]:
    """
    Returns all evaluations that conform to user-supplied constraints.

    Parameters
    ----------
    db : Session
        The database Session to query against.
    evaluation_ids : list[int], optional
        A list of evaluation job id constraints.
    dataset_names : list[str], optional
        A list of dataset names to constrain by.
    model_names : list[str], optional
        A list of model names to constrain by.

    Returns
    ----------
    list[models.Evaluation]
        A list of evaluations.
    """
    expr = _create_bulk_expression(
        evaluation_ids=evaluation_ids,
        dataset_names=dataset_names,
        model_names=model_names,
    )
    return db.query(models.Evaluation).where(*expr).all()


def fetch_evaluation_from_id(
    db: Session,
    evaluation_id: int,
) -> models.Evaluation:
    """
    Fetches an evaluation row from the database.

    Parameters
    ----------
    db : Session
        The database session.
    evaluation_id : int
        The id of the evaluation.

    Returns
    -------
    models.Evaluation
        The evaluation row with matching id.

    Raises
    ------
    exceptions.EvaluationDoesNotExistError
        If the evaluation id has no corresponding row in the database.
    """
    evaluation = (
        db.query(models.Evaluation)
        .where(models.Evaluation.id == evaluation_id)
        .one_or_none()
    )
    if evaluation is None:
        raise exceptions.EvaluationDoesNotExistError
    return evaluation


def get_evaluations(
    db: Session,
    evaluation_ids: list[int] | None = None,
    dataset_names: list[str] | None = None,
    model_names: list[str] | None = None,
) -> list[schemas.EvaluationResponse]:
    """
    Returns all evaluations that conform to user-supplied constraints.

    Parameters
    ----------
    db : Session
        The database Session to query against.
    evaluation_ids : list[int], optional
        A list of evaluation job id constraints.
    dataset_names : list[str], optional
        A list of dataset names to constrain by.
    model_names : list[str], optional
        A list of model names to constrain by.

    Returns
    ----------
    list[schemas.EvaluationResponse]
        A list of evaluations.
    """
    expr = _create_bulk_expression(
        evaluation_ids=evaluation_ids,
        dataset_names=dataset_names,
        model_names=model_names,
    )
    evaluations = db.query(models.Evaluation).where(*expr).all()
    return _create_responses(db, evaluations)


def get_evaluation_status(
    db: Session,
    evaluation_id: int,
) -> enums.EvaluationStatus:
    """
    Get the status of an evaluation.

    Parameters
    ----------
    db : Session
        The database session.
    evaluation_id : int
        The id of the evaluation.

    Returns
    -------
    enums.EvaluationStatus
        The status of the evaluation.
    """
    evaluation = fetch_evaluation_from_id(db, evaluation_id)
    return enums.EvaluationStatus(evaluation.status)


def set_evaluation_status(
    db: Session,
    evaluation_id: int,
    status: enums.EvaluationStatus,
):
    """
    Set the status of an evaluation.

    Parameters
    ----------
    db : Session
        The database session.
    evaluation_id : int
        The id of the evaluation.
    status : enums.EvaluationStatus
        The desired state of the evaluation.

    Raises
    ------
    exceptions.EvaluationStateError
        If the requested state leads to an illegal transition.
    """
    evaluation = fetch_evaluation_from_id(db, evaluation_id)

    current_status = enums.EvaluationStatus(evaluation.status)
    if status not in current_status.next():
        raise exceptions.EvaluationStateError(
            evaluation_id, current_status, status
        )

    try:
        evaluation.status = status
        db.commit()
    except IntegrityError:
        db.rollback()
        raise exceptions.EvaluationStateError(
            evaluation_id, current_status, status
        )
<<<<<<< HEAD
        filters = job_request.settings.filters.model_copy()

    # determine annotation types
    (
        groundtruth_type,
        prediction_type,
    ) = _get_annotation_types_for_computation(db, dataset, model, filters)

    # create groundtruth label filter
    groundtruth_label_filter = filters.model_copy()
    groundtruth_label_filter.dataset_names = [job_request.dataset]
    groundtruth_label_filter.annotation_types = [groundtruth_type]

    # create prediction label filter
    prediction_label_filter = filters.model_copy()
    prediction_label_filter.dataset_names = [job_request.dataset]
    prediction_label_filter.models_names = [model.name]
    prediction_label_filter.annotation_types = [prediction_type]

    groundtruth_labels = core.get_labels(
        db, groundtruth_label_filter, ignore_predictions=True
    )
    prediction_labels = core.get_labels(
        db, prediction_label_filter, ignore_groundtruths=True
    )

    # don't count user-mapped labels as disjoint
    mapped_labels = set()
    if job_request.settings.label_map:
        for map_from, map_to in job_request.settings.label_map:
            mapped_labels.add(
                schemas.Label(key=map_from[0], value=map_from[1])
            )
            mapped_labels.add(schemas.Label(key=map_to[0], value=map_to[1]))

    groundtruth_unique = list(
        groundtruth_labels - prediction_labels - mapped_labels
    )
    prediction_unique = list(
        prediction_labels - groundtruth_labels - mapped_labels
    )
=======
>>>>>>> 1fc75690


def count_active_evaluations(
    db: Session,
    evaluation_ids: list[int] | None = None,
    dataset_names: list[str] | None = None,
    model_names: list[str] | None = None,
) -> int:
    """
    Count the number of active evaluations.

    Parameters
    ----------
    db : Session
        The database Session to query against.
    evaluation_ids : list[int], optional
        A list of evaluation job id constraints.
    dataset_names : list[str], optional
        A list of dataset names to constrain by.
    model_names : list[str], optional
        A list of model names to constrain by.

    Returns
    -------
    int
        Number of active evaluations.
    """
    expr = _create_bulk_expression(
        evaluation_ids=evaluation_ids,
        dataset_names=dataset_names,
        model_names=model_names,
    )
    return db.scalar(
        select(func.count())
        .select_from(models.Evaluation)
        .where(
            or_(
                models.Evaluation.status == enums.EvaluationStatus.PENDING,
                models.Evaluation.status == enums.EvaluationStatus.RUNNING,
            ),
            *expr,
        )
    )


def delete_evaluations(
    db: Session,
    evaluation_ids: list[int] | None = None,
    dataset_names: list[str] | None = None,
    model_names: list[str] | None = None,
):
    """
    Deletes all evaluations that match the input args.

    Parameters
    ----------
    db : Session
        The database Session to query against.
    evaluation_ids : list[int], optional
        A list of evaluation job id constraints.
    dataset_names : list[str], optional
        A list of dataset names to constrain by.
    model_names : list[str], optional
        A list of model names to constrain by.
    """
    if count_active_evaluations(
        db=db,
        evaluation_ids=evaluation_ids,
        dataset_names=dataset_names,
        model_names=model_names,
    ):
        raise exceptions.EvaluationRunningError

    evaluations = fetch_evaluations(
        db=db,
        evaluation_ids=evaluation_ids,
        dataset_names=dataset_names,
        model_names=model_names,
    )
    try:
        for evaluation in evaluations:
            db.delete(evaluation)
            db.commit()
    except IntegrityError as e:
        db.rollback()
        raise e<|MERGE_RESOLUTION|>--- conflicted
+++ resolved
@@ -624,50 +624,6 @@
         raise exceptions.EvaluationStateError(
             evaluation_id, current_status, status
         )
-<<<<<<< HEAD
-        filters = job_request.settings.filters.model_copy()
-
-    # determine annotation types
-    (
-        groundtruth_type,
-        prediction_type,
-    ) = _get_annotation_types_for_computation(db, dataset, model, filters)
-
-    # create groundtruth label filter
-    groundtruth_label_filter = filters.model_copy()
-    groundtruth_label_filter.dataset_names = [job_request.dataset]
-    groundtruth_label_filter.annotation_types = [groundtruth_type]
-
-    # create prediction label filter
-    prediction_label_filter = filters.model_copy()
-    prediction_label_filter.dataset_names = [job_request.dataset]
-    prediction_label_filter.models_names = [model.name]
-    prediction_label_filter.annotation_types = [prediction_type]
-
-    groundtruth_labels = core.get_labels(
-        db, groundtruth_label_filter, ignore_predictions=True
-    )
-    prediction_labels = core.get_labels(
-        db, prediction_label_filter, ignore_groundtruths=True
-    )
-
-    # don't count user-mapped labels as disjoint
-    mapped_labels = set()
-    if job_request.settings.label_map:
-        for map_from, map_to in job_request.settings.label_map:
-            mapped_labels.add(
-                schemas.Label(key=map_from[0], value=map_from[1])
-            )
-            mapped_labels.add(schemas.Label(key=map_to[0], value=map_to[1]))
-
-    groundtruth_unique = list(
-        groundtruth_labels - prediction_labels - mapped_labels
-    )
-    prediction_unique = list(
-        prediction_labels - groundtruth_labels - mapped_labels
-    )
-=======
->>>>>>> 1fc75690
 
 
 def count_active_evaluations(
