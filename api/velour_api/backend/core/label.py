from sqlalchemy import Select, and_, or_, select
from sqlalchemy.exc import IntegrityError
from sqlalchemy.orm import Session

from velour_api import enums, schemas
from velour_api.backend import models, ops


def _fetch_matching_labels(
    db: Session,
    labels: list[schemas.Label],
) -> list[models.Label]:
    """
    Fetch matching labels from the database.

    If a label in the search set is not found, no output is generated.

    Parameters
    ----------
    db : Session
        SQLAlchemy ORM session.
    labels : List[schemas.Label]
        List of label schemas to search for in the database.
    """
<<<<<<< HEAD
    return db.query(
        select(models.Label).where(
            or_(
                *[
                    and_(
                        models.Label.key == label.key,
                        models.Label.value == label.value,
                    )
                    for label in labels
                ]
=======
    label_keys, label_values = zip(
        *[(label.key, label.value) for label in labels]
    )
    existing_label_kv_combos = {
        (label.key, label.value): label
        for label in (
            db.query(models.Label)
            .where(
                and_(
                    models.Label.key.in_(label_keys),
                    models.Label.value.in_(label_values),
                )
>>>>>>> 12111cfe
            )
        )
    ).all()


def create_labels(
    db: Session,
    labels: list[schemas.Label],
) -> list[models.Label]:
    """
    Add a list of labels to create in the database.

    Handles cases where the label already exists in the database.

    Parameters
    -------
    db : Session
        The database session to query against.
    labels : list[schemas.Label]
        A list of labels to add to postgis.

    Returns
    -------
    List[models.Label]
        A list of corresponding label rows from the database.
    """

    # get existing labels
    existing_labels = {
<<<<<<< HEAD
        (label.key, label.value)
        for label in _fetch_matching_labels(db, labels)
    }

    # create new labels
    new_labels = [
        models.Label(
            key=label.key,
            value=label.value,
=======
        (label.key, label.value): label
        for label in (
            db.query(models.Label)
            .where(
                and_(
                    models.Label.key.in_(label_keys),
                    models.Label.value.in_(label_values),
                )
            )
            .all()
        )
    }

    # create new labels
    new_labels = {
        (label.key, label.value): models.Label(
            key=label.key, value=label.value
>>>>>>> 12111cfe
        )
        for label in labels
        if (label.key, label.value) not in existing_labels
    ]

    # upload the labels that were missing
    try:
        db.add_all(new_labels)
        db.commit()
    except IntegrityError as e:
        db.rollback()
        raise e  # this should never be called

    # get existing labels
    return _fetch_matching_labels(db, labels)


def _get_labels(
    db: Session,
    stmt: Select,
) -> set[schemas.Label]:
    """Evaluates statement to get labels."""
    return {
        schemas.Label(
            key=label.key,
            value=label.value,
        )
        for label in db.query(stmt).all()
        if label
    }


def _get_label_keys(
    db: Session,
    stmt: Select,
) -> set[str]:
    """Evaluates statement to get label keys."""
    return {label.key for label in db.query(stmt).all() if label}


def get_labels(
    db: Session,
    filters: schemas.Filter | None = None,
) -> set[schemas.Label]:
    """
    Returns a set of unique labels from a union of sources (dataset, model, datum, annotation) optionally filtered by (label key, task_type).

    Parameters
    ----------
    db : Session
        The database Session to query against.
    filters : schemas.Filter
        An optional filter to apply.

    Returns
    ----------
    set[schemas.Label]
        A set of labels.
    """
    if filters:
        stmt = ops.Query(models.Label).filter(filters).any()

    return _get_labels(db, stmt)


def get_label_keys(
    db: Session,
    filters: schemas.Filter | None = None,
) -> set[schemas.Label]:
    """
    Returns all unique label keys.

    Parameters
    ----------
    db : Session
        The database Session to query against.
    filters : schemas.Filter
        An optional filter to apply.

    Returns
    ----------
    set[schemas.Label]
        A set of labels.
    """
    stmt = ops.Query(models.Label).filter(filters).any()
    return _get_label_keys(db, stmt)


def get_groundtruth_labels(
    db: Session,
    filters: schemas.Filter | None,
) -> set[schemas.Label]:
    """
    Returns a set of unique groundtruth labels.

    Parameters
    ----------
    db : Session
        The database Session to query against.
    filters : schemas.Filter
        An optional filter to apply.

    Returns
    ----------
    set[schemas.Label]
        A set of labels.
    """
    stmt = ops.Query(models.Label).filter(filters).groundtruths()
    return _get_labels(db, stmt)


def get_groundtruth_label_keys(
    db: Session,
    filters: schemas.Filter | None,
) -> set[schemas.Label]:
    """
    Returns all unique groundtruth label keys.

    Parameters
    ----------
    db : Session
        The database Session to query against.
    filters : schemas.Filter
        An optional filter to apply.

    Returns
    ----------
    set[schemas.Label]
        A set of labels.
    """
    stmt = ops.Query(models.Label).filter(filters).groundtruths()
    return _get_label_keys(db, stmt)


def get_prediction_labels(
    db: Session,
    filters: schemas.Filter | None,
) -> set[schemas.Label]:
    """
    Returns a set of unique prediction labels.

    Parameters
    ----------
    db : Session
        The database Session to query against.
    filters : schemas.Filter
        An optional filter to apply.

    Returns
    ----------
    set[schemas.Label]
        A set of labels.
    """
    stmt = ops.Query(models.Label).filter(filters).predictions()
    return _get_labels(db, stmt)


def get_prediction_label_keys(
    db: Session,
    filters: schemas.Filter | None,
) -> set[schemas.Label]:
    """
    Returns all unique prediction label keys.

    Parameters
    ----------
    db : Session
        The database Session to query against.
    filters : schemas.Filter
        An optional filter to apply.

    Returns
    ----------
    set[schemas.Label]
        A set of labels.
    """
    stmt = ops.Query(models.Label).filter(filters).predictions()
    return _get_label_keys(db, stmt)


def get_joint_labels(
    db: Session,
    dataset_name: str,
    model_name: str,
    task_types: list[enums.TaskType],
    groundtruth_type: enums.AnnotationType,
    prediction_type: enums.AnnotationType,
) -> list[schemas.Label]:
    """
    Returns all unique labels that are shared between both predictions and groundtruths.

    Parameters
    ----------
    db : Session
        The database Session to query against.
    dataset_name: str
        The name of a dataset.
    model_name: str
        The name of a model.
    task_types: list[enums.TaskType]
        The task types to filter on.
    groundtruth_type: enums.AnnotationType
        The groundtruth type to filter on.
    prediction_type: enums.AnnotationType
        The prediction type to filter on

    Returns
    ----------
    list[schemas.Label]
        A list of labels.
    """
    gt_filter = schemas.Filter(
        dataset_names=[dataset_name],
        task_types=task_types,
        annotation_types=[groundtruth_type],
    )
    pd_filter = schemas.Filter(
        dataset_names=[dataset_name],
        models_names=[model_name],
        task_types=task_types,
        annotation_types=[prediction_type],
    )
    return list(
        get_groundtruth_labels(db, gt_filter).intersection(
            get_prediction_labels(db, pd_filter)
        )
    )


def get_joint_keys(
    db: Session,
    dataset_name: str,
    model_name: str,
    task_type: enums.TaskType,
) -> list[schemas.Label]:
    """
    Returns all unique label keys that are shared between both predictions and groundtruths.

    Parameters
    ----------
    db : Session
        The database Session to query against.
    dataset_name: str
        The name of a dataset.
    model_name: str
        The name of a model.
    task_type: enums.TaskType
        The task types to filter on.

    Returns
    ----------
    set[schemas.Label]
        A list of labels.
    """
    gt_filter = schemas.Filter(
        dataset_names=[dataset_name],
        task_types=[task_type],
    )
    pd_filter = schemas.Filter(
        dataset_names=[dataset_name],
        models_names=[model_name],
        task_types=[task_type],
    )
    return list(
        get_groundtruth_label_keys(db, gt_filter).intersection(
            get_prediction_label_keys(db, pd_filter)
        )
    )


def get_disjoint_labels(
    db: Session,
    dataset_name: str,
    model_name: str,
    task_types: list[enums.TaskType],
    groundtruth_type: enums.AnnotationType,
    prediction_type: enums.AnnotationType,
) -> tuple[list[schemas.Label], list[schemas.Label]]:
    """
    Returns all unique labels that are not shared between both predictions and groundtruths.

    Parameters
    ----------
    db : Session
        The database Session to query against.
    dataset_name: str
        The name of a dataset.
    model_name: str
        The name of a model.
    task_types: list[enums.TaskType]
        The task types to filter on.
    groundtruth_type: enums.AnnotationType
        The groundtruth type to filter on.
    prediction_type: enums.AnnotationType
        The prediction type to filter on

    Returns
    ----------
    Tuple[list[schemas.Label], list[schemas.Label]]
        A tuple of disjoint labels, where the first element is those labels which are present in groundtruths but absent in predictions.
    """

    # create filters
    gt_filter = schemas.Filter(
        dataset_names=[dataset_name],
        task_types=task_types,
        annotation_types=[groundtruth_type],
    )
    pd_filter = schemas.Filter(
        dataset_names=[dataset_name],
        models_names=[model_name],
        task_types=task_types,
        annotation_types=[prediction_type],
    )

    # get labels
    ds_labels = get_groundtruth_labels(db, gt_filter)
    md_labels = get_prediction_labels(db, pd_filter)

    # set operation to get disjoint sets wrt the lhs operand
    ds_unique = list(ds_labels - md_labels)
    md_unique = list(md_labels - ds_labels)

    # returns tuple of label lists
    return (ds_unique, md_unique)


def get_disjoint_keys(
    db: Session,
    dataset_name: str,
    model_name: str,
    task_type: enums.TaskType,
) -> tuple[list[schemas.Label], list[schemas.Label]]:
    """
    Returns all unique label keys that are not shared between both predictions and groundtruths.

    Parameters
    ----------
    db : Session
        The database Session to query against.
    dataset_name: str
        The name of a dataset.
    model_name: str
        The name of a model.
    task_type: task_type: enums.TaskType
        The task type to filter on.

    Returns
    ----------
    Tuple[list[schemas.Label], list[schemas.Label]]
        A tuple of disjoint label key, where the first element is those labels which are present in groundtruths but absent in predictions.
    """
    # create filters
    gt_filter = schemas.Filter(
        dataset_names=[dataset_name],
        task_types=[task_type],
    )
    pd_filter = schemas.Filter(
        dataset_names=[dataset_name],
        models_names=[model_name],
        task_types=[task_type],
    )

    # get keys
    ds_keys = get_groundtruth_label_keys(db, gt_filter)
    md_keys = get_prediction_label_keys(db, pd_filter)

    # set operation to get disjoint sets wrt the lhs operand
    ds_unique = list(ds_keys - md_keys)
    md_unique = list(md_keys - ds_keys)

    # returns tuple of label lists
    return (ds_unique, md_unique)<|MERGE_RESOLUTION|>--- conflicted
+++ resolved
@@ -22,18 +22,6 @@
     labels : List[schemas.Label]
         List of label schemas to search for in the database.
     """
-<<<<<<< HEAD
-    return db.query(
-        select(models.Label).where(
-            or_(
-                *[
-                    and_(
-                        models.Label.key == label.key,
-                        models.Label.value == label.value,
-                    )
-                    for label in labels
-                ]
-=======
     label_keys, label_values = zip(
         *[(label.key, label.value) for label in labels]
     )
@@ -46,7 +34,6 @@
                     models.Label.key.in_(label_keys),
                     models.Label.value.in_(label_values),
                 )
->>>>>>> 12111cfe
             )
         )
     ).all()
@@ -76,17 +63,6 @@
 
     # get existing labels
     existing_labels = {
-<<<<<<< HEAD
-        (label.key, label.value)
-        for label in _fetch_matching_labels(db, labels)
-    }
-
-    # create new labels
-    new_labels = [
-        models.Label(
-            key=label.key,
-            value=label.value,
-=======
         (label.key, label.value): label
         for label in (
             db.query(models.Label)
@@ -104,7 +80,6 @@
     new_labels = {
         (label.key, label.value): models.Label(
             key=label.key, value=label.value
->>>>>>> 12111cfe
         )
         for label in labels
         if (label.key, label.value) not in existing_labels
