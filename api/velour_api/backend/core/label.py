from sqlalchemy import Select, and_, select
from sqlalchemy.exc import IntegrityError
from sqlalchemy.orm import Session

from velour_api import enums, schemas
from velour_api.backend import models


def create_labels(
    db: Session,
    labels: list[schemas.Label],
) -> list[models.Label]:
    """
    Add a list of labels to postgis, checking first to make sure that the labels don't already exist.

    Parameters
    -------
    labels
        A list of labels that you want to add to postgis
    """
    replace_val = "to_be_replaced"

    # get existing labels
    existing_labels = {
        (label.key, label.value): label
        for label in _get_existing_labels(db=db, labels=labels)
    }

    output = []
    labels_to_be_added_to_db = []

    # determine which labels already exist
    for label in labels:
        lookup = (label.key, label.value)
        if lookup in existing_labels:
            output.append(existing_labels[lookup])
        else:
            labels_to_be_added_to_db.append(
                models.Label(key=label.key, value=label.value)
            )
            output.append(replace_val)

    # upload the labels that were missing
    try:
        db.add_all(labels_to_be_added_to_db)
        db.commit()
    except IntegrityError:
        db.rollback()
        raise RuntimeError  # this should never be called

    # move those fetched labels into output in the correct order
    for i in range(len(output)):
        if output[i] == replace_val:
            output[i] = labels_to_be_added_to_db.pop(0)

    assert (
        not labels_to_be_added_to_db
    ), "Error when merging existing labels with new labels"

    return output


def get_label(
    db: Session,
    label: schemas.Label,
) -> models.Label | None:
    return (
        db.query(models.Label)
        .where(
            and_(
                models.Label.key == label.key,
                models.Label.value == label.value,
            )
        )
        .one_or_none()
    )


def _get_existing_labels(
    db: Session,
<<<<<<< HEAD
    labels: schemas.Label,
) -> list[models.Label] | None:
    """
    Fetch labels from postgis that match some list of labels (in terms of both their keys and values).
    """
    label_keys, label_values = zip(
        *[(label.key, label.value) for label in labels]
    )
    return (
        db.query(models.Label)
        .where(
            and_(
                models.Label.key.in_(label_keys),
                models.Label.value.in_(label_values),
            )
=======
    annotation: models.Annotation,
):
    labels = (
        db.query(models.Label.key, models.Label.value)
        .select_from(models.GroundTruth)
        .join(
            models.Label,
            models.GroundTruth.label_id == models.Label.id,
>>>>>>> 51a4f34f
        )
        .where(models.GroundTruth.annotation_id == annotation.id)
        .all()
    )

<<<<<<< HEAD

def get_scored_labels(
    db: Session,
    annotation: models.Annotation,
) -> list[schemas.Label]:
    scored_labels = (
        db.query(models.Prediction.score, models.Label.key, models.Label.value)
=======
    labels_with_score = (
        db.query(models.Label.key, models.Label.value, models.Prediction.score)
>>>>>>> 51a4f34f
        .select_from(models.Prediction)
        .join(
            models.Label,
            models.Prediction.label_id == models.Label.id,
        )
        .where(models.Prediction.annotation_id == annotation.id)
        .all()
    )

    if labels:
        return [
            schemas.Label(key=label[0], value=label[1]) for label in labels
        ]
    elif labels_with_score:
        return [
            schemas.Label(key=label[0], value=label[1], score=label[2])
            for label in labels_with_score
        ]
    else:
        raise ValueError(
            f"no labels found for annotation with id: `{annotation.id}`"
        )


def get_dataset_labels_query(
    dataset_name: str,
    annotation_type: enums.AnnotationType,
    task_types: list[enums.TaskType],
) -> Select:

    annotation_type_expr = (
        [models.annotation_type_to_geometry[annotation_type].is_not(None)]
        if annotation_type is not enums.AnnotationType.NONE
        else []
    )

    return (
        select(models.Label)
        .join(
            models.GroundTruth,
            models.GroundTruth.label_id == models.Label.id,
        )
        .join(
            models.Annotation,
            models.Annotation.id == models.GroundTruth.annotation_id,
        )
        .join(models.Datum, models.Datum.id == models.Annotation.datum_id)
        .join(models.Dataset, models.Dataset.id == models.Dataset.id)
        .where(
            and_(
                models.Dataset.name == dataset_name,
                models.Annotation.task_type.in_(task_types),
                *annotation_type_expr,
            )
        )
        .distinct()
    )<|MERGE_RESOLUTION|>--- conflicted
+++ resolved
@@ -78,7 +78,6 @@
 
 def _get_existing_labels(
     db: Session,
-<<<<<<< HEAD
     labels: schemas.Label,
 ) -> list[models.Label] | None:
     """
@@ -94,22 +93,19 @@
                 models.Label.key.in_(label_keys),
                 models.Label.value.in_(label_values),
             )
-=======
-    annotation: models.Annotation,
-):
-    labels = (
-        db.query(models.Label.key, models.Label.value)
-        .select_from(models.GroundTruth)
-        .join(
-            models.Label,
-            models.GroundTruth.label_id == models.Label.id,
->>>>>>> 51a4f34f
+#     annotation: models.Annotation,
+# ):
+#     labels = (
+#         db.query(models.Label.key, models.Label.value)
+#         .select_from(models.GroundTruth)
+#         .join(
+#             models.Label,
+#             models.GroundTruth.label_id == models.Label.id,
         )
         .where(models.GroundTruth.annotation_id == annotation.id)
         .all()
     )
 
-<<<<<<< HEAD
 
 def get_scored_labels(
     db: Session,
@@ -117,10 +113,8 @@
 ) -> list[schemas.Label]:
     scored_labels = (
         db.query(models.Prediction.score, models.Label.key, models.Label.value)
-=======
-    labels_with_score = (
-        db.query(models.Label.key, models.Label.value, models.Prediction.score)
->>>>>>> 51a4f34f
+#     labels_with_score = (
+#         db.query(models.Label.key, models.Label.value, models.Prediction.score)
         .select_from(models.Prediction)
         .join(
             models.Label,
