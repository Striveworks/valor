--- conflicted
+++ resolved
@@ -137,71 +137,6 @@
                 models.GroundTruth,
                 models.GroundTruth.label_id == models.Label.id,
             )
-<<<<<<< HEAD
-=======
-            .where(models.GroundTruth.annotation_id == annotation.id)
-            .all()
-        )
-    ]
-
-    # Initialize
-    retval = schemas.Annotation(
-        task_type=annotation.task_type,
-        labels=labels,
-        metadata=get_metadata(db, annotation=annotation),
-        bounding_box=None,
-        polygon=None,
-        multipolygon=None,
-        raster=None,
-    )
-
-    # Bounding Box
-    if annotation.box is not None:
-        geojson = db.scalar(ST_AsGeoJSON(annotation.box))
-        retval.bounding_box = schemas.BoundingBox(
-            polygon=schemas.GeoJSON.from_json(geojson=geojson)
-            .shape()
-            .boundary,
-            box=None,
-        )
-
-    # Polygon
-    if annotation.polygon is not None:
-        geojson = (
-            db.scalar(ST_AsGeoJSON(annotation.polygon))
-            if annotation.polygon is not None
-            else None
-        )
-        retval.polygon = schemas.GeoJSON.from_json(geojson=geojson).shape()
-
-    # Raster
-    if annotation.raster is not None:
-        height = get_metadata(db, datum=datum, key="height", union_type="and")[
-            0
-        ].value
-        width = get_metadata(db, datum=datum, key="width", union_type="and")[
-            0
-        ].value
-        retval.raster = schemas.Raster(
-            mask=_raster_to_png_b64(
-                db, raster=annotation.raster, height=height, width=width
-            ),
-            height=height,
-            width=width,
-        )
-
-    return retval
-
-
-def get_annotations(
-    db: Session,
-    datum: models.Datum,
-) -> list[schemas.Annotation]:
-    return [
-        get_annotation(db, annotation=annotation, datum=datum)
-        for annotation in (
-            db.query(models.Annotation)
->>>>>>> 828ec1f4
             .where(
                 models.GroundTruth.annotation_id == annotation.id,
             )
@@ -287,7 +222,7 @@
         else models.Annotation.model_id == model.id
     )
     return [
-        get_annotation(db, annotation=annotation)
+        get_annotation(db, annotation=annotation, datum=datum)
         for annotation in (
             db.query(models.Annotation)
             .where(
