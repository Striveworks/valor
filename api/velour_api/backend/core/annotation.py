import io
import json
from base64 import b64encode

from geoalchemy2 import RasterElement
from geoalchemy2.functions import ST_AsGeoJSON, ST_AsPNG, ST_Envelope
from PIL import Image
from sqlalchemy import and_, distinct, select, text
from sqlalchemy.exc import IntegrityError
from sqlalchemy.orm import Session

from velour_api import enums, exceptions, schemas
<<<<<<< HEAD
from velour_api.backend import core, models
from velour_api.backend.core.metadata import (
    create_metadata_for_multiple_annotations,
    get_metadata,
)
=======
from velour_api.backend import models
from velour_api.backend.core.metadata import deserialize_meta, serialize_meta
>>>>>>> 51a4f34f
from velour_api.enums import AnnotationType


# @TODO: Might introduce multipolygon type to annotations, convert to raster at evaluation time.
def _wkt_multipolygon_to_raster(wkt: str):
    return select(
        text(f"ST_AsRaster(ST_GeomFromText('{wkt}'), {1.0}, {1.0})")
    ).scalar_subquery()


def _get_annotation_mapping(
    annotation: schemas.Annotation,
    datum: models.Datum,
    model: models.Model = None,
) -> dict:
    """
    Return a mapping dict that can be used to create an Annotation
    """
    box = None
    polygon = None
    raster = None
<<<<<<< HEAD
=======
    jsonb = None

>>>>>>> 51a4f34f
    if isinstance(annotation.bounding_box, schemas.BoundingBox):
        box = annotation.bounding_box.wkt()
    if isinstance(annotation.polygon, schemas.Polygon):
        polygon = annotation.polygon.wkt()
    if isinstance(annotation.multipolygon, schemas.MultiPolygon):
        raster = _wkt_multipolygon_to_raster(annotation.multipolygon.wkt())
    if isinstance(annotation.raster, schemas.Raster):
        raster = annotation.raster.mask_bytes
    if isinstance(annotation.jsonb, dict):
        jsonb = annotation.jsonb
    # @TODO: Add more annotation types

    metadata = deserialize_meta(annotation.metadata)

    mapping = {
        "datum_id": datum.id,
        "model_id": model.id if model else None,
        "task_type": annotation.task_type,
        "meta": metadata,
        "box": box,
        "polygon": polygon,
        "raster": raster,
        "json": jsonb,
    }

<<<<<<< HEAD
    return mapping
=======
    try:
        row = models.Annotation(**mapping)
        db.add(row)
        db.commit()
    except IntegrityError:
        db.rollback()
        raise exceptions.AnnotationAlreadyExistsError

    return row
>>>>>>> 51a4f34f


def create_annotations_and_labels(
    db: Session,
    annotations: list[schemas.Annotation],
    datum: models.Datum,
    model: models.Model = None,
) -> list[models.Annotation]:
    """
    Create a list of annotations and associated labels in postgis

    Parameters
    ----------
    db
        The database Session you want to query against.
    datum
        The datum you want to query against.
    model
        The model you want to query against.
    """
    annotation_list = []
    label_list = []
    metadata_list = []
    for annotation in annotations:
        mapping = _get_annotation_mapping(
            annotation=annotation, datum=datum, model=model
        )
        annotation_list.append(models.Annotation(**mapping))
        label_list.append(core.create_labels(db=db, labels=annotation.labels))
        if annotation.metadata:
            metadata_list.append(
                [
                    models.MetaDatum(**metadata)
                    for metadata in annotation.metadata
                ]
            )

            create_metadata_for_multiple_annotations(
                db, annotations=annotation_list, metadata=metadata_list
            )

    try:
        db.add_all(annotation_list)
        db.commit()
    except IntegrityError:
        db.rollback()
        raise exceptions.AnnotationAlreadyExistsError

    # return the label_list, too, since these are needed for GroundTruth
    return (annotation_list, label_list)


# @TODO: Clean up??
def _get_bounding_box_of_raster(
    db: Session, raster: RasterElement
) -> tuple[int, int, int, int]:
    env = json.loads(db.scalar(ST_AsGeoJSON(ST_Envelope(raster))))
    assert len(env["coordinates"]) == 1
    xs = [pt[0] for pt in env["coordinates"][0]]
    ys = [pt[1] for pt in env["coordinates"][0]]

    return min(xs), min(ys), max(xs), max(ys)


# @TODO: Clean up??
def _raster_to_png_b64(
    db: Session, raster: RasterElement, height: float, width: float
) -> str:
    enveloping_box = _get_bounding_box_of_raster(db, raster)
    raster = Image.open(io.BytesIO(db.scalar(ST_AsPNG((raster))).tobytes()))

    assert raster.mode == "L"

    ret = Image.new(size=(int(width), int(height)), mode=raster.mode)

    ret.paste(raster, box=enveloping_box)

    # mask is greyscale with values 0 and 1. to convert to binary
    # we first need to map 1 to 255
    ret = ret.point(lambda x: 255 if x == 1 else 0).convert("1")

    f = io.BytesIO()
    ret.save(f, format="PNG")
    f.seek(0)
    mask_bytes = f.read()
    return b64encode(mask_bytes).decode()


def get_annotation(
    db: Session, annotation: models.Annotation, datum: models.Datum = None
) -> schemas.Annotation:
    # Retrieve all labels associated with annotation
    groundtruth_labels = [
        schemas.Label(key=label[0], value=label[1])
        for label in (
            db.query(models.Label.key, models.Label.value)
            .join(
                models.GroundTruth,
                models.GroundTruth.label_id == models.Label.id,
            )
<<<<<<< HEAD
            .where(models.GroundTruth.annotation_id == annotation.id)
            .all()
        )
    ]

    # Initialize
    retval = schemas.Annotation(
        task_type=annotation.task_type,
        labels=labels,
        metadata=get_metadata(db, annotation=annotation),
        bounding_box=None,
        polygon=None,
        multipolygon=None,
        raster=None,
    )

    # Bounding Box
    if annotation.box is not None:
        geojson = db.scalar(ST_AsGeoJSON(annotation.box))
        retval.bounding_box = schemas.BoundingBox(
            polygon=schemas.GeoJSON.from_json(geojson=geojson)
            .shape()
            .boundary,
            box=None,
        )

    # Polygon
    if annotation.polygon is not None:
        geojson = (
            db.scalar(ST_AsGeoJSON(annotation.polygon))
            if annotation.polygon is not None
            else None
        )
        retval.polygon = schemas.GeoJSON.from_json(geojson=geojson).shape()

    # Raster
    if annotation.raster is not None:
        height = get_metadata(db, datum=datum, key="height", union_type="and")[
            0
        ].value
        width = get_metadata(db, datum=datum, key="width", union_type="and")[
            0
        ].value
        retval.raster = schemas.Raster(
            mask=_raster_to_png_b64(
                db, raster=annotation.raster, height=height, width=width
            ),
            height=height,
            width=width,
        )

    return retval


def get_annotations(
    db: Session,
    datum: models.Datum,
) -> list[schemas.Annotation]:
    """
    Query postgis to get all annotations for a particular datum

    Parameters
    -------
    db
        The database session to query against.
    datum
        The datum you want to fetch annotations for
    """
    return [
        get_annotation(db, annotation=annotation, datum=datum)
        for annotation in (
            db.query(models.Annotation)
=======
>>>>>>> 51a4f34f
            .where(
                models.GroundTruth.annotation_id == annotation.id,
            )
            .all()
        )
    ]
    prediction_labels = [
        schemas.Label(key=label[0], value=label[1], score=label[2])
        for label in (
            db.query(
                models.Label.key, models.Label.value, models.Prediction.score
            )
            .join(
                models.Prediction,
                models.Prediction.label_id == models.Label.id,
            )
            .where(
                models.Prediction.annotation_id == annotation.id,
            )
            .all()
        )
    ]
    labels = groundtruth_labels if groundtruth_labels else prediction_labels

    # Initialize
    retval = schemas.Annotation(
        task_type=annotation.task_type,
        labels=labels,
        metadata=serialize_meta(annotation.meta),
        bounding_box=None,
        polygon=None,
        multipolygon=None,
        raster=None,
    )

    # Bounding Box
    if annotation.box is not None:
        geojson = db.scalar(ST_AsGeoJSON(annotation.box))
        retval.bounding_box = schemas.BoundingBox(
            polygon=schemas.GeoJSON.from_json(geojson=geojson)
            .shape()
            .boundary,
            box=None,
        )

    # Polygon
    if annotation.polygon is not None:
        geojson = (
            db.scalar(ST_AsGeoJSON(annotation.polygon))
            if annotation.polygon is not None
            else None
        )
        retval.polygon = schemas.GeoJSON.from_json(geojson=geojson).shape()

    # Raster
    if annotation.raster is not None:
        datum = db.scalar(
            select(models.Datum).where(models.Datum.id == annotation.datum_id)
        )
        if "height" not in datum.meta or "width" not in datum.meta:
            raise ValueError("missing height or width")
        height = datum.meta["height"]
        width = datum.meta["width"]
        retval.raster = schemas.Raster(
            mask=_raster_to_png_b64(
                db, raster=annotation.raster, height=height, width=width
            ),
            height=height,
            width=width,
        )

    return retval


def get_annotations(
    db: Session,
    datum: models.Datum,
    model: models.Model | None = None,
) -> list[schemas.Annotation]:
    model_expr = (
        models.Annotation.model_id.is_(None)
        if model is None
        else models.Annotation.model_id == model.id
    )
    return [
        get_annotation(db, annotation=annotation, datum=datum)
        for annotation in (
            db.query(models.Annotation)
            .where(
                and_(
                    model_expr,
                    models.Annotation.datum_id == datum.id,
                )
            )
            .all()
        )
    ]


# @FIXME: This only services detection annotations
def get_annotation_type(
    db: Session,
    dataset: models.Dataset,
    model: models.Model | None = None,
) -> AnnotationType:
    model_expr = (
        models.Annotation.model_id == model.id
        if model
        else models.Annotation.model_id.is_(None)
    )
    hierarchy = [
        (AnnotationType.RASTER, models.Annotation.raster),
        (AnnotationType.MULTIPOLYGON, models.Annotation.multipolygon),
        (AnnotationType.POLYGON, models.Annotation.polygon),
        (AnnotationType.BOX, models.Annotation.box),
    ]
    for atype, col in hierarchy:
        search = (
            db.query(distinct(models.Dataset.id))
            .select_from(models.Annotation)
            .join(models.Datum, models.Datum.id == models.Annotation.datum_id)
            .join(models.Dataset, models.Dataset.id == models.Datum.dataset_id)
            .where(
                models.Datum.dataset_id == dataset.id,
                models.Annotation.task_type == enums.TaskType.DETECTION.value,
                model_expr,
                col.isnot(None),
            )
            .one_or_none()
        )
        if search is not None:
            return atype
    return AnnotationType.NONE<|MERGE_RESOLUTION|>--- conflicted
+++ resolved
@@ -10,16 +10,13 @@
 from sqlalchemy.orm import Session
 
 from velour_api import enums, exceptions, schemas
-<<<<<<< HEAD
 from velour_api.backend import core, models
 from velour_api.backend.core.metadata import (
     create_metadata_for_multiple_annotations,
     get_metadata,
 )
-=======
 from velour_api.backend import models
 from velour_api.backend.core.metadata import deserialize_meta, serialize_meta
->>>>>>> 51a4f34f
 from velour_api.enums import AnnotationType
 
 
@@ -41,11 +38,8 @@
     box = None
     polygon = None
     raster = None
-<<<<<<< HEAD
-=======
     jsonb = None
 
->>>>>>> 51a4f34f
     if isinstance(annotation.bounding_box, schemas.BoundingBox):
         box = annotation.bounding_box.wkt()
     if isinstance(annotation.polygon, schemas.Polygon):
@@ -71,19 +65,8 @@
         "json": jsonb,
     }
 
-<<<<<<< HEAD
     return mapping
-=======
-    try:
-        row = models.Annotation(**mapping)
-        db.add(row)
-        db.commit()
-    except IntegrityError:
-        db.rollback()
-        raise exceptions.AnnotationAlreadyExistsError
-
-    return row
->>>>>>> 51a4f34f
+
 
 
 def create_annotations_and_labels(
@@ -184,81 +167,78 @@
                 models.GroundTruth,
                 models.GroundTruth.label_id == models.Label.id,
             )
-<<<<<<< HEAD
             .where(models.GroundTruth.annotation_id == annotation.id)
             .all()
         )
     ]
 
     # Initialize
-    retval = schemas.Annotation(
-        task_type=annotation.task_type,
-        labels=labels,
-        metadata=get_metadata(db, annotation=annotation),
-        bounding_box=None,
-        polygon=None,
-        multipolygon=None,
-        raster=None,
-    )
-
-    # Bounding Box
-    if annotation.box is not None:
-        geojson = db.scalar(ST_AsGeoJSON(annotation.box))
-        retval.bounding_box = schemas.BoundingBox(
-            polygon=schemas.GeoJSON.from_json(geojson=geojson)
-            .shape()
-            .boundary,
-            box=None,
-        )
-
-    # Polygon
-    if annotation.polygon is not None:
-        geojson = (
-            db.scalar(ST_AsGeoJSON(annotation.polygon))
-            if annotation.polygon is not None
-            else None
-        )
-        retval.polygon = schemas.GeoJSON.from_json(geojson=geojson).shape()
-
-    # Raster
-    if annotation.raster is not None:
-        height = get_metadata(db, datum=datum, key="height", union_type="and")[
-            0
-        ].value
-        width = get_metadata(db, datum=datum, key="width", union_type="and")[
-            0
-        ].value
-        retval.raster = schemas.Raster(
-            mask=_raster_to_png_b64(
-                db, raster=annotation.raster, height=height, width=width
-            ),
-            height=height,
-            width=width,
-        )
-
-    return retval
-
-
-def get_annotations(
-    db: Session,
-    datum: models.Datum,
-) -> list[schemas.Annotation]:
-    """
-    Query postgis to get all annotations for a particular datum
-
-    Parameters
-    -------
-    db
-        The database session to query against.
-    datum
-        The datum you want to fetch annotations for
-    """
-    return [
-        get_annotation(db, annotation=annotation, datum=datum)
-        for annotation in (
-            db.query(models.Annotation)
-=======
->>>>>>> 51a4f34f
+#     retval = schemas.Annotation(
+#         task_type=annotation.task_type,
+#         labels=labels,
+#         metadata=get_metadata(db, annotation=annotation),
+#         bounding_box=None,
+#         polygon=None,
+#         multipolygon=None,
+#         raster=None,
+#     )
+
+#     # Bounding Box
+#     if annotation.box is not None:
+#         geojson = db.scalar(ST_AsGeoJSON(annotation.box))
+#         retval.bounding_box = schemas.BoundingBox(
+#             polygon=schemas.GeoJSON.from_json(geojson=geojson)
+#             .shape()
+#             .boundary,
+#             box=None,
+#         )
+
+#     # Polygon
+#     if annotation.polygon is not None:
+#         geojson = (
+#             db.scalar(ST_AsGeoJSON(annotation.polygon))
+#             if annotation.polygon is not None
+#             else None
+#         )
+#         retval.polygon = schemas.GeoJSON.from_json(geojson=geojson).shape()
+
+#     # Raster
+#     if annotation.raster is not None:
+#         height = get_metadata(db, datum=datum, key="height", union_type="and")[
+#             0
+#         ].value
+#         width = get_metadata(db, datum=datum, key="width", union_type="and")[
+#             0
+#         ].value
+#         retval.raster = schemas.Raster(
+#             mask=_raster_to_png_b64(
+#                 db, raster=annotation.raster, height=height, width=width
+#             ),
+#             height=height,
+#             width=width,
+#         )
+
+#     return retval
+
+
+# def get_annotations(
+#     db: Session,
+#     datum: models.Datum,
+# ) -> list[schemas.Annotation]:
+#     """
+#     Query postgis to get all annotations for a particular datum
+
+#     Parameters
+#     -------
+#     db
+#         The database session to query against.
+#     datum
+#         The datum you want to fetch annotations for
+#     """
+#     return [
+#         get_annotation(db, annotation=annotation, datum=datum)
+#         for annotation in (
+#             db.query(models.Annotation)
             .where(
                 models.GroundTruth.annotation_id == annotation.id,
             )
