--- conflicted
+++ resolved
@@ -107,47 +107,18 @@
     if subquery is None:
         raise RuntimeError("Subquery is unexpectedly None.")
 
-    output = []
     datums = (
         db.query(models.Datum).where(models.Datum.id == subquery.c.id).all()
     )
-<<<<<<< HEAD
     return [
         schemas.Datum(
             dataset_name=db.scalar(
                 select(models.Dataset.name).where(
                     models.Dataset.id == datum.dataset_id
                 )
-            ),
+            ),  # type: ignore - sqlalchemy typing
             uid=datum.uid,
             metadata=datum.meta,
         )
         for datum in datums
-    ]
-=======
-
-    for datum in datums:
-        geo_dict = (
-            schemas.geojson.from_dict(
-                json.loads(db.scalar(ST_AsGeoJSON(datum.geo)))
-            )
-            if datum.geo
-            else None
-        )
-        dataset_name = db.scalar(
-            select(models.Dataset.name).where(
-                models.Dataset.id == datum.dataset_id
-            )
-        )
-        if dataset_name:
-            output.append(
-                schemas.Datum(
-                    dataset_name=dataset_name,
-                    uid=datum.uid,
-                    metadata=datum.meta,
-                    geospatial=geo_dict,
-                )
-            )
-
-    return output
->>>>>>> e4ab5203
+    ]