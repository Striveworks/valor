--- conflicted
+++ resolved
@@ -67,17 +67,12 @@
 
     detection_metrics = []
     for iou_threshold in iou_thresholds:
-<<<<<<< HEAD
         for grouper_id in sorted_ranked_pairs:
-=======
-        for label_id in labels:
->>>>>>> 05ae0ab9
             precisions = []
             recalls = []
             cnt_tp = 0
             cnt_fp = 0
 
-<<<<<<< HEAD
             for row in sorted_ranked_pairs[grouper_id]:
                 if row.score > 0 and row.iou >= iou_threshold:
                     cnt_tp += 1
@@ -91,25 +86,25 @@
                 recalls.append(
                     cnt_tp / (cnt_tp + cnt_fn) if (cnt_tp + cnt_fn) else 0
                 )
-=======
-            if label_id in sorted_ranked_pairs:
-                for row in sorted_ranked_pairs[label_id]:
-                    if row.score > 0 and row.iou >= iou_threshold:
-                        cnt_tp += 1
-                    else:
-                        cnt_fp += 1
-                    cnt_fn = number_of_ground_truths[label_id] - cnt_tp
-
-                    precisions.append(
-                        cnt_tp / (cnt_tp + cnt_fp) if (cnt_tp + cnt_fp) else 0
-                    )
-                    recalls.append(
-                        cnt_tp / (cnt_tp + cnt_fn) if (cnt_tp + cnt_fn) else 0
-                    )
-            else:
-                precisions = [0]
-                recalls = [0]
->>>>>>> 05ae0ab9
+# =======
+#             if label_id in sorted_ranked_pairs:
+#                 for row in sorted_ranked_pairs[label_id]:
+#                     if row.score > 0 and row.iou >= iou_threshold:
+#                         cnt_tp += 1
+#                     else:
+#                         cnt_fp += 1
+#                     cnt_fn = number_of_ground_truths[label_id] - cnt_tp
+
+#                     precisions.append(
+#                         cnt_tp / (cnt_tp + cnt_fp) if (cnt_tp + cnt_fp) else 0
+#                     )
+#                     recalls.append(
+#                         cnt_tp / (cnt_tp + cnt_fn) if (cnt_tp + cnt_fn) else 0
+#                     )
+#             else:
+#                 precisions = [0]
+#                 recalls = [0]
+# >>>>>>> main
 
             detection_metrics.append(
                 schemas.APMetric(
@@ -320,7 +315,7 @@
                 )
             )
 
-<<<<<<< HEAD
+# <<<<<<< enable_label_maps
     # Get the number of ground truths per grouper_id
     number_of_ground_truths_per_grouper = {}
 
@@ -328,23 +323,23 @@
         label_ids = mappings["grouper_id_to_label_ids_mapping"][grouper_id]
         groundtruth_filter.label_ids = label_ids
         number_of_ground_truths_per_grouper[grouper_id] = db.query(
-=======
-    # Get groundtruth labels
-    groundtruth_labels = {
-        label.id: schemas.Label(key=label.key, value=label.value)
-        for label in db.scalars(
-            Query(models.Label)
-            .filter(groundtruth_filter)
-            .groundtruths(as_subquery=False)
-        )
-    }
-
-    # Get the number of ground truths per label id
-    number_of_ground_truths = {}
-    for id in groundtruth_labels:
-        groundtruth_filter.label_ids = [id]
-        number_of_ground_truths[id] = db.query(
->>>>>>> 05ae0ab9
+# =======
+#     # Get groundtruth labels
+#     groundtruth_labels = {
+#         label.id: schemas.Label(key=label.key, value=label.value)
+#         for label in db.scalars(
+#             Query(models.Label)
+#             .filter(groundtruth_filter)
+#             .groundtruths(as_subquery=False)
+#         )
+#     }
+
+#     # Get the number of ground truths per label id
+#     number_of_ground_truths = {}
+#     for id in groundtruth_labels:
+#         groundtruth_filter.label_ids = [id]
+#         number_of_ground_truths[id] = db.query(
+# >>>>>>> main
             Query(func.count(models.GroundTruth.id))
             .filter(groundtruth_filter)
             .groundtruths()
@@ -353,13 +348,12 @@
     # Compute AP
     detection_metrics = _ap(
         sorted_ranked_pairs=ranking,
-<<<<<<< HEAD
         number_of_ground_truths=number_of_ground_truths_per_grouper,
         label_map=mappings["grouper_id_to_label_mapping"],
-=======
-        number_of_ground_truths=number_of_ground_truths,
-        labels=groundtruth_labels,
->>>>>>> 05ae0ab9
+# =======
+#         number_of_ground_truths=number_of_ground_truths,
+#         labels=groundtruth_labels,
+# >>>>>>> main
         iou_thresholds=parameters.iou_thresholds_to_compute,
     )
 
