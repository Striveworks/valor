--- conflicted
+++ resolved
@@ -134,36 +134,6 @@
         A list of average precision metrics.
 
     """
-<<<<<<< HEAD
-
-    def _annotation_type_to_column(
-        annotation_type: AnnotationType,
-        table,
-    ):
-        match annotation_type:
-            case AnnotationType.BOX:
-                return table.box
-            case AnnotationType.POLYGON:
-                return table.polygon
-            case AnnotationType.MULTIPOLYGON:
-                return table.multipolygon
-            case _:
-                raise RuntimeError
-
-    # Create groundtruth filter
-    gt_filter = settings.filters.model_copy()
-    gt_filter.dataset_names = [dataset.name]
-    gt_filter.models_names = None
-    gt_filter.models_metadata = None
-    gt_filter.models_geospatial = None
-    gt_filter.prediction_scores = None
-
-    # Create prediction filter
-    pd_filter = settings.filters.model_copy()
-    pd_filter.dataset_names = [dataset.name]
-    pd_filter.models_names = [model.name]
-=======
->>>>>>> 1fc75690
 
     # create a map of labels to groupers; will be empty if the user didn't pass a label_map
     mapping_dict = (
@@ -266,25 +236,7 @@
     gt_annotation = aliased(models.Annotation)
     pd_annotation = aliased(models.Annotation)
 
-<<<<<<< HEAD
-=======
-    def _annotation_type_to_column(
-        annotation_type: AnnotationType,
-        table,
-    ):
-        match annotation_type:
-            case AnnotationType.BOX:
-                return table.box
-            case AnnotationType.POLYGON:
-                return table.polygon
-            case AnnotationType.MULTIPOLYGON:
-                return table.multipolygon
-            case AnnotationType.RASTER:
-                return table.raster
-            case _:
-                raise RuntimeError
-
->>>>>>> 1fc75690
+
     # IOU Computation Block
     if target_type == AnnotationType.RASTER:
         gintersection = gfunc.ST_Count(
@@ -364,18 +316,10 @@
     # Get the number of ground truths per grouper_id
     number_of_ground_truths_per_grouper = {}
 
-<<<<<<< HEAD
     for grouper_id in ranking.keys():
         label_ids = grouper_id_to_label_ids_mapping[grouper_id]
         gt_filter.label_ids = label_ids
         number_of_ground_truths_per_grouper[grouper_id] = db.query(
-=======
-    # Get the number of ground truths per label id
-    number_of_ground_truths = {}
-    for id in labels:
-        groundtruth_filter.label_ids = [id]
-        number_of_ground_truths[id] = db.query(
->>>>>>> 1fc75690
             Query(func.count(models.GroundTruth.id))
             .filter(groundtruth_filter)
             .groundtruths()
@@ -384,15 +328,10 @@
     # Compute AP
     detection_metrics = _ap(
         sorted_ranked_pairs=ranking,
-<<<<<<< HEAD
         number_of_ground_truths=number_of_ground_truths_per_grouper,
         label_map=grouper_id_to_label_mapping,
         iou_thresholds=settings.parameters.iou_thresholds_to_compute,
-=======
-        number_of_ground_truths=number_of_ground_truths,
-        labels=labels,
-        iou_thresholds=parameters.iou_thresholds_to_compute,
->>>>>>> 1fc75690
+
     )
 
     # now extend to the averaged AP metrics and mAP metric
