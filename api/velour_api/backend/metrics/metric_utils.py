--- conflicted
+++ resolved
@@ -204,11 +204,7 @@
             ),
             settings=evaluation.settings,
             job_id=evaluation.id,
-<<<<<<< HEAD
             status=JobStatus.PENDING,
-=======
-            status=JobStatus.PENDING,  # unknown to backend
->>>>>>> abc4d7dc
             metrics=[
                 _db_metric_to_pydantic_metric(metric)
                 for metric in evaluation.metrics
