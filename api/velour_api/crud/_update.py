from sqlalchemy.orm import Session

from velour_api.crud import stateflow


<<<<<<< HEAD
# @NOTE: Right now finalize only interacts with redis but not the sql backend.
=======
>>>>>>> 05efc0d5
@stateflow.finalize
def finalize(*, db: Session, dataset_name: str, model_name: str = None):
    """
    Finalizes dataset and dataset/model pairings.

    No logic is needed as this exists only for controlling state of the backend through the stateflow decorator.
    """
    pass<|MERGE_RESOLUTION|>--- conflicted
+++ resolved
@@ -3,10 +3,6 @@
 from velour_api.crud import stateflow
 
 
-<<<<<<< HEAD
-# @NOTE: Right now finalize only interacts with redis but not the sql backend.
-=======
->>>>>>> 05efc0d5
 @stateflow.finalize
 def finalize(*, db: Session, dataset_name: str, model_name: str = None):
     """
