--- conflicted
+++ resolved
@@ -335,9 +335,6 @@
 
     model.delete()
 
-<<<<<<< HEAD
-    assert len(client.get_models()) == 0
-=======
     assert len(client.get_models()) == 0
 
 
@@ -470,5 +467,4 @@
     for m in val2_metrics:
         assert m in expected_metrics
     for m in expected_metrics:
-        assert m in val2_metrics
->>>>>>> 62ad9da5
+        assert m in val2_metrics