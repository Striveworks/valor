--- conflicted
+++ resolved
@@ -933,8 +933,6 @@
             "value": 1.0,
             "label": {"key": "special_class", "value": "cat_type1"},
         },
-<<<<<<< HEAD
-        {"type": "F1", "value": 1.0, "label": {"key": "k4", "value": "v4"}},
         {
             "type": "PrecisionRecallCurve",
             "parameters": {"label_key": "special_class"},
@@ -1563,8 +1561,6 @@
                 },
             },
         },
-=======
->>>>>>> 153130a2
     ]
 
     cat_expected_cm = [
@@ -1616,9 +1612,6 @@
             ],
         )
 
-<<<<<<< HEAD
-    # TODO add functional unit test
-=======
 
 @pytest.fixture
 def gt_clfs_label_key_mismatch(
@@ -1717,5 +1710,4 @@
         timeout=30
     )
 
-    assert result.value == "failed"
->>>>>>> 153130a2
+    assert result.value == "failed"