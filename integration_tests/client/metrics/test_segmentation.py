""" These integration tests should be run with a backend at http://localhost:8000
that is no auth
"""
<<<<<<< HEAD
from velour import Client, Dataset, Datum, GroundTruth, Model, Prediction
=======
from velour import Dataset, Datum, GroundTruth, Label, Model, Prediction
from velour.client import Client
>>>>>>> 6a431388
from velour.enums import EvaluationStatus


def test_evaluate_segmentation(
    client: Client,
    dataset_name: str,
    model_name: str,
    gt_semantic_segs1: list[GroundTruth],
    gt_semantic_segs2: list[GroundTruth],
    pred_semantic_segs: list[Prediction],
):
    dataset = Dataset.create(dataset_name)
    model = Model.create(model_name)

    for gt in gt_semantic_segs1 + gt_semantic_segs2:
        dataset.add_groundtruth(gt)
    dataset.finalize()

    for pred in pred_semantic_segs:
        model.add_prediction(dataset, pred)
    model.finalize_inferences(dataset)

    eval_job = model.evaluate_segmentation(dataset)
    assert eval_job.missing_pred_labels == [
        {"key": "k3", "value": "v3", "score": None}
    ]
    assert eval_job.ignored_pred_labels == [
        {"key": "k1", "value": "v1", "score": None}
    ]
    assert eval_job.wait_for_completion(timeout=30) == EvaluationStatus.DONE

    metrics = eval_job.metrics

    assert len(metrics) == 3
    assert set(
        [
            (m["label"]["key"], m["label"]["value"])
            for m in metrics
            if "label" in m
        ]
    ) == {("k2", "v2"), ("k3", "v3")}
    assert set([m["type"] for m in metrics]) == {"IOU", "mIOU"}


def test_evaluate_segmentation_with_filter(
    client: Client,
    dataset_name: str,
    model_name: str,
    gt_semantic_segs1: list[GroundTruth],
    gt_semantic_segs2: list[GroundTruth],
    pred_semantic_segs: list[Prediction],
):
    dataset = Dataset.create(dataset_name)
    model = Model.create(model_name)

    for gt in gt_semantic_segs1:
        gt.datum.metadata["color"] = "red"
        dataset.add_groundtruth(gt)
    for gt in gt_semantic_segs2:
        gt.datum.metadata["color"] = "blue"
        dataset.add_groundtruth(gt)

    dataset.finalize()

    for pred in pred_semantic_segs:
        model.add_prediction(dataset, pred)

    model.finalize_inferences(dataset)

    eval_job = model.evaluate_segmentation(
        dataset,
        filters=[
            Datum.metadata["color"] == "red",
        ],
    )
    assert eval_job.wait_for_completion(timeout=30) == EvaluationStatus.DONE

    assert eval_job.missing_pred_labels == []
    assert eval_job.ignored_pred_labels == []

    metrics = eval_job.metrics

    assert len(metrics) == 2
    assert set(
        [
            (m["label"]["key"], m["label"]["value"])
            for m in metrics
            if "label" in m
        ]
    ) == {("k2", "v2")}
    assert set([m["type"] for m in metrics]) == {"IOU", "mIOU"}


def test_evaluate_segmentation_with_label_maps(
    client: Client,
    dataset_name: str,
    model_name: str,
    gt_semantic_segs1: list[GroundTruth],
    gt_semantic_segs2: list[GroundTruth],
    pred_semantic_segs: list[Prediction],
):
    dataset = Dataset(client, dataset_name)
    model = Model(client, model_name)

    for gt in gt_semantic_segs1:
        gt.datum.metadata["color"] = "red"
        dataset.add_groundtruth(gt)
    for gt in gt_semantic_segs2:
        gt.datum.metadata["color"] = "blue"
        dataset.add_groundtruth(gt)

    dataset.finalize()

    for pred in pred_semantic_segs:
        model.add_prediction(dataset, pred)

    model.finalize_inferences(dataset)

    # check the baseline case

    eval_job = model.evaluate_segmentation(dataset)
    assert eval_job.missing_pred_labels == [
        {"key": "k3", "value": "v3", "score": None}
    ]
    assert eval_job.ignored_pred_labels == [
        {"key": "k1", "value": "v1", "score": None}
    ]
    assert eval_job.wait_for_completion(timeout=30) == EvaluationStatus.DONE

    metrics = eval_job.metrics

    assert len(metrics) == 3
    assert set(
        [
            (m["label"]["key"], m["label"]["value"])
            for m in metrics
            if "label" in m
        ]
    ) == {("k2", "v2"), ("k3", "v3")}
    assert set([m["type"] for m in metrics]) == {"IOU", "mIOU"}

    # now do the same thing, but with a label map
    eval_job = model.evaluate_segmentation(
        dataset,
        label_map={
            Label(key=f"k{i}", value=f"v{i}"): Label(key="foo", value="bar")
            for i in range(1, 4)
        },
    )

    # no labels are missing, since the missing labels have been mapped to a grouper label
    assert eval_job.missing_pred_labels == []
    assert eval_job.ignored_pred_labels == []
    assert eval_job.wait_for_completion(timeout=30) == EvaluationStatus.DONE

    metrics = eval_job.metrics

    # there's now only two metrics, since all three (k, v) combinations have been mapped to (foo, bar)
    assert len(metrics) == 2
    assert set(
        [
            (m["label"]["key"], m["label"]["value"])
            for m in metrics
            if "label" in m
        ]
    ) == {("foo", "bar"), ("foo", "bar")}
    assert set([m["type"] for m in metrics]) == {"IOU", "mIOU"}<|MERGE_RESOLUTION|>--- conflicted
+++ resolved
@@ -1,12 +1,16 @@
 """ These integration tests should be run with a backend at http://localhost:8000
 that is no auth
 """
-<<<<<<< HEAD
-from velour import Client, Dataset, Datum, GroundTruth, Model, Prediction
-=======
-from velour import Dataset, Datum, GroundTruth, Label, Model, Prediction
-from velour.client import Client
->>>>>>> 6a431388
+from velour import (
+    Client, 
+    Label,
+    Dataset, 
+    Datum, 
+    GroundTruth, 
+    Model, 
+    Prediction
+    Client,
+)
 from velour.enums import EvaluationStatus
 
 
