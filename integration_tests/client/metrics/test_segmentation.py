""" These integration tests should be run with a back end at http://localhost:8000
that is no auth
"""

import random

<<<<<<< HEAD
from valor import (
    Client,
    Dataset,
    Datum,
    Filter,
    GroundTruth,
    Label,
    Model,
    Prediction,
)
from valor.enums import EvaluationStatus
=======
from valor import Client, Dataset, Datum, GroundTruth, Label, Model, Prediction
from valor.enums import EvaluationStatus, MetricType
>>>>>>> 89496dbb


def test_evaluate_segmentation(
    client: Client,
    dataset_name: str,
    model_name: str,
    gt_semantic_segs1: list[GroundTruth],
    gt_semantic_segs2: list[GroundTruth],
    pred_semantic_segs: list[Prediction],
):
    dataset = Dataset.create(dataset_name)
    model = Model.create(model_name)

    for gt in gt_semantic_segs1 + gt_semantic_segs2:
        dataset.add_groundtruth(gt)
    dataset.finalize()

    for pred in pred_semantic_segs:
        model.add_prediction(dataset, pred)
    model.finalize_inferences(dataset)

    eval_job = model.evaluate_segmentation(dataset)
    assert eval_job.missing_pred_labels == [
        {"key": "k3", "value": "v3", "score": None}
    ]
    assert eval_job.ignored_pred_labels == [
        {"key": "k1", "value": "v1", "score": None}
    ]
    assert eval_job.wait_for_completion(timeout=30) == EvaluationStatus.DONE

    metrics = eval_job.metrics

    assert len(metrics) == 4
    assert set(
        [
            (m["label"]["key"], m["label"]["value"])
            for m in metrics
            if "label" in m
        ]
    ) == {("k2", "v2"), ("k3", "v3")}
    assert set([m["type"] for m in metrics]) == {"IOU", "mIOU"}

    # check metadata
    assert eval_job.meta["datums"] == 2
    assert eval_job.meta["labels"] == 3
    assert eval_job.meta["duration"] <= 5  # usually ~.25

    # check that metrics arg works correctly
    selected_metrics = random.sample(
        [MetricType.IOU, MetricType.mIOU],
        1,
    )
    eval_job_random_metrics = model.evaluate_segmentation(
        dataset, metrics_to_return=selected_metrics
    )
    assert (
        eval_job_random_metrics.wait_for_completion(timeout=30)
        == EvaluationStatus.DONE
    )
    assert set(
        [metric["type"] for metric in eval_job_random_metrics.metrics]
    ) == set(selected_metrics)

    # check that passing None to metrics returns the assumed list of default metrics
    default_metrics = ["IOU", "mIOU"]

    eval_job = model.evaluate_segmentation(dataset, metrics_to_return=None)
    assert eval_job.wait_for_completion(timeout=30) == EvaluationStatus.DONE
    assert set([metric["type"] for metric in eval_job.metrics]) == set(
        default_metrics
    )


def test_evaluate_segmentation_with_filter(
    client: Client,
    dataset_name: str,
    model_name: str,
    gt_semantic_segs1: list[GroundTruth],
    gt_semantic_segs2: list[GroundTruth],
    pred_semantic_segs: list[Prediction],
):
    dataset = Dataset.create(dataset_name)
    model = Model.create(model_name)

    for gt in gt_semantic_segs1:
        gt.datum.metadata["color"] = "red"
        dataset.add_groundtruth(gt)
    for gt in gt_semantic_segs2:
        gt.datum.metadata["color"] = "blue"
        dataset.add_groundtruth(gt)

    dataset.finalize()

    for pred in pred_semantic_segs:
        model.add_prediction(dataset, pred)

    model.finalize_inferences(dataset)

    color = Datum.metadata["color"]
    eval_job = model.evaluate_segmentation(
        dataset,
        filters=Filter(datums=(color == "red")),  # type: ignore #605
    )
    assert eval_job.wait_for_completion(timeout=30) == EvaluationStatus.DONE

    assert eval_job.missing_pred_labels == []
    assert eval_job.ignored_pred_labels == []

    metrics = eval_job.metrics

    assert len(metrics) == 2
    assert set(
        [
            (m["label"]["key"], m["label"]["value"])
            for m in metrics
            if "label" in m
        ]
    ) == {("k2", "v2")}
    assert set([m["type"] for m in metrics]) == {"IOU", "mIOU"}


def test_evaluate_segmentation_with_label_maps(
    client: Client,
    dataset_name: str,
    model_name: str,
    gt_semantic_segs1: list[GroundTruth],
    gt_semantic_segs2: list[GroundTruth],
    pred_semantic_segs: list[Prediction],
):
    dataset = Dataset.create(dataset_name)
    model = Model.create(model_name)

    for gt in gt_semantic_segs1:
        gt.datum.metadata["color"] = "red"
        dataset.add_groundtruth(gt)
    for gt in gt_semantic_segs2:
        gt.datum.metadata["color"] = "blue"
        dataset.add_groundtruth(gt)

    dataset.finalize()

    for pred in pred_semantic_segs:
        model.add_prediction(dataset, pred)

    model.finalize_inferences(dataset)

    # check the baseline case

    eval_job = model.evaluate_segmentation(dataset)
    assert eval_job.missing_pred_labels == [
        {"key": "k3", "value": "v3", "score": None}
    ]
    assert eval_job.ignored_pred_labels == [
        {"key": "k1", "value": "v1", "score": None}
    ]
    assert eval_job.wait_for_completion(timeout=30) == EvaluationStatus.DONE

    metrics = eval_job.metrics

    assert len(metrics) == 4
    assert set(
        [
            (m["label"]["key"], m["label"]["value"])
            for m in metrics
            if "label" in m
        ]
    ) == {("k2", "v2"), ("k3", "v3")}
    assert set([m["type"] for m in metrics]) == {"IOU", "mIOU"}

    # now do the same thing, but with a label map
    eval_job = model.evaluate_segmentation(
        dataset,
        label_map={
            Label(key=f"k{i}", value=f"v{i}"): Label(key="foo", value="bar")
            for i in range(1, 4)
        },
    )

    # no labels are missing, since the missing labels have been mapped to a grouper label
    assert eval_job.missing_pred_labels == []
    assert eval_job.ignored_pred_labels == []
    assert eval_job.wait_for_completion(timeout=30) == EvaluationStatus.DONE

    metrics = eval_job.metrics

    # there's now only two metrics, since all three (k, v) combinations have been mapped to (foo, bar)
    assert len(metrics) == 2
    assert set(
        [
            (m["label"]["key"], m["label"]["value"])
            for m in metrics
            if "label" in m
        ]
    ) == {("foo", "bar"), ("foo", "bar")}
    assert set([m["type"] for m in metrics]) == {"IOU", "mIOU"}

    # check metadata
    assert eval_job.meta["datums"] == 2
    assert eval_job.meta["labels"] == 3
    assert eval_job.meta["annotations"] == 4
    assert eval_job.meta["duration"] <= 5  # usually .35

    # test only passing in one metric or the other
    eval_job = model.evaluate_segmentation(
        dataset,
        metrics_to_return=[MetricType.IOU],
        label_map={
            Label(key=f"k{i}", value=f"v{i}"): Label(key="foo", value="bar")
            for i in range(1, 4)
        },
    )

    assert eval_job.wait_for_completion(timeout=30) == EvaluationStatus.DONE
    assert set([m["type"] for m in eval_job.metrics]) == set(["IOU"])

    eval_job = model.evaluate_segmentation(
        dataset,
        metrics_to_return=[MetricType.mIOU],
        label_map={
            Label(key=f"k{i}", value=f"v{i}"): Label(key="foo", value="bar")
            for i in range(1, 4)
        },
    )

    assert eval_job.wait_for_completion(timeout=30) == EvaluationStatus.DONE
    assert set([m["type"] for m in eval_job.metrics]) == set([MetricType.mIOU])<|MERGE_RESOLUTION|>--- conflicted
+++ resolved
@@ -4,7 +4,6 @@
 
 import random
 
-<<<<<<< HEAD
 from valor import (
     Client,
     Dataset,
@@ -15,11 +14,7 @@
     Model,
     Prediction,
 )
-from valor.enums import EvaluationStatus
-=======
-from valor import Client, Dataset, Datum, GroundTruth, Label, Model, Prediction
 from valor.enums import EvaluationStatus, MetricType
->>>>>>> 89496dbb
 
 
 def test_evaluate_segmentation(
