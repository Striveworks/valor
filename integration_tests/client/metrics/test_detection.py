""" These integration tests should be run with a back end at http://localhost:8000
that is no auth
"""

import random

import numpy as np
import pytest
import requests
from geoalchemy2.functions import ST_Area
from sqlalchemy import func, select
from sqlalchemy.orm import Session

from valor import (
    Annotation,
    Client,
    Dataset,
    Datum,
    Filter,
    GroundTruth,
    Label,
    Model,
    Prediction,
)
from valor.enums import AnnotationType, EvaluationStatus, MetricType, TaskType
from valor.exceptions import ClientException
from valor.schemas import Box, Polygon, Raster
from valor_api.backend import models


def test_evaluate_detection(
    db: Session,
    client: Client,
    dataset_name: str,
    model_name: str,
    gt_dets1: list[GroundTruth],
    pred_dets: list[Prediction],
):
    """
    Test detection evaluations with area thresholds.

    gt_dets1
        datum 1
            - Label (k1, v1) with Annotation area = 1500
            - Label (k2, v2) with Annotation area = 57,510
        datum2
            - Label (k1, v1) with Annotation area = 1100

    pred_dets
        datum 1
            - Label (k1, v1) with Annotation area = 1500
            - Label (k2, v2) with Annotation area = 57,510
        datum2
            - Label (k1, v1) with Annotation area = 1100
    """
    dataset = Dataset.create(dataset_name)
    for gt in gt_dets1:
        dataset.add_groundtruth(gt)
    dataset.finalize()

    model = Model.create(model_name)
    for pd in pred_dets:
        model.add_prediction(dataset, pd)
    model.finalize_inferences(dataset)

    expected_metrics = [
        {
            "type": "AP",
            "parameters": {"iou": 0.1},
            "value": 0.504950495049505,
            "label": {"key": "k1", "value": "v1"},
        },
        {
            "type": "AP",
            "parameters": {"iou": 0.6},
            "value": 0.504950495049505,
            "label": {"key": "k1", "value": "v1"},
        },
        {
            "type": "AR",
            "parameters": {"ious": [0.1, 0.6]},
            "value": 0.5,
            "label": {"key": "k1", "value": "v1"},
        },
        {
            "type": "mAP",
            "parameters": {"iou": 0.1, "label_key": "k1"},
            "value": 0.504950495049505,
        },
        {
            "type": "mAP",
            "parameters": {"iou": 0.6, "label_key": "k1"},
            "value": 0.504950495049505,
        },
        {
            "type": "mAR",
            "parameters": {"ious": [0.1, 0.6], "label_key": "k1"},
            "value": 0.5,
        },
        {
            "type": "APAveragedOverIOUs",
            "parameters": {"ious": [0.1, 0.6]},
            "value": 0.504950495049505,
            "label": {"key": "k1", "value": "v1"},
        },
        {
            "type": "mAPAveragedOverIOUs",
            "parameters": {"ious": [0.1, 0.6], "label_key": "k1"},
            "value": 0.504950495049505,
        },
    ]

    eval_job = model.evaluate_detection(
        dataset,
        iou_thresholds_to_compute=[0.1, 0.6],
        iou_thresholds_to_return=[0.1, 0.6],
        filters=Filter(
            labels=(Label.key == "k1"),
        ),
        convert_annotations_to_type=AnnotationType.BOX,
    )
    assert eval_job.wait_for_completion(timeout=30) == EvaluationStatus.DONE
    assert isinstance(eval_job.id, int)
    assert eval_job.ignored_pred_labels == []
    assert eval_job.missing_pred_labels == []
    assert eval_job.status == EvaluationStatus.DONE

    result = eval_job
    result_dict = result.to_dict()
    # duration isn't deterministic, so test meta separately
    assert result_dict["meta"]["datums"] == 2
    assert result_dict["meta"]["labels"] == 1  # we're filtering on one label
    assert result_dict["meta"]["annotations"] == 3
    assert result_dict["meta"]["duration"] <= 5
    result_dict.pop("meta")
    actual_metrics = result_dict.pop("metrics")

    assert result_dict == {
        "id": eval_job.id,
        "dataset_names": ["test_dataset"],
        "model_name": model_name,
        "filters": {
            "labels": {
                "lhs": {
                    "name": "label.key",
                },
                "op": "eq",
                "rhs": {
                    "type": "string",
                    "value": "k1",
                },
            },
        },
        "parameters": {
            "task_type": TaskType.OBJECT_DETECTION.value,
            "convert_annotations_to_type": AnnotationType.BOX.value,
            "iou_thresholds_to_compute": [0.1, 0.6],
            "iou_thresholds_to_return": [0.1, 0.6],
            "label_map": None,
            "recall_score_threshold": 0.0,
            "metrics_to_return": [
                "AP",
                "AR",
                "mAP",
                "APAveragedOverIOUs",
                "mAR",
                "mAPAveragedOverIOUs",
            ],
            "pr_curve_iou_threshold": 0.5,
            "pr_curve_max_examples": 1,
            "bleu_weights": None,
            "rouge_types": None,
            "rouge_use_stemmer": None,
            "llm_api_params": None,
        },
        "status": EvaluationStatus.DONE.value,
        "confusion_matrices": [],
        "missing_pred_labels": [],
        "ignored_pred_labels": [],
    }
    for m in actual_metrics:
        if m["type"] not in [
            "PrecisionRecallCurve",
            "DetailedPrecisionRecallCurve",
        ]:
            assert m in expected_metrics
    for m in expected_metrics:
        assert m in actual_metrics

    # test evaluating a job using a `Label.labels` filter
    eval_job_value_filter_using_in_ = model.evaluate_detection(
        dataset,
        iou_thresholds_to_compute=[0.1, 0.6],
        iou_thresholds_to_return=[0.1, 0.6],
        filters=Filter(
            annotations=Annotation.bounding_box.is_not_none(),
            labels=((Label.key == "k1") & (Label.value == "v1")),
        ),
    )
    assert (
        eval_job_value_filter_using_in_.wait_for_completion(timeout=30)
        == EvaluationStatus.DONE
    )

    for m in eval_job_value_filter_using_in_.metrics:
        assert m in result.metrics
    for m in result.metrics:
        assert m in eval_job_value_filter_using_in_.metrics

    # same as the above, but not using the in_ operator
    eval_job_value_filter = model.evaluate_detection(
        dataset,
        iou_thresholds_to_compute=[0.1, 0.6],
        iou_thresholds_to_return=[0.1, 0.6],
        filters=Filter(
            labels=((Label.key == "k1") & (Label.value == "v1")),
        ),
        convert_annotations_to_type=AnnotationType.BOX,
    )
    assert (
        eval_job_value_filter.wait_for_completion(timeout=30)
        == EvaluationStatus.DONE
    )

    for m in eval_job_value_filter.metrics:
        assert m in result.metrics
    for m in result.metrics:
        assert m in eval_job_value_filter.metrics

    # assert that this evaluation returns no metrics as there aren't any
    # Labels with key=k1 and value=v2
    with pytest.raises(ClientException) as e:
        model.evaluate_detection(
            dataset,
            iou_thresholds_to_compute=[0.1, 0.6],
            iou_thresholds_to_return=[0.1, 0.6],
            filters=Filter(
                labels=((Label.key == "k1") & (Label.value == "v2")),
            ),
            convert_annotations_to_type=AnnotationType.BOX,
        )
    assert "EvaluationRequestError" in str(e)

    # now test if we set min_area and/or max_area
    areas = db.scalars(
        select(ST_Area(models.Annotation.box)).where(
            models.Annotation.model_id.isnot(None)
        )
    ).all()
    assert sorted(areas) == [1100.0, 1500.0]

    # sanity check this should give us the same thing except min_area and max_area are not none
    eval_job_bounded_area_10_2000 = model.evaluate_detection(
        dataset,
        iou_thresholds_to_compute=[0.1, 0.6],
        iou_thresholds_to_return=[0.1, 0.6],
        filters=Filter(
            labels=(Label.key == "k1"),
            annotations=(
                (Annotation.bounding_box.area >= 10.0)
                & (Annotation.bounding_box.area <= 2000.0)
            ),
        ),
        convert_annotations_to_type=AnnotationType.BOX,
    )

    assert (
        eval_job_bounded_area_10_2000.wait_for_completion(timeout=30)
        == EvaluationStatus.DONE
    )
    eval_job_bounded_area_10_2000_dict = (
        eval_job_bounded_area_10_2000.to_dict()
    )
    eval_job_bounded_area_10_2000_dict.pop("meta")
    actual_metrics = eval_job_bounded_area_10_2000_dict.pop("metrics")
    assert eval_job_bounded_area_10_2000_dict == {
        "id": eval_job_bounded_area_10_2000.id,
        "dataset_names": ["test_dataset"],
        "model_name": model_name,
        "filters": {
            "annotations": {
                "args": [
                    {
                        "lhs": {
                            "name": "annotation.bounding_box.area",
                        },
                        "op": "gte",
                        "rhs": {
                            "type": "float",
                            "value": 10.0,
                        },
                    },
                    {
                        "lhs": {
                            "name": "annotation.bounding_box.area",
                        },
                        "op": "lte",
                        "rhs": {
                            "type": "float",
                            "value": 2000.0,
                        },
                    },
                ],
                "op": "and",
            },
            "labels": {
                "lhs": {
                    "name": "label.key",
                },
                "op": "eq",
                "rhs": {
                    "type": "string",
                    "value": "k1",
                },
            },
        },
        "parameters": {
            "task_type": TaskType.OBJECT_DETECTION.value,
            "convert_annotations_to_type": AnnotationType.BOX.value,
            "iou_thresholds_to_compute": [0.1, 0.6],
            "iou_thresholds_to_return": [0.1, 0.6],
            "label_map": None,
            "recall_score_threshold": 0.0,
            "metrics_to_return": [
                "AP",
                "AR",
                "mAP",
                "APAveragedOverIOUs",
                "mAR",
                "mAPAveragedOverIOUs",
            ],
            "pr_curve_iou_threshold": 0.5,
            "pr_curve_max_examples": 1,
            "bleu_weights": None,
            "rouge_types": None,
            "rouge_use_stemmer": None,
            "llm_api_params": None,
        },
        "status": EvaluationStatus.DONE.value,
        "confusion_matrices": [],
        "missing_pred_labels": [],
        "ignored_pred_labels": [],
    }

    for m in actual_metrics:
        if m["type"] not in [
            "PrecisionRecallCurve",
            "DetailedPrecisionRecallCurve",
        ]:
            assert m in expected_metrics
    for m in expected_metrics:
        assert m in actual_metrics

    # now check we get different things by setting the thresholds accordingly
    # min area threshold should divide the set of annotations
    eval_job_min_area_1200 = model.evaluate_detection(
        dataset,
        iou_thresholds_to_compute=[0.1, 0.6],
        iou_thresholds_to_return=[0.1, 0.6],
        filters=Filter(
            labels=(Label.key == "k1"),
            annotations=(Annotation.bounding_box.area >= 1200.0),
        ),
        convert_annotations_to_type=AnnotationType.BOX,
    )
    assert (
        eval_job_min_area_1200.wait_for_completion(timeout=30)
        == EvaluationStatus.DONE
    )
    result = eval_job_min_area_1200.to_dict()
    result.pop("meta")
    min_area_1200_metrics = result.pop("metrics")
    assert result == {
        "id": eval_job_min_area_1200.id,
        "dataset_names": ["test_dataset"],
        "model_name": model_name,
        "filters": {
            "annotations": {
                "lhs": {
                    "name": "annotation.bounding_box.area",
                },
                "op": "gte",
                "rhs": {
                    "type": "float",
                    "value": 1200.0,
                },
            },
            "labels": {
                "lhs": {
                    "name": "label.key",
                },
                "op": "eq",
                "rhs": {
                    "type": "string",
                    "value": "k1",
                },
            },
        },
        "parameters": {
            "task_type": TaskType.OBJECT_DETECTION.value,
            "convert_annotations_to_type": AnnotationType.BOX.value,
            "iou_thresholds_to_compute": [0.1, 0.6],
            "iou_thresholds_to_return": [0.1, 0.6],
            "label_map": None,
            "recall_score_threshold": 0.0,
            "metrics_to_return": [
                "AP",
                "AR",
                "mAP",
                "APAveragedOverIOUs",
                "mAR",
                "mAPAveragedOverIOUs",
            ],
            "pr_curve_iou_threshold": 0.5,
            "pr_curve_max_examples": 1,
            "bleu_weights": None,
            "rouge_types": None,
            "rouge_use_stemmer": None,
            "llm_api_params": None,
        },
        # check metrics below
        "status": EvaluationStatus.DONE.value,
        "confusion_matrices": [],
        "missing_pred_labels": [],
        "ignored_pred_labels": [],
    }
    assert min_area_1200_metrics != expected_metrics

    # check for difference with max area now dividing the set of annotations
    # this example results in an empty prediction set
    eval_job_max_area_1200 = model.evaluate_detection(
        dataset,
        iou_thresholds_to_compute=[0.1, 0.6],
        iou_thresholds_to_return=[0.1, 0.6],
        filters=Filter(
            labels=(Label.key == "k1"),
            annotations=(Annotation.bounding_box.area <= 1200.0),
        ),
        convert_annotations_to_type=AnnotationType.BOX,
    )
    assert (
        eval_job_max_area_1200.wait_for_completion(timeout=30)
        == EvaluationStatus.DONE
    )
    result = eval_job_max_area_1200.to_dict()
    result.pop("meta")
    max_area_1200_metrics = result.pop("metrics")
    assert all([metric["value"] == 0 for metric in max_area_1200_metrics])

    # should perform the same as the first min area evaluation
    # except now has an upper bound
    eval_job_bounded_area_1200_1800 = model.evaluate_detection(
        dataset,
        iou_thresholds_to_compute=[0.1, 0.6],
        iou_thresholds_to_return=[0.1, 0.6],
        filters=Filter(
            labels=(Label.key == "k1"),
            annotations=(
                (Annotation.bounding_box.area >= 1200.0)
                & (Annotation.bounding_box.area <= 1800.0)
            ),
        ),
        convert_annotations_to_type=AnnotationType.BOX,
    )
    assert (
        eval_job_bounded_area_1200_1800.wait_for_completion(timeout=30)
        == EvaluationStatus.DONE
    )
    result = eval_job_bounded_area_1200_1800.to_dict()
    result.pop("meta")
    bounded_area_metrics = result.pop("metrics")
    assert result == {
        "id": eval_job_bounded_area_1200_1800.id,
        "dataset_names": ["test_dataset"],
        "model_name": model_name,
        "filters": {
            "annotations": {
                "args": [
                    {
                        "lhs": {
                            "name": "annotation.bounding_box.area",
                        },
                        "op": "gte",
                        "rhs": {
                            "type": "float",
                            "value": 1200.0,
                        },
                    },
                    {
                        "lhs": {
                            "name": "annotation.bounding_box.area",
                        },
                        "op": "lte",
                        "rhs": {
                            "type": "float",
                            "value": 1800.0,
                        },
                    },
                ],
                "op": "and",
            },
            "labels": {
                "lhs": {
                    "name": "label.key",
                },
                "op": "eq",
                "rhs": {
                    "type": "string",
                    "value": "k1",
                },
            },
        },
        "parameters": {
            "task_type": TaskType.OBJECT_DETECTION.value,
            "convert_annotations_to_type": AnnotationType.BOX.value,
            "iou_thresholds_to_compute": [0.1, 0.6],
            "iou_thresholds_to_return": [0.1, 0.6],
            "label_map": None,
            "recall_score_threshold": 0.0,
            "metrics_to_return": [
                "AP",
                "AR",
                "mAP",
                "APAveragedOverIOUs",
                "mAR",
                "mAPAveragedOverIOUs",
            ],
            "pr_curve_iou_threshold": 0.5,
            "pr_curve_max_examples": 1,
            "bleu_weights": None,
            "rouge_types": None,
            "rouge_use_stemmer": None,
            "llm_api_params": None,
        },
        # check metrics below
        "status": EvaluationStatus.DONE.value,
        "confusion_matrices": [],
        "missing_pred_labels": [],
        "ignored_pred_labels": [],
    }
    assert bounded_area_metrics != expected_metrics
    for m in bounded_area_metrics:
        assert m in min_area_1200_metrics
    for m in min_area_1200_metrics:
        assert m in bounded_area_metrics

    # test accessing these evaluations via the dataset
    all_evals = dataset.get_evaluations()
    assert len(all_evals) == 7

    # check that metrics arg works correctly
    selected_metrics = random.sample(
        [
            MetricType.AP,
            MetricType.AR,
            MetricType.mAP,
            MetricType.APAveragedOverIOUs,
            MetricType.mAR,
            MetricType.mAPAveragedOverIOUs,
            MetricType.PrecisionRecallCurve,
        ],
        2,
    )
    eval_job_random_metrics = model.evaluate_detection(
        dataset,
        iou_thresholds_to_compute=[0.1, 0.6],
        iou_thresholds_to_return=[0.1, 0.6],
        filters=Filter(
            labels=(Label.key == "k1"),
            annotations=(
                (Annotation.bounding_box.area >= 1200.0)
                & (Annotation.bounding_box.area <= 1800.0)
            ),
        ),
        convert_annotations_to_type=AnnotationType.BOX,
        metrics_to_return=selected_metrics,
    )
    assert (
        eval_job_random_metrics.wait_for_completion(timeout=30)
        == EvaluationStatus.DONE
    )
    assert set(
        [metric["type"] for metric in eval_job_random_metrics.metrics]
    ) == set(selected_metrics)


def test_evaluate_detection_with_json_filters(
    client: Client,
    dataset_name: str,
    model_name: str,
    gt_dets1: list[GroundTruth],
    pred_dets: list[Prediction],
):
    dataset = Dataset.create(dataset_name)
    for gt in gt_dets1:
        dataset.add_groundtruth(gt)
    dataset.finalize()

    model = Model.create(model_name)
    for pd in pred_dets:
        model.add_prediction(dataset, pd)
    model.finalize_inferences(dataset)

    # test default iou arguments
    eval_results = model.evaluate_detection(
        dataset,
        filters=Filter(
            labels=(Label.key == "k1"),
            annotations=Annotation.bounding_box.is_not_none(),
        ),
    )
    assert (
        eval_results.wait_for_completion(timeout=30) == EvaluationStatus.DONE
    )
    assert eval_results.parameters.iou_thresholds_to_compute == [
        i / 100 for i in range(50, 100, 5)
    ]
    assert eval_results.parameters.iou_thresholds_to_return == [
        0.5,
        0.75,
    ]

    expected_metrics = [
        {
            "type": "AP",
            "value": 0.504950495049505,
            "label": {"key": "k1", "value": "v1"},
            "parameters": {
                "iou": 0.1,
            },
        },
        {
            "type": "AP",
            "value": 0.504950495049505,
            "label": {"key": "k1", "value": "v1"},
            "parameters": {
                "iou": 0.6,
            },
        },
        {
            "type": "mAP",
            "parameters": {"iou": 0.1},
            "value": 0.504950495049505,
        },
        {
            "type": "mAP",
            "parameters": {"iou": 0.6},
            "value": 0.504950495049505,
        },
        {
            "type": "APAveragedOverIOUs",
            "parameters": {"ious": [0.1, 0.6]},
            "value": 0.504950495049505,
            "label": {"key": "k1", "value": "v1"},
        },
        {
            "type": "mAPAveragedOverIOUs",
            "parameters": {"ious": [0.1, 0.6]},
            "value": 0.504950495049505,
        },
    ]

    eval_results_min_area_1200 = model.evaluate_detection(
        dataset,
        iou_thresholds_to_compute=[0.1, 0.6],
        iou_thresholds_to_return=[0.1, 0.6],
        filters=Filter(
            labels=(Label.key == "k1"),
            annotations=(Annotation.bounding_box.area >= 1200.0),
        ),
        convert_annotations_to_type=AnnotationType.BOX,
    )
    assert (
        eval_results_min_area_1200.wait_for_completion(timeout=30)
        == EvaluationStatus.DONE
    )
    min_area_1200_metrics = eval_results_min_area_1200.to_dict()["metrics"]

    eval_job_bounded_area_1200_1800 = model.evaluate_detection(
        dataset,
        iou_thresholds_to_compute=[0.1, 0.6],
        iou_thresholds_to_return=[0.1, 0.6],
        filters=Filter(
            labels=(Label.key == "k1"),
            annotations=(
                (Annotation.bounding_box.area >= 1200.0)
                & (Annotation.bounding_box.area <= 1800.0)
            ),
        ),
        convert_annotations_to_type=AnnotationType.BOX,
    )

    assert (
        eval_job_bounded_area_1200_1800.wait_for_completion(timeout=30)
        == EvaluationStatus.DONE
    )
    result = eval_job_bounded_area_1200_1800.to_dict()
    result.pop("meta")
    bounded_area_metrics = result.pop("metrics")
    assert result == {
        "id": eval_job_bounded_area_1200_1800.id,
        "dataset_names": ["test_dataset"],
        "model_name": model_name,
        "filters": {
            "annotations": {
                "args": [
                    {
                        "lhs": {
                            "name": "annotation.bounding_box.area",
                        },
                        "op": "gte",
                        "rhs": {
                            "type": "float",
                            "value": 1200.0,
                        },
                    },
                    {
                        "lhs": {
                            "name": "annotation.bounding_box.area",
                        },
                        "op": "lte",
                        "rhs": {
                            "type": "float",
                            "value": 1800.0,
                        },
                    },
                ],
                "op": "and",
            },
            "labels": {
                "lhs": {
                    "name": "label.key",
                },
                "op": "eq",
                "rhs": {
                    "type": "string",
                    "value": "k1",
                },
            },
        },
        "parameters": {
            "task_type": TaskType.OBJECT_DETECTION.value,
            "convert_annotations_to_type": AnnotationType.BOX.value,
            "iou_thresholds_to_compute": [0.1, 0.6],
            "iou_thresholds_to_return": [0.1, 0.6],
            "label_map": None,
            "recall_score_threshold": 0.0,
            "metrics_to_return": [
                "AP",
                "AR",
                "mAP",
                "APAveragedOverIOUs",
                "mAR",
                "mAPAveragedOverIOUs",
            ],
            "pr_curve_iou_threshold": 0.5,
            "pr_curve_max_examples": 1,
            "bleu_weights": None,
            "rouge_types": None,
            "rouge_use_stemmer": None,
            "llm_api_params": None,
        },
        # check metrics below
        "status": EvaluationStatus.DONE.value,
        "confusion_matrices": [],
        "missing_pred_labels": [],
        "ignored_pred_labels": [],
    }
    assert bounded_area_metrics != expected_metrics
    for m in bounded_area_metrics:
        assert m in min_area_1200_metrics
    for m in min_area_1200_metrics:
        assert m in bounded_area_metrics


def test_get_evaluations(
    client: Client,
    dataset_name: str,
    model_name: str,
    gt_dets1: list[GroundTruth],
    pred_dets: list[Prediction],
    pred_dets2: list[Prediction],
):
    dataset_ = dataset_name
    model_ = model_name

    dataset = Dataset.create(dataset_)
    for gt in gt_dets1:
        dataset.add_groundtruth(gt)
    dataset.finalize()

    model = Model.create(model_)
    for pd in pred_dets:
        model.add_prediction(dataset, pd)
    model.finalize_inferences(dataset)

    eval_job = model.evaluate_detection(
        dataset,
        iou_thresholds_to_compute=[0.1, 0.6],
        iou_thresholds_to_return=[0.1, 0.6],
        filters=Filter(
            labels=(Label.key == "k1"),
            annotations=(Annotation.bounding_box.is_not_none()),
        ),
    )
    eval_job.wait_for_completion(timeout=30)

    expected_metrics = [
        {
            "type": "AP",
            "parameters": {"iou": 0.1},
            "value": 0.504950495049505,
            "label": {"key": "k1", "value": "v1"},
        },
        {
            "type": "AR",
            "parameters": {"ious": [0.1, 0.6]},
            "value": 0.5,
            "label": {"key": "k1", "value": "v1"},
        },
        {
            "type": "mAP",
            "parameters": {"iou": 0.6, "label_key": "k1"},
            "value": 0.504950495049505,
        },
        {
            "type": "APAveragedOverIOUs",
            "parameters": {"ious": [0.1, 0.6]},
            "value": 0.504950495049505,
            "label": {"key": "k1", "value": "v1"},
        },
        {
            "type": "AP",
            "parameters": {"iou": 0.6},
            "value": 0.504950495049505,
            "label": {"key": "k1", "value": "v1"},
        },
        {
            "type": "mAP",
            "parameters": {"iou": 0.1, "label_key": "k1"},
            "value": 0.504950495049505,
        },
        {
            "type": "mAR",
            "parameters": {"ious": [0.1, 0.6], "label_key": "k1"},
            "value": 0.5,
        },
        {
            "type": "mAPAveragedOverIOUs",
            "parameters": {"ious": [0.1, 0.6], "label_key": "k1"},
            "value": 0.504950495049505,
        },
    ]

    second_model_expected_metrics = [
        {
            "type": "AP",
            "parameters": {"iou": 0.6},
            "value": 0.0,
            "label": {"key": "k1", "value": "v1"},
        },
        {
            "type": "mAP",
            "parameters": {"iou": 0.1, "label_key": "k1"},
            "value": 0.0,
        },
        {
            "type": "mAR",
            "parameters": {"ious": [0.1, 0.6], "label_key": "k1"},
            "value": 0.0,
        },
        {
            "type": "mAPAveragedOverIOUs",
            "parameters": {"ious": [0.1, 0.6], "label_key": "k1"},
            "value": 0.0,
        },
        {
            "type": "AP",
            "parameters": {"iou": 0.1},
            "value": 0.0,
            "label": {"key": "k1", "value": "v1"},
        },
        {
            "type": "AR",
            "parameters": {"ious": [0.1, 0.6]},
            "value": 0.0,
            "label": {"key": "k1", "value": "v1"},
        },
        {
            "type": "mAP",
            "parameters": {"iou": 0.6, "label_key": "k1"},
            "value": 0.0,
        },
        {
            "type": "APAveragedOverIOUs",
            "parameters": {"ious": [0.1, 0.6]},
            "value": 0.0,
            "label": {"key": "k1", "value": "v1"},
        },
    ]

    # test error when we don't pass either a model or dataset
    with pytest.raises(ValueError):
        client.get_evaluations()

    evaluations = client.get_evaluations(
        datasets=dataset_name, models=model_name  # type: ignore - purposefully throwing errors
    )

    assert len(evaluations) == 1
    assert len(evaluations[0].metrics)
    for m in evaluations[0].metrics:
        if m["type"] not in [
            "PrecisionRecallCurve",
            "DetailedPrecisionRecallCurve",
        ]:
            assert m in expected_metrics
    for m in expected_metrics:
        assert m in evaluations[0].metrics

    evaluations_by_evaluation_id = client.get_evaluations(
        evaluation_ids=eval_job.id  # type: ignore - purposefully throwing an error
    )
    assert len(evaluations_by_evaluation_id) == 1
    assert (
        evaluations_by_evaluation_id[0].to_dict() == evaluations[0].to_dict()
    )

    # test incorrect names
    assert len(client.get_evaluations(datasets="wrong_dataset_name")) == 0  # type: ignore - purposefully throwing an error
    assert len(client.get_evaluations(models="wrong_model_name")) == 0  # type: ignore - purposefully throwing an error

    # test with multiple models
    second_model = Model.create("second_model")
    for pd in pred_dets2:
        second_model.add_prediction(dataset, pd)
    second_model.finalize_inferences(dataset)

    eval_job2 = second_model.evaluate_detection(
        dataset,
        iou_thresholds_to_compute=[0.1, 0.6],
        iou_thresholds_to_return=[0.1, 0.6],
        filters=Filter(
            labels=(Label.key == "k1"),
            annotations=(Annotation.bounding_box.is_not_none()),
        ),
    )
    eval_job2.wait_for_completion(timeout=30)

    second_model_evaluations = client.get_evaluations(models=["second_model"])

    assert len(second_model_evaluations) == 1
    for m in second_model_evaluations[0].metrics:
        if m["type"] not in [
            "PrecisionRecallCurve",
            "DetailedPrecisionRecallCurve",
        ]:
            assert m in second_model_expected_metrics
    for m in second_model_expected_metrics:
        assert m in second_model_evaluations[0].metrics

    both_evaluations = client.get_evaluations(datasets=["test_dataset"])

    # should contain two different entries, one for each model
    assert len(both_evaluations) == 2
    for evaluation in both_evaluations:
        assert evaluation.model_name in [
            "second_model",
            model_name,
        ]
        if evaluation.model_name == model_name:
            for m in evaluation.metrics:
                if m["type"] not in [
                    "PrecisionRecallCurve",
                    "DetailedPrecisionRecallCurve",
                ]:
                    assert m in expected_metrics
            for m in expected_metrics:
                assert m in evaluation.metrics
        elif evaluation.model_name == "second_model":
            for m in evaluation.metrics:
                if m["type"] not in [
                    "PrecisionRecallCurve",
                    "DetailedPrecisionRecallCurve",
                ]:
                    assert m in second_model_expected_metrics
            for m in second_model_expected_metrics:
                assert m in evaluation.metrics

    # should be equivalent since there are only two models attributed to this dataset
    both_evaluations_from_model_names = client.get_evaluations(
        models=["second_model", "test_model"]
    )
    assert len(both_evaluations_from_model_names) == 2
    assert {both_evaluations[0].id, both_evaluations[1].id} == {
        eval_.id for eval_ in both_evaluations_from_model_names
    }

    # should also be equivalent
    both_evaluations_from_evaluation_ids = client.get_evaluations(
        evaluation_ids=[eval_job.id, eval_job2.id]
    )
    assert len(both_evaluations_from_evaluation_ids) == 2
    assert {both_evaluations[0].id, both_evaluations[1].id} == {
        eval_.id for eval_ in both_evaluations_from_evaluation_ids
    }

    # check that the content-range header exists on the raw response
    requests_method = getattr(requests, "get")
    resp = requests_method(
        "http://localhost:8000/evaluations?offset=1&limit=50"
    )
    assert resp.headers["content-range"] == "items 1-1/2"

    # test metrics_to_sort_by
    both_evaluations_from_evaluation_ids_sorted = client.get_evaluations(
        evaluation_ids=[eval_job.id, eval_job2.id],
        metrics_to_sort_by={"mAPAveragedOverIOUs": "k1"},
    )

    assert both_evaluations_from_evaluation_ids[0].metrics[-2]["value"] == 0

    # with sorting, the evaluation with the higher mAPAveragedOverIOUs is returned first
    assert (
        both_evaluations_from_evaluation_ids_sorted[0].metrics[-1]["value"]
        == 0.504950495049505
    )

    # test bad metrics_to_sort_by list
    with pytest.raises(ClientException):
        both_evaluations_from_evaluation_ids_sorted = client.get_evaluations(
            evaluation_ids=[eval_job.id, eval_job2.id],
            metrics_to_sort_by=[MetricType.AP],  # type: ignore - testing
        )


def test_evaluate_detection_with_label_maps(
    db: Session,
    dataset_name: str,
    model_name: str,
    client: Client,
    gts_det_with_label_maps: list[GroundTruth],
    preds_det_with_label_maps: list[Prediction],
):
    dataset = Dataset.create(dataset_name)

    for gt in gts_det_with_label_maps:
        dataset.add_groundtruth(gt)

    dataset.finalize()

    model = Model.create(model_name)

    for pd in preds_det_with_label_maps:
        model.add_prediction(dataset, pd)

    model.finalize_inferences(dataset)

    # for the first evaluation, don't do anything about the mismatched labels
    # we expect the evaluation to return the same expected metrics as for our standard detection tests

    baseline_expected_metrics = [
        {
            "type": "AP",
            "parameters": {"iou": 0.1},
            "value": 0.504950495049505,
            "label": {"key": "k1", "value": "v1"},
        },
        {
            "type": "AP",
            "parameters": {"iou": 0.6},
            "value": 0.504950495049505,
            "label": {"key": "k1", "value": "v1"},
        },
        {
            "type": "AP",
            "parameters": {"iou": 0.1},
            "value": 0.0,
            "label": {"key": "k2", "value": "v2"},
        },
        {
            "type": "AP",
            "parameters": {"iou": 0.6},
            "value": 0.0,
            "label": {"key": "k2", "value": "v2"},
        },
        {
            "type": "AP",
            "parameters": {"iou": 0.1},
            "value": 0.0,
            "label": {"key": "class_name", "value": "maine coon cat"},
        },
        {
            "type": "AP",
            "parameters": {"iou": 0.6},
            "value": 0.0,
            "label": {"key": "class_name", "value": "maine coon cat"},
        },
        {
            "type": "AP",
            "parameters": {"iou": 0.1},
            "value": 0.0,
            "label": {"key": "class", "value": "british shorthair"},
        },
        {
            "type": "AP",
            "parameters": {"iou": 0.6},
            "value": 0.0,
            "label": {"key": "class", "value": "british shorthair"},
        },
        {
            "type": "AP",
            "parameters": {"iou": 0.1},
            "value": 0.0,
            "label": {"key": "class", "value": "siamese cat"},
        },
        {
            "type": "AP",
            "parameters": {"iou": 0.6},
            "value": 0.0,
            "label": {"key": "class", "value": "siamese cat"},
        },
        {
            "type": "AR",
            "parameters": {"ious": [0.1, 0.6]},
            "value": 0.5,
            "label": {"key": "k1", "value": "v1"},
        },
        {
            "type": "AR",
            "parameters": {"ious": [0.1, 0.6]},
            "value": -1.0,
            "label": {"key": "class_name", "value": "cat"},
        },
        {
            "type": "AR",
            "parameters": {"ious": [0.1, 0.6]},
            "value": 0.0,
            "label": {"key": "k2", "value": "v2"},
        },
        {
            "type": "AR",
            "parameters": {"ious": [0.1, 0.6]},
            "value": 0.0,
            "label": {"key": "class_name", "value": "maine coon cat"},
        },
        {
            "type": "AR",
            "parameters": {"ious": [0.1, 0.6]},
            "value": 0.0,
            "label": {"key": "class", "value": "british shorthair"},
        },
        {
            "type": "AR",
            "parameters": {"ious": [0.1, 0.6]},
            "value": -1.0,
            "label": {"key": "class", "value": "cat"},
        },
        {
            "type": "AR",
            "parameters": {"ious": [0.1, 0.6]},
            "value": 0.0,
            "label": {"key": "class", "value": "siamese cat"},
        },
        {
            "type": "mAR",
            "parameters": {"ious": [0.1, 0.6], "label_key": "k1"},
            "value": 0.5,
        },
        {
            "type": "mAR",
            "parameters": {"ious": [0.1, 0.6], "label_key": "k2"},
            "value": 0.0,
        },
        {
            "type": "mAR",
            "parameters": {"ious": [0.1, 0.6], "label_key": "class_name"},
            "value": 0.0,
        },
        {
            "type": "mAR",
            "parameters": {"ious": [0.1, 0.6], "label_key": "class"},
            "value": 0.0,
        },
        {
            "type": "mAP",
            "parameters": {"iou": 0.1, "label_key": "class"},
            "value": 0.0,
        },
        {
            "type": "mAP",
            "parameters": {"iou": 0.6, "label_key": "class"},
            "value": 0.0,
        },
        {
            "type": "mAP",
            "parameters": {"iou": 0.1, "label_key": "class_name"},
            "value": 0.0,
        },
        {
            "type": "mAP",
            "parameters": {"iou": 0.6, "label_key": "class_name"},
            "value": 0.0,
        },
        {
            "type": "mAP",
            "parameters": {"iou": 0.1, "label_key": "k1"},
            "value": 0.504950495049505,
        },
        {
            "type": "mAP",
            "parameters": {"iou": 0.6, "label_key": "k1"},
            "value": 0.504950495049505,
        },
        {
            "type": "mAP",
            "parameters": {"iou": 0.1, "label_key": "k2"},
            "value": 0.0,
        },
        {
            "type": "mAP",
            "parameters": {"iou": 0.6, "label_key": "k2"},
            "value": 0.0,
        },
        {
            "type": "APAveragedOverIOUs",
            "parameters": {"ious": [0.1, 0.6]},
            "value": 0.504950495049505,
            "label": {"key": "k1", "value": "v1"},
        },
        {
            "type": "APAveragedOverIOUs",
            "parameters": {"ious": [0.1, 0.6]},
            "value": 0.0,
            "label": {"key": "k2", "value": "v2"},
        },
        {
            "type": "APAveragedOverIOUs",
            "parameters": {"ious": [0.1, 0.6]},
            "value": 0.0,
            "label": {"key": "class_name", "value": "maine coon cat"},
        },
        {
            "type": "APAveragedOverIOUs",
            "parameters": {"ious": [0.1, 0.6]},
            "value": 0.0,
            "label": {"key": "class", "value": "british shorthair"},
        },
        {
            "type": "APAveragedOverIOUs",
            "parameters": {"ious": [0.1, 0.6]},
            "value": 0.0,
            "label": {"key": "class", "value": "siamese cat"},
        },
        {
            "type": "mAPAveragedOverIOUs",
            "parameters": {"ious": [0.1, 0.6], "label_key": "class"},
            "value": 0.0,
        },
        {
            "type": "mAPAveragedOverIOUs",
            "parameters": {"ious": [0.1, 0.6], "label_key": "class_name"},
            "value": 0.0,
        },
        {
            "type": "mAPAveragedOverIOUs",
            "parameters": {"ious": [0.1, 0.6], "label_key": "k1"},
            "value": 0.504950495049505,
        },
        {
            "type": "mAPAveragedOverIOUs",
            "parameters": {"ious": [0.1, 0.6], "label_key": "k2"},
            "value": 0.0,
        },
    ]

    eval_job = model.evaluate_detection(
        dataset,
        iou_thresholds_to_compute=[0.1, 0.6],
        iou_thresholds_to_return=[0.1, 0.6],
        pr_curve_max_examples=1,
        metrics_to_return=[
            MetricType.AP,
            MetricType.AR,
            MetricType.mAP,
            MetricType.APAveragedOverIOUs,
            MetricType.mAR,
            MetricType.mAPAveragedOverIOUs,
            MetricType.PrecisionRecallCurve,
            MetricType.DetailedPrecisionRecallCurve,
        ],
    )

    assert (
        eval_job.ignored_pred_labels is not None
        and eval_job.missing_pred_labels is not None
    )
    assert (
        len(eval_job.ignored_pred_labels) == 2
    )  # we're ignoring the two "cat" model predictions
    assert (
        len(eval_job.missing_pred_labels) == 3
    )  # we're missing three gts_det_syn representing different breeds of cats

    assert eval_job.wait_for_completion(timeout=30) == EvaluationStatus.DONE

    metrics = eval_job.metrics

    pr_metrics = []
    pr_metrics = []
    detailed_pr_metrics = []
    for m in metrics:
        if m["type"] == "PrecisionRecallCurve":
            pr_metrics.append(m)
        elif m["type"] == "DetailedPrecisionRecallCurve":
            detailed_pr_metrics.append(m)
        else:
            assert m in baseline_expected_metrics

    pr_metrics.sort(key=lambda x: x["parameters"]["label_key"])
    detailed_pr_metrics.sort(key=lambda x: x["parameters"]["label_key"])

    pr_expected_answers = {
        # class
        (0, "class", "cat", "0.1", "fp"): 1,
        (0, "class", "cat", "0.4", "fp"): 0,
        (0, "class", "siamese cat", "0.1", "fn"): 1,
        (0, "class", "british shorthair", "0.1", "fn"): 1,
        # class_name
        (1, "class_name", "cat", "0.1", "fp"): 1,
        (1, "class_name", "maine coon cat", "0.1", "fn"): 1,
        # k1
        (2, "k1", "v1", "0.1", "fn"): 1,
        (2, "k1", "v1", "0.1", "tp"): 1,
        (2, "k1", "v1", "0.4", "fn"): 2,
        # k2
        (3, "k2", "v2", "0.1", "fn"): 1,
        (3, "k2", "v2", "0.1", "fp"): 1,
    }

    for (
        index,
        key,
        value,
        threshold,
        metric,
    ), expected_value in pr_expected_answers.items():
        assert (
            pr_metrics[index]["value"][value][threshold][metric]
            == expected_value
        )

    # check DetailedPrecisionRecallCurve
    detailed_pr_expected_answers = {
        # class
        (0, "cat", "0.1", "fp"): {
            "hallucinations": 1,
            "misclassifications": 0,
            "total": 1,
        },
        (0, "cat", "0.4", "fp"): {
            "hallucinations": 0,
            "misclassifications": 0,
            "total": 0,
        },
        (0, "british shorthair", "0.1", "fn"): {
            "no_predictions": 1,
            "misclassifications": 0,
            "total": 1,
        },
        # class_name
        (1, "cat", "0.4", "fp"): {
            "hallucinations": 1,
            "misclassifications": 0,
            "total": 1,
        },
        (1, "maine coon cat", "0.1", "fn"): {
            "no_predictions": 1,
            "misclassifications": 0,
            "total": 1,
        },
        # k1
        (2, "v1", "0.1", "fn"): {
            "no_predictions": 1,
            "misclassifications": 0,
            "total": 1,
        },
        (2, "v1", "0.4", "fn"): {
            "no_predictions": 2,
            "misclassifications": 0,
            "total": 2,
        },
        (2, "v1", "0.1", "tp"): {"all": 1, "total": 1},
        # k2
        (3, "v2", "0.1", "fn"): {
            "no_predictions": 1,
            "misclassifications": 0,
            "total": 1,
        },
        (3, "v2", "0.1", "fp"): {
            "hallucinations": 1,
            "misclassifications": 0,
            "total": 1,
        },
    }

    for (
        index,
        value,
        threshold,
        metric,
    ), expected_output in detailed_pr_expected_answers.items():
        model_output = detailed_pr_metrics[index]["value"][value][threshold][
            metric
        ]
        assert isinstance(model_output, dict)
        assert model_output["total"] == expected_output["total"]
        assert all(
            [
                model_output["observations"][key]["count"]  # type: ignore - we know this element is a dict
                == expected_output[key]
                for key in [
                    key
                    for key in expected_output.keys()
                    if key not in ["total"]
                ]
            ]
        )

    # check that we get at most 1 example
    assert (
        len(
            detailed_pr_metrics[0]["value"]["cat"]["0.4"]["fp"]["observations"]["hallucinations"][  # type: ignore - we know this element is a dict
                "examples"
            ]
        )
        == 0
    )
    assert (
        len(
            detailed_pr_metrics[2]["value"]["v1"]["0.4"]["fn"]["observations"]["no_predictions"][  # type: ignore - we know this element is a dict
                "examples"
            ]
        )
        == 1
    )

    # now, we correct most of the mismatched labels with a label map
    cat_expected_metrics = [
        {
            "type": "AP",
            "parameters": {"iou": 0.1},
            "value": 0.33663366336633666,
            "label": {"key": "class", "value": "cat"},
        },
        {
            "type": "AP",
            "parameters": {"iou": 0.1},
            "value": 0.504950495049505,
            "label": {"key": "k1", "value": "v1"},
        },
        {
            "type": "AP",
            "parameters": {"iou": 0.1},
            "value": 0.0,
            "label": {"key": "k2", "value": "v2"},
        },
        {
            "type": "AP",
            "parameters": {"iou": 0.6},
            "value": 0.33663366336633666,
            "label": {"key": "class", "value": "cat"},
        },
        {
            "type": "AP",
            "parameters": {"iou": 0.6},
            "value": 0.504950495049505,
            "label": {"key": "k1", "value": "v1"},
        },
        {
            "type": "AP",
            "parameters": {"iou": 0.6},
            "value": 0.0,
            "label": {"key": "k2", "value": "v2"},
        },
        {
            "type": "AR",
            "parameters": {"ious": [0.1, 0.6]},
            "value": 0.5,
            "label": {"key": "k1", "value": "v1"},
        },
        {
            "type": "AR",
            "parameters": {"ious": [0.1, 0.6]},
            "value": 0.3333333333333333,
            "label": {"key": "class", "value": "cat"},
        },
        {
            "type": "AR",
            "parameters": {"ious": [0.1, 0.6]},
            "value": 0.0,
            "label": {"key": "k2", "value": "v2"},
        },
        {
            "type": "AR",
            "parameters": {"ious": [0.1, 0.6]},
            "value": -1.0,
            "label": {"key": "class_name", "value": "cat"},
        },
        {
            "type": "mAP",
            "parameters": {"iou": 0.1, "label_key": "class"},
            "value": 0.33663366336633666,
        },
        {
            "type": "mAP",
            "parameters": {"iou": 0.1, "label_key": "k1"},
            "value": 0.504950495049505,
        },
        {
            "type": "mAP",
            "parameters": {"iou": 0.1, "label_key": "k2"},
            "value": 0.0,
        },
        {
            "type": "mAP",
            "parameters": {"iou": 0.6, "label_key": "class"},
            "value": 0.33663366336633666,
        },
        {
            "type": "mAP",
            "parameters": {"iou": 0.6, "label_key": "k1"},
            "value": 0.504950495049505,
        },
        {
            "type": "mAP",
            "parameters": {"iou": 0.6, "label_key": "k2"},
            "value": 0.0,
        },
        {
            "type": "mAP",
            "parameters": {"iou": 0.1, "label_key": "class"},
            "value": 0.33663366336633666,
        },
        {
            "type": "mAP",
            "parameters": {"iou": 0.1, "label_key": "k1"},
            "value": 0.504950495049505,
        },
        {
            "type": "mAP",
            "parameters": {"iou": 0.1, "label_key": "k2"},
            "value": 0.0,
        },
        {
            "type": "mAP",
            "parameters": {"iou": 0.6, "label_key": "class"},
            "value": 0.33663366336633666,
        },
        {
            "type": "mAP",
            "parameters": {"iou": 0.6, "label_key": "k1"},
            "value": 0.504950495049505,
        },
        {
            "type": "mAP",
            "parameters": {"iou": 0.6, "label_key": "k2"},
            "value": 0.0,
        },
        {
            "type": "mAR",
            "parameters": {"ious": [0.1, 0.6], "label_key": "class"},
            "value": 0.3333333333333333,
        },
        {
            "type": "mAR",
            "parameters": {"ious": [0.1, 0.6], "label_key": "k1"},
            "value": 0.5,
        },
        {
            "type": "mAR",
            "parameters": {"ious": [0.1, 0.6], "label_key": "class_name"},
            "value": -1.0,
        },
        {
            "type": "mAR",
            "parameters": {"ious": [0.1, 0.6], "label_key": "k2"},
            "value": 0.0,
        },
        {
            "type": "APAveragedOverIOUs",
            "parameters": {"ious": [0.1, 0.6]},
            "value": 0.33663366336633666,
            "label": {"key": "class", "value": "cat"},
        },
        {
            "type": "APAveragedOverIOUs",
            "parameters": {"ious": [0.1, 0.6]},
            "value": 0.504950495049505,
            "label": {"key": "k1", "value": "v1"},
        },
        {
            "type": "APAveragedOverIOUs",
            "parameters": {"ious": [0.1, 0.6]},
            "value": 0.0,
            "label": {"key": "k2", "value": "v2"},
        },
        {
            "type": "mAPAveragedOverIOUs",
            "parameters": {"ious": [0.1, 0.6], "label_key": "k1"},
            "value": 0.504950495049505,
        },
        {
            "type": "mAPAveragedOverIOUs",
            "parameters": {"ious": [0.1, 0.6], "label_key": "class"},
            "value": 0.33663366336633666,
        },
        {
            "type": "mAPAveragedOverIOUs",
            "parameters": {"ious": [0.1, 0.6], "label_key": "k2"},
            "value": 0.0,
        },
    ]

    label_mapping = {
        Label(key="class_name", value="maine coon cat"): Label(
            key="class", value="cat"
        ),
        Label(key="class", value="siamese cat"): Label(
            key="class", value="cat"
        ),
        Label(key="class", value="british shorthair"): Label(
            key="class", value="cat"
        ),
    }

    eval_job = model.evaluate_detection(
        dataset,
        iou_thresholds_to_compute=[0.1, 0.6],
        iou_thresholds_to_return=[0.1, 0.6],
        label_map=label_mapping,
    )
    assert eval_job.ignored_pred_labels is not None
    assert eval_job.missing_pred_labels is not None

    assert (
        len(eval_job.ignored_pred_labels) == 1
    )  # Label(key='class_name', value='cat', score=None) is still never used
    assert len(eval_job.missing_pred_labels) == 0

    assert eval_job.wait_for_completion(timeout=30) == EvaluationStatus.DONE

    metrics = eval_job.metrics
    for m in metrics:
        if m["type"] not in [
            "PrecisionRecallCurve",
            "DetailedPrecisionRecallCurve",
        ]:
            assert m in cat_expected_metrics
    for m in cat_expected_metrics:
        assert m in metrics

    assert eval_job.parameters.label_map == [
        [["class_name", "maine coon cat"], ["class", "cat"]],
        [["class", "siamese cat"], ["class", "cat"]],
        [["class", "british shorthair"], ["class", "cat"]],
    ]

    # next, we check that the label mapping works when the label is completely foreign
    # to both groundtruths and predictions
    foo_expected_metrics = [
        {
            "type": "AP",
            "parameters": {"iou": 0.1},
            "value": 0.6633663366336634,
            "label": {"key": "foo", "value": "bar"},
        },
        {
            "type": "AP",
            "parameters": {"iou": 0.1},
            "value": 0.0,
            "label": {"key": "k2", "value": "v2"},
        },
        {
            "type": "AP",
            "parameters": {"iou": 0.1},
            "value": 0.504950495049505,
            "label": {"key": "k1", "value": "v1"},
        },
        {
            "type": "AR",
            "parameters": {"ious": [0.1, 0.6]},
            "value": 0.6666666666666666,
            "label": {"key": "foo", "value": "bar"},
        },
        {
            "type": "AR",
            "parameters": {"ious": [0.1, 0.6]},
            "value": 0.5,
            "label": {"key": "k1", "value": "v1"},
        },
        {
            "type": "mAP",
            "parameters": {"iou": 0.6, "label_key": "foo"},
            "value": 0.6633663366336634,
        },
        {
            "type": "mAP",
            "parameters": {"iou": 0.6, "label_key": "k2"},
            "value": 0.0,
        },
        {
            "type": "mAP",
            "parameters": {"iou": 0.6, "label_key": "k1"},
            "value": 0.504950495049505,
        },
        {
            "type": "mAR",
            "parameters": {"ious": [0.1, 0.6], "label_key": "k2"},
            "value": 0.0,
        },
        {
            "type": "APAveragedOverIOUs",
            "parameters": {"ious": [0.1, 0.6]},
            "value": 0.6633663366336634,
            "label": {"key": "foo", "value": "bar"},
        },
        {
            "type": "APAveragedOverIOUs",
            "parameters": {"ious": [0.1, 0.6]},
            "value": 0.504950495049505,
            "label": {"key": "k1", "value": "v1"},
        },
        {
            "type": "mAPAveragedOverIOUs",
            "parameters": {"ious": [0.1, 0.6], "label_key": "k2"},
            "value": 0.0,
        },
        {
            "type": "AP",
            "parameters": {"iou": 0.6},
            "value": 0.6633663366336634,
            "label": {"key": "foo", "value": "bar"},
        },
        {
            "type": "AP",
            "parameters": {"iou": 0.6},
            "value": 0.0,
            "label": {"key": "k2", "value": "v2"},
        },
        {
            "type": "AP",
            "parameters": {"iou": 0.6},
            "value": 0.504950495049505,
            "label": {"key": "k1", "value": "v1"},
        },
        {
            "type": "AR",
            "parameters": {"ious": [0.1, 0.6]},
            "value": 0.0,
            "label": {"key": "k2", "value": "v2"},
        },
        {
            "type": "mAP",
            "parameters": {"iou": 0.1, "label_key": "foo"},
            "value": 0.6633663366336634,
        },
        {
            "type": "mAP",
            "parameters": {"iou": 0.1, "label_key": "k2"},
            "value": 0.0,
        },
        {
            "type": "mAP",
            "parameters": {"iou": 0.1, "label_key": "k1"},
            "value": 0.504950495049505,
        },
        {
            "type": "mAR",
            "parameters": {"ious": [0.1, 0.6], "label_key": "foo"},
            "value": 0.6666666666666666,
        },
        {
            "type": "mAR",
            "parameters": {"ious": [0.1, 0.6], "label_key": "k1"},
            "value": 0.5,
        },
        {
            "type": "APAveragedOverIOUs",
            "parameters": {"ious": [0.1, 0.6]},
            "value": 0.0,
            "label": {"key": "k2", "value": "v2"},
        },
        {
            "type": "mAPAveragedOverIOUs",
            "parameters": {"ious": [0.1, 0.6], "label_key": "foo"},
            "value": 0.6633663366336634,
        },
        {
            "type": "mAPAveragedOverIOUs",
            "parameters": {"ious": [0.1, 0.6], "label_key": "k1"},
            "value": 0.504950495049505,
        },
    ]

    label_mapping = {
        # map the ground truths
        Label(key="class_name", value="maine coon cat"): Label(
            key="foo", value="bar"
        ),
        Label(key="class", value="siamese cat"): Label(key="foo", value="bar"),
        Label(key="class", value="british shorthair"): Label(
            key="foo", value="bar"
        ),
        # map the predictions
        Label(key="class", value="cat"): Label(key="foo", value="bar"),
        Label(key="class_name", value="cat"): Label(key="foo", value="bar"),
    }

    eval_job = model.evaluate_detection(
        dataset,
        iou_thresholds_to_compute=[0.1, 0.6],
        iou_thresholds_to_return=[0.1, 0.6],
        label_map=label_mapping,
    )
    assert (
        eval_job.ignored_pred_labels is not None
        and eval_job.missing_pred_labels is not None
    )
    assert len(eval_job.ignored_pred_labels) == 0
    assert len(eval_job.missing_pred_labels) == 0
    assert eval_job.wait_for_completion(timeout=30) == EvaluationStatus.DONE

    metrics = eval_job.metrics
    for m in metrics:
        if m["type"] not in [
            "PrecisionRecallCurve",
            "DetailedPrecisionRecallCurve",
        ]:
            assert m in foo_expected_metrics
    for m in foo_expected_metrics:
        assert m in metrics

    assert eval_job.parameters.label_map == [
        [["class_name", "maine coon cat"], ["foo", "bar"]],
        [["class", "siamese cat"], ["foo", "bar"]],
        [["class", "british shorthair"], ["foo", "bar"]],
        [["class", "cat"], ["foo", "bar"]],
        [["class_name", "cat"], ["foo", "bar"]],
    ]

    # finally, let's test using a higher recall_score_threshold
    # this new threshold will disqualify all of our predictions for img1

    foo_expected_metrics_with_higher_score_threshold = [
        {
            "type": "AP",
            "parameters": {"iou": 0.1},
            "value": 0.6633663366336634,
            "label": {"key": "foo", "value": "bar"},
        },
        {
            "type": "AP",
            "parameters": {"iou": 0.1},
            "value": 0.504950495049505,
            "label": {"key": "k1", "value": "v1"},
        },
        {
            "type": "AP",
            "parameters": {"iou": 0.1},
            "value": 0.0,
            "label": {"key": "k2", "value": "v2"},
        },
        {
            "type": "AR",
            "parameters": {"ious": [0.1, 0.6]},
            "value": 0.3333333333333333,  # two missed groundtruth on the first image, and 1 hit for the second image
            "label": {"key": "foo", "value": "bar"},
        },
        {
            "type": "AR",
            "parameters": {"ious": [0.1, 0.6]},
            "value": 0.0,
            "label": {"key": "k2", "value": "v2"},
        },
        {
            "type": "mAP",
            "parameters": {"iou": 0.6, "label_key": "foo"},
            "value": 0.6633663366336634,
        },
        {
            "type": "mAP",
            "parameters": {"iou": 0.6, "label_key": "k1"},
            "value": 0.504950495049505,
        },
        {
            "type": "AP",
            "parameters": {"iou": 0.6},
            "value": 0.6633663366336634,
            "label": {"key": "foo", "value": "bar"},
        },
        {
            "type": "AP",
            "parameters": {"iou": 0.6},
            "value": 0.504950495049505,
            "label": {"key": "k1", "value": "v1"},
        },
        {
            "type": "AP",
            "parameters": {"iou": 0.6},
            "value": 0.0,
            "label": {"key": "k2", "value": "v2"},
        },
        {
            "type": "AR",
            "parameters": {"ious": [0.1, 0.6]},
            "value": 0.0,
            "label": {"key": "k1", "value": "v1"},
        },
        {
            "type": "mAP",
            "parameters": {"iou": 0.1, "label_key": "foo"},
            "value": 0.6633663366336634,
        },
        {
            "type": "mAP",
            "parameters": {"iou": 0.1, "label_key": "k1"},
            "value": 0.504950495049505,
        },
        {
            "type": "mAP",
            "parameters": {"iou": 0.1, "label_key": "k2"},
            "value": 0.0,
        },
        {
            "type": "mAP",
            "parameters": {"iou": 0.6, "label_key": "k2"},
            "value": 0.0,
        },
        {
            "type": "mAR",
            "parameters": {"ious": [0.1, 0.6], "label_key": "foo"},
            "value": 0.3333333333333333,
        },
        {
            "type": "mAR",
            "parameters": {"ious": [0.1, 0.6], "label_key": "k1"},
            "value": 0.0,
        },
        {
            "type": "APAveragedOverIOUs",
            "parameters": {"ious": [0.1, 0.6]},
            "value": 0.6633663366336634,
            "label": {"key": "foo", "value": "bar"},
        },
        {
            "type": "APAveragedOverIOUs",
            "parameters": {"ious": [0.1, 0.6]},
            "value": 0.0,
            "label": {"key": "k2", "value": "v2"},
        },
        {
            "type": "mAPAveragedOverIOUs",
            "parameters": {"ious": [0.1, 0.6], "label_key": "k1"},
            "value": 0.504950495049505,
        },
        {
            "type": "mAR",
            "parameters": {"ious": [0.1, 0.6], "label_key": "k2"},
            "value": 0.0,
        },
        {
            "type": "APAveragedOverIOUs",
            "parameters": {"ious": [0.1, 0.6]},
            "value": 0.504950495049505,
            "label": {"key": "k1", "value": "v1"},
        },
        {
            "type": "mAPAveragedOverIOUs",
            "parameters": {"ious": [0.1, 0.6], "label_key": "foo"},
            "value": 0.6633663366336634,
        },
        {
            "type": "mAPAveragedOverIOUs",
            "parameters": {"ious": [0.1, 0.6], "label_key": "k2"},
            "value": 0.0,
        },
    ]

    eval_job = model.evaluate_detection(
        dataset,
        iou_thresholds_to_compute=[0.1, 0.6],
        iou_thresholds_to_return=[0.1, 0.6],
        label_map=label_mapping,
        recall_score_threshold=0.8,
        metrics_to_return=[
            MetricType.AP,
            MetricType.AR,
            MetricType.mAP,
            MetricType.APAveragedOverIOUs,
            MetricType.mAR,
            MetricType.mAPAveragedOverIOUs,
            MetricType.PrecisionRecallCurve,
        ],
    )

    assert (
        eval_job.ignored_pred_labels is not None
        and eval_job.missing_pred_labels is not None
    )
    assert len(eval_job.ignored_pred_labels) == 0
    assert len(eval_job.missing_pred_labels) == 0
    assert eval_job.wait_for_completion(timeout=30) == EvaluationStatus.DONE

    assert eval_job.to_dict()["parameters"] == {
        "task_type": "object-detection",
        "convert_annotations_to_type": None,
        "iou_thresholds_to_compute": [0.1, 0.6],
        "iou_thresholds_to_return": [0.1, 0.6],
        "label_map": [
            [["class_name", "maine coon cat"], ["foo", "bar"]],
            [["class", "siamese cat"], ["foo", "bar"]],
            [["class", "british shorthair"], ["foo", "bar"]],
            [["class", "cat"], ["foo", "bar"]],
            [["class_name", "cat"], ["foo", "bar"]],
        ],
        "recall_score_threshold": 0.8,
        "metrics_to_return": [
            "AP",
            "AR",
            "mAP",
            "APAveragedOverIOUs",
            "mAR",
            "mAPAveragedOverIOUs",
            "PrecisionRecallCurve",
        ],
        "pr_curve_iou_threshold": 0.5,
        "pr_curve_max_examples": 1,
        "bleu_weights": None,
        "rouge_types": None,
        "rouge_use_stemmer": None,
        "llm_api_params": None,
    }

    metrics = eval_job.metrics

    pr_metrics = []
    for m in metrics:
        if m["type"] == "PrecisionRecallCurve":
            pr_metrics.append(m)
        elif m["type"] == "DetailedPrecisionRecallCurve":
            continue
        else:
            assert m in foo_expected_metrics_with_higher_score_threshold

    for m in foo_expected_metrics_with_higher_score_threshold:
        assert m in metrics

    pr_metrics.sort(key=lambda x: x["parameters"]["label_key"])

    pr_expected_answers = {
        # foo
        (0, "foo", "bar", "0.1", "fn"): 1,  # missed rect3
        (0, "foo", "bar", "0.1", "tp"): 2,
        (0, "foo", "bar", "0.4", "fn"): 2,
        (0, "foo", "bar", "0.4", "tp"): 1,
        # k1
        (1, "k1", "v1", "0.1", "fn"): 1,
        (1, "k1", "v1", "0.1", "tp"): 1,
        (1, "k1", "v1", "0.4", "fn"): 2,
        # k2
        (2, "k2", "v2", "0.1", "fn"): 1,
        (2, "k2", "v2", "0.1", "fp"): 1,
    }

    for (
        index,
        _,
        value,
        threshold,
        metric,
    ), expected_value in pr_expected_answers.items():
        assert (
            pr_metrics[index]["value"][value][threshold][metric]
            == expected_value
        )

    assert eval_job.parameters.label_map == [
        [["class_name", "maine coon cat"], ["foo", "bar"]],
        [["class", "siamese cat"], ["foo", "bar"]],
        [["class", "british shorthair"], ["foo", "bar"]],
        [["class", "cat"], ["foo", "bar"]],
        [["class_name", "cat"], ["foo", "bar"]],
    ]


def test_evaluate_detection_false_negatives_single_image_baseline(
    db: Session, dataset_name: str, model_name: str, client: Client
):
    """This is the baseline for the below test. In this case there are two predictions and
    one groundtruth, but the highest confident prediction overlaps sufficiently with the groundtruth
    so there is not a penalty for the false negative so the AP is 1
    """
    dset = Dataset.create(dataset_name)
    dset.add_groundtruth(
        GroundTruth(
            datum=Datum(uid="uid1"),
            annotations=[
                Annotation(
                    bounding_box=Box.from_extrema(
                        xmin=10, xmax=20, ymin=10, ymax=20
                    ),
                    labels=[Label(key="key", value="value")],
                    is_instance=True,
                )
            ],
        )
    )
    dset.finalize()

    model = Model.create(model_name)
    model.add_prediction(
        dset,
        Prediction(
            datum=Datum(uid="uid1"),
            annotations=[
                Annotation(
                    bounding_box=Box.from_extrema(
                        xmin=10, xmax=20, ymin=10, ymax=20
                    ),
                    labels=[Label(key="key", value="value", score=0.8)],
                    is_instance=True,
                ),
                Annotation(
                    bounding_box=Box.from_extrema(
                        xmin=100, xmax=110, ymin=100, ymax=200
                    ),
                    labels=[Label(key="key", value="value", score=0.7)],
                    is_instance=True,
                ),
            ],
        ),
    )

    evaluation = model.evaluate_detection(
        dset, iou_thresholds_to_compute=[0.5], iou_thresholds_to_return=[0.5]
    )
    evaluation.wait_for_completion(timeout=30)
    ap_metric = [m for m in evaluation.metrics if m["type"] == "AP"][0]
    assert ap_metric == {
        "type": "AP",
        "parameters": {"iou": 0.5},
        "value": 1,
        "label": {"key": "key", "value": "value"},
    }


def test_evaluate_detection_false_negatives_single_image(
    db: Session, dataset_name: str, model_name: str, client: Client
):
    """Tests fix for a bug where high confidence false negative was not being penalized. The
    difference between this test and the above is that here the prediction with higher confidence
    does not sufficiently overlap the groundtruth and so is penalized and we get an AP of 0.5
    """
    dset = Dataset.create(dataset_name)
    dset.add_groundtruth(
        GroundTruth(
            datum=Datum(uid="uid1"),
            annotations=[
                Annotation(
                    bounding_box=Box.from_extrema(
                        xmin=10, xmax=20, ymin=10, ymax=20
                    ),
                    labels=[Label(key="key", value="value")],
                    is_instance=True,
                )
            ],
        )
    )
    dset.finalize()

    model = Model.create(model_name)
    model.add_prediction(
        dset,
        Prediction(
            datum=Datum(uid="uid1"),
            annotations=[
                Annotation(
                    bounding_box=Box.from_extrema(
                        xmin=10, xmax=20, ymin=10, ymax=20
                    ),
                    labels=[Label(key="key", value="value", score=0.8)],
                    is_instance=True,
                ),
                Annotation(
                    bounding_box=Box.from_extrema(
                        xmin=100, xmax=110, ymin=100, ymax=200
                    ),
                    labels=[Label(key="key", value="value", score=0.9)],
                    is_instance=True,
                ),
            ],
        ),
    )

    evaluation = model.evaluate_detection(
        dset, iou_thresholds_to_compute=[0.5], iou_thresholds_to_return=[0.5]
    )
    evaluation.wait_for_completion(timeout=30)

    ap_metric = [m for m in evaluation.metrics if m["type"] == "AP"][0]
    assert ap_metric == {
        "type": "AP",
        "parameters": {"iou": 0.5},
        "value": 0.5,
        "label": {"key": "key", "value": "value"},
    }


def test_evaluate_detection_false_negatives_two_images_one_empty_low_confidence_of_fp(
    db: Session, dataset_name: str, model_name: str, client: Client
):
    """In this test we have
        1. An image with a matching groundtruth and prediction (same class and high IOU)
        2. A second image with empty groundtruth annotation but a prediction with lower confidence
        then the prediction on the first image.

    In this case, the AP should be 1.0 since the false positive has lower confidence than the true positive

    """
    dset = Dataset.create(dataset_name)
    dset.add_groundtruths(
        [
            GroundTruth(
                datum=Datum(uid="uid1"),
                annotations=[
                    Annotation(
                        bounding_box=Box.from_extrema(
                            xmin=10, xmax=20, ymin=10, ymax=20
                        ),
                        labels=[Label(key="key", value="value")],
                        is_instance=True,
                    )
                ],
            ),
            GroundTruth(
                datum=Datum(uid="uid2"),
                annotations=[Annotation()],
            ),
        ]
    )
    dset.finalize()

    model = Model.create(model_name)
    model.add_predictions(
        dset,
        [
            Prediction(
                datum=Datum(uid="uid1"),
                annotations=[
                    Annotation(
                        bounding_box=Box.from_extrema(
                            xmin=10, xmax=20, ymin=10, ymax=20
                        ),
                        labels=[Label(key="key", value="value", score=0.8)],
                        is_instance=True,
                    ),
                ],
            ),
            Prediction(
                datum=Datum(uid="uid2"),
                annotations=[
                    Annotation(
                        bounding_box=Box.from_extrema(
                            xmin=10, xmax=20, ymin=10, ymax=20
                        ),
                        labels=[Label(key="key", value="value", score=0.7)],
                        is_instance=True,
                    ),
                ],
            ),
        ],
    )

    evaluation = model.evaluate_detection(
        dset, iou_thresholds_to_compute=[0.5], iou_thresholds_to_return=[0.5]
    )
    evaluation.wait_for_completion(timeout=30)
    ap_metric = [m for m in evaluation.metrics if m["type"] == "AP"][0]
    assert ap_metric == {
        "type": "AP",
        "parameters": {"iou": 0.5},
        "value": 1.0,
        "label": {"key": "key", "value": "value"},
    }


def test_evaluate_detection_false_negatives_two_images_one_empty_high_confidence_of_fp(
    db: Session, dataset_name: str, model_name: str, client: Client
):
    """In this test we have
        1. An image with a matching groundtruth and prediction (same class and high IOU)
        2. A second image with empty groundtruth annotation and a prediction with higher confidence
        then the prediction on the first image.

    In this case, the AP should be 0.5 since the false positive has higher confidence than the true positive
    """
    dset = Dataset.create(dataset_name)
    dset.add_groundtruths(
        [
            GroundTruth(
                datum=Datum(uid="uid1"),
                annotations=[
                    Annotation(
                        bounding_box=Box.from_extrema(
                            xmin=10, xmax=20, ymin=10, ymax=20
                        ),
                        labels=[Label(key="key", value="value")],
                        is_instance=True,
                    )
                ],
            ),
            GroundTruth(
                datum=Datum(uid="uid2"),
                annotations=[Annotation()],
            ),
        ]
    )
    dset.finalize()

    model = Model.create(model_name)
    model.add_predictions(
        dset,
        [
            Prediction(
                datum=Datum(uid="uid1"),
                annotations=[
                    Annotation(
                        bounding_box=Box.from_extrema(
                            xmin=10, xmax=20, ymin=10, ymax=20
                        ),
                        labels=[Label(key="key", value="value", score=0.8)],
                        is_instance=True,
                    ),
                ],
            ),
            Prediction(
                datum=Datum(uid="uid2"),
                annotations=[
                    Annotation(
                        bounding_box=Box.from_extrema(
                            xmin=10, xmax=20, ymin=10, ymax=20
                        ),
                        labels=[Label(key="key", value="value", score=0.9)],
                        is_instance=True,
                    ),
                ],
            ),
        ],
    )

    evaluation = model.evaluate_detection(
        dset, iou_thresholds_to_compute=[0.5], iou_thresholds_to_return=[0.5]
    )
    evaluation.wait_for_completion(timeout=30)
    ap_metric = [m for m in evaluation.metrics if m["type"] == "AP"][0]
    assert ap_metric == {
        "type": "AP",
        "parameters": {"iou": 0.5},
        "value": 0.5,
        "label": {"key": "key", "value": "value"},
    }


def test_evaluate_detection_false_negatives_two_images_one_only_with_different_class_low_confidence_of_fp(
    db: Session, dataset_name: str, model_name: str, client: Client
):
    """In this test we have
        1. An image with a matching groundtruth and prediction (same class, `"value"`, and high IOU)
        2. A second image with a groundtruth annotation with class `"other value"` and a prediction with lower confidence
        then the prediction on the first image.

    In this case, the AP for class `"value"` should be 1 since the false positive has lower confidence than the true positive.
    AP for class `"other value"` should be 0 since there is no prediction for the `"other value"` groundtruth
    """
    dset = Dataset.create(dataset_name)
    dset.add_groundtruths(
        [
            GroundTruth(
                datum=Datum(uid="uid1"),
                annotations=[
                    Annotation(
                        bounding_box=Box.from_extrema(
                            xmin=10, xmax=20, ymin=10, ymax=20
                        ),
                        labels=[Label(key="key", value="value")],
                        is_instance=True,
                    )
                ],
            ),
            GroundTruth(
                datum=Datum(uid="uid2"),
                annotations=[
                    Annotation(
                        bounding_box=Box.from_extrema(
                            xmin=10, xmax=20, ymin=10, ymax=20
                        ),
                        labels=[Label(key="key", value="other value")],
                        is_instance=True,
                    )
                ],
            ),
        ]
    )
    dset.finalize()

    model = Model.create(model_name)
    model.add_predictions(
        dset,
        [
            Prediction(
                datum=Datum(uid="uid1"),
                annotations=[
                    Annotation(
                        bounding_box=Box.from_extrema(
                            xmin=10, xmax=20, ymin=10, ymax=20
                        ),
                        labels=[Label(key="key", value="value", score=0.8)],
                        is_instance=True,
                    ),
                ],
            ),
            Prediction(
                datum=Datum(uid="uid2"),
                annotations=[
                    Annotation(
                        bounding_box=Box.from_extrema(
                            xmin=10, xmax=20, ymin=10, ymax=20
                        ),
                        labels=[Label(key="key", value="value", score=0.7)],
                        is_instance=True,
                    ),
                ],
            ),
        ],
    )

    evaluation = model.evaluate_detection(
        dset, iou_thresholds_to_compute=[0.5], iou_thresholds_to_return=[0.5]
    )
    evaluation.wait_for_completion(timeout=30)
    ap_metric1 = [
        m
        for m in evaluation.metrics
        if m["type"] == "AP" and m["label"] == {"key": "key", "value": "value"}
    ][0]
    assert ap_metric1 == {
        "type": "AP",
        "parameters": {"iou": 0.5},
        "value": 1.0,
        "label": {"key": "key", "value": "value"},
    }

    # label `"other value"` is not in the predictions so we should get an AP of 0
    ap_metric2 = [
        m
        for m in evaluation.metrics
        if m["type"] == "AP"
        and m["label"] == {"key": "key", "value": "other value"}
    ][0]
    assert ap_metric2 == {
        "type": "AP",
        "parameters": {"iou": 0.5},
        "value": 0,
        "label": {"key": "key", "value": "other value"},
    }


def test_evaluate_detection_false_negatives_two_images_one_only_with_different_class_high_confidence_of_fp(
    db: Session, dataset_name: str, model_name: str, client: Client
):
    """In this test we have
        1. An image with a matching groundtruth and prediction (same class, `"value"`, and high IOU)
        2. A second image with a groundtruth annotation with clas `"other value"` and a prediction with higher confidence
        then the prediction on the first image.

    In this case, the AP for class `"value"` should be 0.5 since the false positive has higher confidence than the true positive.
    AP for class `"other value"` should be 0 since there is no prediction for the `"other value"` groundtruth
    """
    dset = Dataset.create(dataset_name)
    dset.add_groundtruths(
        [
            GroundTruth(
                datum=Datum(uid="uid1"),
                annotations=[
                    Annotation(
                        bounding_box=Box.from_extrema(
                            xmin=10, xmax=20, ymin=10, ymax=20
                        ),
                        labels=[Label(key="key", value="value")],
                        is_instance=True,
                    )
                ],
            ),
            GroundTruth(
                datum=Datum(uid="uid2"),
                annotations=[
                    Annotation(
                        bounding_box=Box.from_extrema(
                            xmin=10, xmax=20, ymin=10, ymax=20
                        ),
                        labels=[Label(key="key", value="other value")],
                        is_instance=True,
                    )
                ],
            ),
        ]
    )
    dset.finalize()

    model = Model.create(model_name)
    model.add_predictions(
        dset,
        [
            Prediction(
                datum=Datum(uid="uid1"),
                annotations=[
                    Annotation(
                        bounding_box=Box.from_extrema(
                            xmin=10, xmax=20, ymin=10, ymax=20
                        ),
                        labels=[Label(key="key", value="value", score=0.8)],
                        is_instance=True,
                    ),
                ],
            ),
            Prediction(
                datum=Datum(uid="uid2"),
                annotations=[
                    Annotation(
                        bounding_box=Box.from_extrema(
                            xmin=10, xmax=20, ymin=10, ymax=20
                        ),
                        labels=[Label(key="key", value="value", score=0.9)],
                        is_instance=True,
                    ),
                ],
            ),
        ],
    )

    evaluation = model.evaluate_detection(
        dset, iou_thresholds_to_compute=[0.5], iou_thresholds_to_return=[0.5]
    )
    evaluation.wait_for_completion(timeout=30)
    ap_metric1 = [
        m
        for m in evaluation.metrics
        if m["type"] == "AP" and m["label"] == {"key": "key", "value": "value"}
    ][0]
    assert ap_metric1 == {
        "type": "AP",
        "parameters": {"iou": 0.5},
        "value": 0.5,
        "label": {"key": "key", "value": "value"},
    }

    # label `"other value"` is not in the predictions so we should get an AP of 0
    ap_metric2 = [
        m
        for m in evaluation.metrics
        if m["type"] == "AP"
        and m["label"] == {"key": "key", "value": "other value"}
    ][0]
    assert ap_metric2 == {
        "type": "AP",
        "parameters": {"iou": 0.5},
        "value": 0,
        "label": {"key": "key", "value": "other value"},
    }


def test_detailed_precision_recall_curve(
    db: Session,
    model_name,
    dataset_name,
    img1,
    img2,
    rect1,
    rect2,
    rect3,
    rect4,
    rect5,
):
    gts = [
        GroundTruth(
            datum=img1,
            annotations=[
                Annotation(
                    is_instance=True,
                    labels=[Label(key="k1", value="v1")],
                    bounding_box=Box([rect1]),
                ),
                Annotation(
                    is_instance=True,
                    labels=[Label(key="k1", value="missed_detection")],
                    bounding_box=Box([rect2]),
                ),
                Annotation(
                    is_instance=True,
                    labels=[Label(key="k1", value="v2")],
                    bounding_box=Box([rect3]),
                ),
            ],
        ),
        GroundTruth(
            datum=img2,
            annotations=[
                Annotation(
                    is_instance=True,
                    labels=[Label(key="k1", value="low_iou")],
                    bounding_box=Box([rect1]),
                ),
            ],
        ),
    ]

    pds = [
        Prediction(
            datum=img1,
            annotations=[
                Annotation(
                    is_instance=True,
                    labels=[Label(key="k1", value="v1", score=0.5)],
                    bounding_box=Box([rect1]),
                ),
                Annotation(
                    is_instance=True,
                    labels=[Label(key="k1", value="not_v2", score=0.3)],
                    bounding_box=Box([rect5]),
                ),
                Annotation(
                    is_instance=True,
                    labels=[Label(key="k1", value="hallucination", score=0.1)],
                    bounding_box=Box([rect4]),
                ),
            ],
        ),
        # prediction for img2 has the wrong bounding box, so it should count as a hallucination
        Prediction(
            datum=img2,
            annotations=[
                Annotation(
                    is_instance=True,
                    labels=[Label(key="k1", value="low_iou", score=0.5)],
                    bounding_box=Box([rect2]),
                ),
            ],
        ),
    ]

    dataset = Dataset.create(dataset_name)

    for gt in gts:
        dataset.add_groundtruth(gt)

    dataset.finalize()

    model = Model.create(model_name)

    for pd in pds:
        model.add_prediction(dataset, pd)

    model.finalize_inferences(dataset)

    eval_job = model.evaluate_detection(
        dataset,
        pr_curve_max_examples=1,
        metrics_to_return=[
            MetricType.DetailedPrecisionRecallCurve,
        ],
    )
    eval_job.wait_for_completion(timeout=30)

    # one true positive that becomes a false negative when score > .5
    assert eval_job.metrics[0]["value"]["v1"]["0.3"]["tp"]["total"] == 1
    assert eval_job.metrics[0]["value"]["v1"]["0.55"]["tp"]["total"] == 0
    assert eval_job.metrics[0]["value"]["v1"]["0.55"]["fn"]["total"] == 1
    assert (
        eval_job.metrics[0]["value"]["v1"]["0.55"]["fn"]["observations"][
            "no_predictions"
        ]["count"]
        == 1
    )
    assert eval_job.metrics[0]["value"]["v1"]["0.05"]["fn"]["total"] == 0
    assert eval_job.metrics[0]["value"]["v1"]["0.05"]["fp"]["total"] == 0

    # one missed detection that never changes
    assert (
        eval_job.metrics[0]["value"]["missed_detection"]["0.05"]["fn"][
            "observations"
        ]["no_predictions"]["count"]
        == 1
    )
    assert (
        eval_job.metrics[0]["value"]["missed_detection"]["0.95"]["fn"][
            "observations"
        ]["no_predictions"]["count"]
        == 1
    )
    assert (
        eval_job.metrics[0]["value"]["missed_detection"]["0.05"]["tp"]["total"]
        == 0
    )
    assert (
        eval_job.metrics[0]["value"]["missed_detection"]["0.05"]["fp"]["total"]
        == 0
    )

    # one fn missed_dection that becomes a misclassification when pr_curve_iou_threshold <= .48 and score threshold <= .3
    assert (
        eval_job.metrics[0]["value"]["v2"]["0.3"]["fn"]["observations"][
            "no_predictions"
        ]["count"]
        == 1
    )
    assert (
        eval_job.metrics[0]["value"]["v2"]["0.35"]["fn"]["observations"][
            "no_predictions"
        ]["count"]
        == 1
    )
    assert eval_job.metrics[0]["value"]["v2"]["0.05"]["tp"]["total"] == 0
    assert eval_job.metrics[0]["value"]["v2"]["0.05"]["fp"]["total"] == 0

    # one fp hallucination that becomes a misclassification when pr_curve_iou_threshold <= .48 and score threshold <= .3
    assert (
        eval_job.metrics[0]["value"]["not_v2"]["0.05"]["fp"]["observations"][
            "hallucinations"
        ]["count"]
        == 1
    )
    assert (
        eval_job.metrics[0]["value"]["not_v2"]["0.05"]["fp"]["observations"][
            "misclassifications"
        ]["count"]
        == 0
    )
    assert eval_job.metrics[0]["value"]["not_v2"]["0.05"]["tp"]["total"] == 0
    assert eval_job.metrics[0]["value"]["not_v2"]["0.05"]["fn"]["total"] == 0

    # one fp hallucination that disappears when score threshold >.15
    assert (
        eval_job.metrics[0]["value"]["hallucination"]["0.05"]["fp"][
            "observations"
        ]["hallucinations"]["count"]
        == 1
    )
    assert (
        eval_job.metrics[0]["value"]["hallucination"]["0.35"]["fp"][
            "observations"
        ]["hallucinations"]["count"]
        == 0
    )
    assert (
        eval_job.metrics[0]["value"]["hallucination"]["0.05"]["tp"]["total"]
        == 0
    )
    assert (
        eval_job.metrics[0]["value"]["hallucination"]["0.05"]["fn"]["total"]
        == 0
    )

    # one missed detection and one hallucination due to low iou overlap
    assert (
        eval_job.metrics[0]["value"]["low_iou"]["0.3"]["fn"]["observations"][
            "no_predictions"
        ]["count"]
        == 1
    )
    assert (
        eval_job.metrics[0]["value"]["low_iou"]["0.95"]["fn"]["observations"][
            "no_predictions"
        ]["count"]
        == 1
    )
    assert (
        eval_job.metrics[0]["value"]["low_iou"]["0.3"]["fp"]["observations"][
            "hallucinations"
        ]["count"]
        == 1
    )
    assert (
        eval_job.metrics[0]["value"]["low_iou"]["0.55"]["fp"]["observations"][
            "hallucinations"
        ]["count"]
        == 0
    )

    # repeat tests using a lower IOU threshold
    eval_job_low_iou_threshold = model.evaluate_detection(
        dataset,
        pr_curve_max_examples=1,
        metrics_to_return=[
            MetricType.DetailedPrecisionRecallCurve,
        ],
        pr_curve_iou_threshold=0.45,  # actual IOU is .481
    )
    eval_job_low_iou_threshold.wait_for_completion(timeout=30)

    # one true positive that becomes a false negative when score > .5
    assert eval_job.metrics[0]["value"]["v1"]["0.3"]["tp"]["total"] == 1
    assert eval_job.metrics[0]["value"]["v1"]["0.55"]["tp"]["total"] == 0
    assert eval_job.metrics[0]["value"]["v1"]["0.55"]["fn"]["total"] == 1
    assert (
        eval_job.metrics[0]["value"]["v1"]["0.55"]["fn"]["observations"][
            "no_predictions"
        ]["count"]
        == 1
    )
    assert eval_job.metrics[0]["value"]["v1"]["0.05"]["fn"]["total"] == 0
    assert eval_job.metrics[0]["value"]["v1"]["0.05"]["fp"]["total"] == 0

    # one missed detection that never changes
    assert (
        eval_job.metrics[0]["value"]["missed_detection"]["0.05"]["fn"][
            "observations"
        ]["no_predictions"]["count"]
        == 1
    )
    assert (
        eval_job.metrics[0]["value"]["missed_detection"]["0.95"]["fn"][
            "observations"
        ]["no_predictions"]["count"]
        == 1
    )
    assert (
        eval_job.metrics[0]["value"]["missed_detection"]["0.05"]["tp"]["total"]
        == 0
    )
    assert (
        eval_job.metrics[0]["value"]["missed_detection"]["0.05"]["fp"]["total"]
        == 0
    )

    # one fn missed_dection that becomes a misclassification when pr_curve_iou_threshold <= .48 and score threshold <= .3
    assert (
        eval_job_low_iou_threshold.metrics[0]["value"]["v2"]["0.3"]["fn"][
            "observations"
        ]["misclassifications"]["count"]
        == 1
    )
    assert (
        eval_job_low_iou_threshold.metrics[0]["value"]["v2"]["0.3"]["fn"][
            "observations"
        ]["no_predictions"]["count"]
        == 0
    )
    assert (
        eval_job_low_iou_threshold.metrics[0]["value"]["v2"]["0.35"]["fn"][
            "observations"
        ]["misclassifications"]["count"]
        == 0
    )
    assert (
        eval_job_low_iou_threshold.metrics[0]["value"]["v2"]["0.35"]["fn"][
            "observations"
        ]["no_predictions"]["count"]
        == 1
    )
    assert (
        eval_job_low_iou_threshold.metrics[0]["value"]["v2"]["0.05"]["tp"][
            "total"
        ]
        == 0
    )
    assert (
        eval_job_low_iou_threshold.metrics[0]["value"]["v2"]["0.05"]["fp"][
            "total"
        ]
        == 0
    )

    # one fp hallucination that becomes a misclassification when pr_curve_iou_threshold <= .48 and score threshold <= .3
    assert (
        eval_job_low_iou_threshold.metrics[0]["value"]["not_v2"]["0.05"]["fp"][
            "observations"
        ]["hallucinations"]["count"]
        == 0
    )
    assert (
        eval_job_low_iou_threshold.metrics[0]["value"]["not_v2"]["0.05"]["fp"][
            "observations"
        ]["misclassifications"]["count"]
        == 1
    )
    assert (
        eval_job_low_iou_threshold.metrics[0]["value"]["not_v2"]["0.05"]["tp"][
            "total"
        ]
        == 0
    )
    assert (
        eval_job_low_iou_threshold.metrics[0]["value"]["not_v2"]["0.05"]["fn"][
            "total"
        ]
        == 0
    )

    # one fp hallucination that disappears when score threshold >.15
    assert (
        eval_job.metrics[0]["value"]["hallucination"]["0.05"]["fp"][
            "observations"
        ]["hallucinations"]["count"]
        == 1
    )
    assert (
        eval_job.metrics[0]["value"]["hallucination"]["0.35"]["fp"][
            "observations"
        ]["hallucinations"]["count"]
        == 0
    )
    assert (
        eval_job.metrics[0]["value"]["hallucination"]["0.05"]["tp"]["total"]
        == 0
    )
    assert (
        eval_job.metrics[0]["value"]["hallucination"]["0.05"]["fn"]["total"]
        == 0
    )

    # one missed detection and one hallucination due to low iou overlap
    assert (
        eval_job.metrics[0]["value"]["low_iou"]["0.3"]["fn"]["observations"][
            "no_predictions"
        ]["count"]
        == 1
    )
    assert (
        eval_job.metrics[0]["value"]["low_iou"]["0.95"]["fn"]["observations"][
            "no_predictions"
        ]["count"]
        == 1
    )
    assert (
        eval_job.metrics[0]["value"]["low_iou"]["0.3"]["fp"]["observations"][
            "hallucinations"
        ]["count"]
        == 1
    )
    assert (
        eval_job.metrics[0]["value"]["low_iou"]["0.55"]["fp"]["observations"][
            "hallucinations"
        ]["count"]
        == 0
    )


def test_evaluate_detection_model_with_no_predictions(
    db: Session,
    client: Client,
    dataset_name: str,
    model_name: str,
    gt_dets1: list[GroundTruth],
    pred_dets: list[Prediction],
):
    """
    Test detection evaluations when the model outputs nothing.

    gt_dets1
        datum 1
            - Label (k1, v1) with Annotation area = 1500
            - Label (k2, v2) with Annotation area = 57,510
        datum2
            - Label (k1, v1) with Annotation area = 1100
    """
    dataset = Dataset.create(dataset_name)
    for gt in gt_dets1:
        dataset.add_groundtruth(gt)
    dataset.finalize()

    model = Model.create(model_name)
    for gt in gt_dets1:
        pd = Prediction(
            datum=gt.datum,
            annotations=[],
        )
        model.add_prediction(dataset, pd)
    model.finalize_inferences(dataset)

    expected_metrics = [
        {
            "label": {
                "key": "k2",
                "value": "v2",
            },
            "parameters": {
                "iou": 0.5,
            },
            "type": "AP",
            "value": 0.0,
        },
        {
            "label": {
                "key": "k2",
                "value": "v2",
            },
            "parameters": {
                "iou": 0.75,
            },
            "type": "AP",
            "value": 0.0,
        },
        {
            "label": {
                "key": "k1",
                "value": "v1",
            },
            "parameters": {
                "iou": 0.5,
            },
            "type": "AP",
            "value": 0.0,
        },
        {
            "label": {
                "key": "k1",
                "value": "v1",
            },
            "parameters": {
                "iou": 0.75,
            },
            "type": "AP",
            "value": 0.0,
        },
        {
            "label": {
                "key": "k2",
                "value": "v2",
            },
            "parameters": {
                "ious": [
                    0.5,
                    0.55,
                    0.6,
                    0.65,
                    0.7,
                    0.75,
                    0.8,
                    0.85,
                    0.9,
                    0.95,
                ],
            },
            "type": "AR",
            "value": 0.0,
        },
        {
            "label": {
                "key": "k1",
                "value": "v1",
            },
            "parameters": {
                "ious": [
                    0.5,
                    0.55,
                    0.6,
                    0.65,
                    0.7,
                    0.75,
                    0.8,
                    0.85,
                    0.9,
                    0.95,
                ],
            },
            "type": "AR",
            "value": 0.0,
        },
        {
            "parameters": {
                "iou": 0.5,
                "label_key": "k2",
            },
            "type": "mAP",
            "value": 0.0,
        },
        {
            "parameters": {
                "iou": 0.75,
                "label_key": "k2",
            },
            "type": "mAP",
            "value": 0.0,
        },
        {
            "parameters": {
                "iou": 0.5,
                "label_key": "k1",
            },
            "type": "mAP",
            "value": 0.0,
        },
        {
            "parameters": {
                "iou": 0.75,
                "label_key": "k1",
            },
            "type": "mAP",
            "value": 0.0,
        },
        {
            "parameters": {
                "ious": [
                    0.5,
                    0.55,
                    0.6,
                    0.7,
                    0.65,
                    0.75,
                    0.8,
                    0.85,
                    0.9,
                    0.95,
                ],
                "label_key": "k2",
            },
            "type": "mAR",
            "value": 0.0,
        },
        {
            "parameters": {
                "ious": [
                    0.5,
                    0.55,
                    0.6,
                    0.7,
                    0.65,
                    0.75,
                    0.8,
                    0.85,
                    0.9,
                    0.95,
                ],
                "label_key": "k1",
            },
            "type": "mAR",
            "value": 0.0,
        },
        {
            "label": {
                "key": "k2",
                "value": "v2",
            },
            "parameters": {
                "ious": [
                    0.5,
                    0.55,
                    0.6,
                    0.65,
                    0.7,
                    0.75,
                    0.8,
                    0.85,
                    0.9,
                    0.95,
                ],
            },
            "type": "APAveragedOverIOUs",
            "value": 0.0,
        },
        {
            "label": {
                "key": "k1",
                "value": "v1",
            },
            "parameters": {
                "ious": [
                    0.5,
                    0.55,
                    0.6,
                    0.65,
                    0.7,
                    0.75,
                    0.8,
                    0.85,
                    0.9,
                    0.95,
                ],
            },
            "type": "APAveragedOverIOUs",
            "value": 0.0,
        },
        {
            "parameters": {
                "ious": [
                    0.5,
                    0.55,
                    0.6,
                    0.7,
                    0.65,
                    0.75,
                    0.8,
                    0.85,
                    0.9,
                    0.95,
                ],
                "label_key": "k2",
            },
            "type": "mAPAveragedOverIOUs",
            "value": 0.0,
        },
        {
            "parameters": {
                "ious": [
                    0.5,
                    0.55,
                    0.6,
                    0.7,
                    0.65,
                    0.75,
                    0.8,
                    0.85,
                    0.9,
                    0.95,
                ],
                "label_key": "k1",
            },
            "type": "mAPAveragedOverIOUs",
            "value": 0.0,
        },
    ]

    evaluation = model.evaluate_detection(dataset)
    assert evaluation.wait_for_completion(timeout=30) == EvaluationStatus.DONE
    computed_metrics = evaluation.metrics

    assert all([metric["value"] == 0 for metric in computed_metrics])
    assert all([metric in computed_metrics for metric in expected_metrics])
    assert all([metric in expected_metrics for metric in computed_metrics])


def test_evaluate_mixed_annotations(
    db: Session,
    client: Client,
    dataset_name: str,
    model_name: str,
    image_height: int,
    image_width: int,
):
    """Test the automatic conversion to rasters."""
<<<<<<< HEAD
    dset = Dataset.create(dataset_name)
=======
>>>>>>> ba11b577
    datum = Datum(uid="datum1")

    xmin, xmax, ymin, ymax = 11, 45, 37, 102
    h, w = image_height, image_width
    mask = np.zeros((h, w), dtype=bool)
    mask[ymin:ymax, xmin:xmax] = True

    pts = [
        (xmin, ymin),
        (xmin, ymax),
        (xmax, ymax),
        (xmax, ymin),
        (xmin, ymin),
    ]
    poly = Polygon([pts])
    raster = Raster.from_numpy(mask)
    box = Box.from_extrema(xmin=xmin, xmax=xmax, ymin=ymin, ymax=ymax)

<<<<<<< HEAD
    gt_annotations = [
        Annotation(
            raster=raster,
            labels=[Label(key="key", value="value")],
            is_instance=True,
        ),
        Annotation(
            raster=raster,
            labels=[Label(key="key1", value="value")],
            is_instance=True,
        ),
        Annotation(
            raster=raster,
            labels=[Label(key="key2", value="value")],
            is_instance=True,
        ),
    ]

    pd_annotations = [
        Annotation(
            raster=raster,
            labels=[Label(key="key", value="value", score=0.90)],
            is_instance=True,
        ),
        Annotation(
            polygon=poly,
            labels=[Label(key="key1", value="value", score=0.89)],
            is_instance=True,
        ),
        Annotation(
            bounding_box=box,
            labels=[Label(key="key2", value="value", score=0.88)],
            is_instance=True,
        ),
    ]
    gts = [
        GroundTruth(
            datum=datum,
            annotations=[ann for ann in gt_annotations],
        )
    ]

    pds = [
        Prediction(
            datum=datum,
            annotations=[ann for ann in pd_annotations],
        )
    ]

    for gt in gts:
        dset.add_groundtruth(gt)
    dset.finalize()

    model = Model.create(model_name)
    for pd in pds:
        model.add_prediction(dset, pd)
    model.finalize_inferences(dset)

    eval_job = model.evaluate_detection(
        dset,
=======
    gt_box = GroundTruth(
        datum=datum,
        annotations=[
            Annotation(
                bounding_box=box,
                labels=[Label(key="box", value="value")],
                is_instance=True,
            )
        ],
    )
    gt_polygon = GroundTruth(
        datum=datum,
        annotations=[
            Annotation(
                polygon=poly,
                labels=[Label(key="polygon", value="value")],
                is_instance=True,
            )
        ],
    )
    gt_raster = GroundTruth(
        datum=datum,
        annotations=[
            Annotation(
                raster=raster,
                labels=[Label(key="raster", value="value")],
                is_instance=True,
            )
        ],
    )

    pd_box = Prediction(
        datum=datum,
        annotations=[
            Annotation(
                raster=raster,
                labels=[Label(key="box", value="value", score=0.88)],
                is_instance=True,
            )
        ],
    )
    pd_polygon = Prediction(
        datum=datum,
        annotations=[
            Annotation(
                raster=raster,
                labels=[Label(key="polygon", value="value", score=0.89)],
                is_instance=True,
            )
        ],
    )
    pd_raster = Prediction(
        datum=datum,
        annotations=[
            Annotation(
                raster=raster,
                labels=[Label(key="raster", value="value", score=0.9)],
                is_instance=True,
            )
        ],
    )

    dset_box = Dataset.create(f"{dataset_name}_box")
    dset_polygon = Dataset.create(f"{dataset_name}_polygon")
    dset_raster = Dataset.create(f"{dataset_name}_raster")

    dset_box.add_groundtruth(gt_box)
    dset_polygon.add_groundtruth(gt_polygon)
    dset_raster.add_groundtruth(gt_raster)

    dset_box.finalize()
    dset_polygon.finalize()
    dset_raster.finalize()

    model = Model.create(model_name)

    model.add_prediction(dset_box, pd_box)
    model.add_prediction(dset_polygon, pd_polygon)
    model.add_prediction(dset_raster, pd_raster)

    assert db.scalar(select(func.count(models.Annotation.id))) == 6
    assert (
        db.scalar(
            select(func.count(models.Annotation.id)).where(
                models.Annotation.box.isnot(None)
            )
        )
        == 1
    )
    assert (
        db.scalar(
            select(func.count(models.Annotation.id)).where(
                models.Annotation.polygon.isnot(None)
            )
        )
        == 1
    )
    assert (
        db.scalar(
            select(func.count(models.Annotation.id)).where(
                models.Annotation.raster.isnot(None)
            )
        )
        == 4
    )

    eval_job = model.evaluate_detection(
        [dset_box, dset_polygon, dset_raster],
>>>>>>> ba11b577
        iou_thresholds_to_compute=[0.1, 0.6],
        iou_thresholds_to_return=[0.1, 0.6],
        metrics_to_return=[
            "AP",
        ],
    )
    eval_job.wait_for_completion()

<<<<<<< HEAD
=======
    # show that all 6 annotations have a box now since it is the common type.
    assert db.scalar(select(func.count(models.Annotation.id))) == 6
    assert (
        db.scalar(
            select(func.count(models.Annotation.id)).where(
                models.Annotation.box.isnot(None)
            )
        )
        == 6
    )
    assert (
        db.scalar(
            select(func.count(models.Annotation.id)).where(
                models.Annotation.polygon.isnot(None)
            )
        )
        == 1
    )
    assert (
        db.scalar(
            select(func.count(models.Annotation.id)).where(
                models.Annotation.raster.isnot(None)
            )
        )
        == 4
    )

>>>>>>> ba11b577
    expected = [
        {
            "type": "AP",
            "parameters": {"iou": 0.1},
<<<<<<< HEAD
            "value": 0.0,
            "label": {"key": "key1", "value": "value"},
=======
            "value": 1.0,
            "label": {"key": "polygon", "value": "value"},
>>>>>>> ba11b577
        },
        {
            "type": "AP",
            "parameters": {"iou": 0.6},
<<<<<<< HEAD
            "value": 0.0,
            "label": {"key": "key1", "value": "value"},
=======
            "value": 1.0,
            "label": {"key": "polygon", "value": "value"},
>>>>>>> ba11b577
        },
        {
            "type": "AP",
            "parameters": {"iou": 0.1},
<<<<<<< HEAD
            "value": 0.0,
            "label": {"key": "key2", "value": "value"},
=======
            "value": 1.0,
            "label": {"key": "box", "value": "value"},
>>>>>>> ba11b577
        },
        {
            "type": "AP",
            "parameters": {"iou": 0.6},
<<<<<<< HEAD
            "value": 0.0,
            "label": {"key": "key2", "value": "value"},
=======
            "value": 1.0,
            "label": {"key": "box", "value": "value"},
>>>>>>> ba11b577
        },
        {
            "type": "AP",
            "parameters": {"iou": 0.1},
            "value": 1.0,
<<<<<<< HEAD
            "label": {"key": "key", "value": "value"},
=======
            "label": {"key": "raster", "value": "value"},
>>>>>>> ba11b577
        },
        {
            "type": "AP",
            "parameters": {"iou": 0.6},
            "value": 1.0,
<<<<<<< HEAD
            "label": {"key": "key", "value": "value"},
=======
            "label": {"key": "raster", "value": "value"},
>>>>>>> ba11b577
        },
    ]

    for m in eval_job.metrics:
        assert m in expected
    for m in expected:
        assert m in eval_job.metrics

<<<<<<< HEAD
    eval_job_poly = model.evaluate_detection(
        dset,
=======
    eval_job_raster = model.evaluate_detection(
        [dset_box, dset_polygon, dset_raster],
>>>>>>> ba11b577
        iou_thresholds_to_compute=[0.1, 0.6],
        iou_thresholds_to_return=[0.1, 0.6],
        metrics_to_return=[
            "AP",
        ],
<<<<<<< HEAD
        convert_annotations_to_type=AnnotationType.POLYGON,
    )
    eval_job_poly.wait_for_completion()
=======
        convert_annotations_to_type=AnnotationType.RASTER,
    )
    eval_job_raster.wait_for_completion()
>>>>>>> ba11b577

    expected = [
        {
            "type": "AP",
            "parameters": {"iou": 0.1},
<<<<<<< HEAD
            "value": 0.0,
            "label": {"key": "key2", "value": "value"},
=======
            "value": 1.0,
            "label": {"key": "raster", "value": "value"},
>>>>>>> ba11b577
        },
        {
            "type": "AP",
            "parameters": {"iou": 0.6},
<<<<<<< HEAD
            "value": 0.0,
            "label": {"key": "key2", "value": "value"},
        },
=======
            "value": 1.0,
            "label": {"key": "raster", "value": "value"},
        },
    ]

    for m in eval_job_raster.metrics:
        assert m in expected
    for m in expected:
        assert m in eval_job_raster.metrics

    eval_job_poly = model.evaluate_detection(
        [dset_box, dset_polygon, dset_raster],
        iou_thresholds_to_compute=[0.1, 0.6],
        iou_thresholds_to_return=[0.1, 0.6],
        metrics_to_return=[
            "AP",
        ],
        convert_annotations_to_type=AnnotationType.POLYGON,
    )
    eval_job_poly.wait_for_completion()

    expected = [
>>>>>>> ba11b577
        {
            "type": "AP",
            "parameters": {"iou": 0.1},
            "value": 1.0,
<<<<<<< HEAD
            "label": {"key": "key", "value": "value"},
=======
            "label": {"key": "raster", "value": "value"},
>>>>>>> ba11b577
        },
        {
            "type": "AP",
            "parameters": {"iou": 0.6},
            "value": 1.0,
<<<<<<< HEAD
            "label": {"key": "key", "value": "value"},
=======
            "label": {"key": "raster", "value": "value"},
>>>>>>> ba11b577
        },
        {
            "type": "AP",
            "parameters": {"iou": 0.1},
            "value": 1.0,
<<<<<<< HEAD
            "label": {"key": "key1", "value": "value"},
=======
            "label": {"key": "polygon", "value": "value"},
>>>>>>> ba11b577
        },
        {
            "type": "AP",
            "parameters": {"iou": 0.6},
            "value": 1.0,
<<<<<<< HEAD
            "label": {"key": "key1", "value": "value"},
=======
            "label": {"key": "polygon", "value": "value"},
>>>>>>> ba11b577
        },
    ]

    for m in eval_job_poly.metrics:
        assert m in expected
    for m in expected:
        assert m in eval_job_poly.metrics

    eval_job_box = model.evaluate_detection(
<<<<<<< HEAD
        dset,
=======
        [dset_box, dset_polygon, dset_raster],
>>>>>>> ba11b577
        iou_thresholds_to_compute=[0.1, 0.6],
        iou_thresholds_to_return=[0.1, 0.6],
        metrics_to_return=[
            "AP",
        ],
        convert_annotations_to_type=AnnotationType.BOX,
    )
    eval_job_box.wait_for_completion()

    expected = [
        {
            "type": "AP",
            "parameters": {"iou": 0.1},
            "value": 1.0,
<<<<<<< HEAD
            "label": {"key": "key", "value": "value"},
=======
            "label": {"key": "raster", "value": "value"},
>>>>>>> ba11b577
        },
        {
            "type": "AP",
            "parameters": {"iou": 0.6},
            "value": 1.0,
<<<<<<< HEAD
            "label": {"key": "key", "value": "value"},
=======
            "label": {"key": "raster", "value": "value"},
>>>>>>> ba11b577
        },
        {
            "type": "AP",
            "parameters": {"iou": 0.1},
            "value": 1.0,
<<<<<<< HEAD
            "label": {"key": "key2", "value": "value"},
=======
            "label": {"key": "box", "value": "value"},
>>>>>>> ba11b577
        },
        {
            "type": "AP",
            "parameters": {"iou": 0.6},
            "value": 1.0,
<<<<<<< HEAD
            "label": {"key": "key2", "value": "value"},
=======
            "label": {"key": "box", "value": "value"},
>>>>>>> ba11b577
        },
        {
            "type": "AP",
            "parameters": {"iou": 0.1},
<<<<<<< HEAD
            "value": 0.0,  # should be 1. this is a bug in the API suggesting that Polygon -> Box conversion isn't working properly
            "label": {"key": "key1", "value": "value"},
=======
            "value": 1.0,
            "label": {"key": "polygon", "value": "value"},
>>>>>>> ba11b577
        },
        {
            "type": "AP",
            "parameters": {"iou": 0.6},
<<<<<<< HEAD
            "value": 0.0,
            "label": {"key": "key1", "value": "value"},
=======
            "value": 1.0,
            "label": {"key": "polygon", "value": "value"},
>>>>>>> ba11b577
        },
    ]

    for m in eval_job_box.metrics:
        assert m in expected
    for m in expected:
        assert m in eval_job_box.metrics<|MERGE_RESOLUTION|>--- conflicted
+++ resolved
@@ -3249,10 +3249,6 @@
     image_width: int,
 ):
     """Test the automatic conversion to rasters."""
-<<<<<<< HEAD
-    dset = Dataset.create(dataset_name)
-=======
->>>>>>> ba11b577
     datum = Datum(uid="datum1")
 
     xmin, xmax, ymin, ymax = 11, 45, 37, 102
@@ -3271,68 +3267,6 @@
     raster = Raster.from_numpy(mask)
     box = Box.from_extrema(xmin=xmin, xmax=xmax, ymin=ymin, ymax=ymax)
 
-<<<<<<< HEAD
-    gt_annotations = [
-        Annotation(
-            raster=raster,
-            labels=[Label(key="key", value="value")],
-            is_instance=True,
-        ),
-        Annotation(
-            raster=raster,
-            labels=[Label(key="key1", value="value")],
-            is_instance=True,
-        ),
-        Annotation(
-            raster=raster,
-            labels=[Label(key="key2", value="value")],
-            is_instance=True,
-        ),
-    ]
-
-    pd_annotations = [
-        Annotation(
-            raster=raster,
-            labels=[Label(key="key", value="value", score=0.90)],
-            is_instance=True,
-        ),
-        Annotation(
-            polygon=poly,
-            labels=[Label(key="key1", value="value", score=0.89)],
-            is_instance=True,
-        ),
-        Annotation(
-            bounding_box=box,
-            labels=[Label(key="key2", value="value", score=0.88)],
-            is_instance=True,
-        ),
-    ]
-    gts = [
-        GroundTruth(
-            datum=datum,
-            annotations=[ann for ann in gt_annotations],
-        )
-    ]
-
-    pds = [
-        Prediction(
-            datum=datum,
-            annotations=[ann for ann in pd_annotations],
-        )
-    ]
-
-    for gt in gts:
-        dset.add_groundtruth(gt)
-    dset.finalize()
-
-    model = Model.create(model_name)
-    for pd in pds:
-        model.add_prediction(dset, pd)
-    model.finalize_inferences(dset)
-
-    eval_job = model.evaluate_detection(
-        dset,
-=======
     gt_box = GroundTruth(
         datum=datum,
         annotations=[
@@ -3441,7 +3375,6 @@
 
     eval_job = model.evaluate_detection(
         [dset_box, dset_polygon, dset_raster],
->>>>>>> ba11b577
         iou_thresholds_to_compute=[0.1, 0.6],
         iou_thresholds_to_return=[0.1, 0.6],
         metrics_to_return=[
@@ -3450,8 +3383,6 @@
     )
     eval_job.wait_for_completion()
 
-<<<<<<< HEAD
-=======
     # show that all 6 annotations have a box now since it is the common type.
     assert db.scalar(select(func.count(models.Annotation.id))) == 6
     assert (
@@ -3479,71 +3410,42 @@
         == 4
     )
 
->>>>>>> ba11b577
     expected = [
         {
             "type": "AP",
             "parameters": {"iou": 0.1},
-<<<<<<< HEAD
-            "value": 0.0,
-            "label": {"key": "key1", "value": "value"},
-=======
             "value": 1.0,
             "label": {"key": "polygon", "value": "value"},
->>>>>>> ba11b577
         },
         {
             "type": "AP",
             "parameters": {"iou": 0.6},
-<<<<<<< HEAD
-            "value": 0.0,
-            "label": {"key": "key1", "value": "value"},
-=======
             "value": 1.0,
             "label": {"key": "polygon", "value": "value"},
->>>>>>> ba11b577
         },
         {
             "type": "AP",
             "parameters": {"iou": 0.1},
-<<<<<<< HEAD
-            "value": 0.0,
-            "label": {"key": "key2", "value": "value"},
-=======
             "value": 1.0,
             "label": {"key": "box", "value": "value"},
->>>>>>> ba11b577
         },
         {
             "type": "AP",
             "parameters": {"iou": 0.6},
-<<<<<<< HEAD
-            "value": 0.0,
-            "label": {"key": "key2", "value": "value"},
-=======
             "value": 1.0,
             "label": {"key": "box", "value": "value"},
->>>>>>> ba11b577
         },
         {
             "type": "AP",
             "parameters": {"iou": 0.1},
             "value": 1.0,
-<<<<<<< HEAD
-            "label": {"key": "key", "value": "value"},
-=======
             "label": {"key": "raster", "value": "value"},
->>>>>>> ba11b577
         },
         {
             "type": "AP",
             "parameters": {"iou": 0.6},
             "value": 1.0,
-<<<<<<< HEAD
-            "label": {"key": "key", "value": "value"},
-=======
             "label": {"key": "raster", "value": "value"},
->>>>>>> ba11b577
         },
     ]
 
@@ -3552,48 +3454,27 @@
     for m in expected:
         assert m in eval_job.metrics
 
-<<<<<<< HEAD
-    eval_job_poly = model.evaluate_detection(
-        dset,
-=======
     eval_job_raster = model.evaluate_detection(
         [dset_box, dset_polygon, dset_raster],
->>>>>>> ba11b577
         iou_thresholds_to_compute=[0.1, 0.6],
         iou_thresholds_to_return=[0.1, 0.6],
         metrics_to_return=[
             "AP",
         ],
-<<<<<<< HEAD
-        convert_annotations_to_type=AnnotationType.POLYGON,
-    )
-    eval_job_poly.wait_for_completion()
-=======
         convert_annotations_to_type=AnnotationType.RASTER,
     )
     eval_job_raster.wait_for_completion()
->>>>>>> ba11b577
 
     expected = [
         {
             "type": "AP",
             "parameters": {"iou": 0.1},
-<<<<<<< HEAD
-            "value": 0.0,
-            "label": {"key": "key2", "value": "value"},
-=======
             "value": 1.0,
             "label": {"key": "raster", "value": "value"},
->>>>>>> ba11b577
         },
         {
             "type": "AP",
             "parameters": {"iou": 0.6},
-<<<<<<< HEAD
-            "value": 0.0,
-            "label": {"key": "key2", "value": "value"},
-        },
-=======
             "value": 1.0,
             "label": {"key": "raster", "value": "value"},
         },
@@ -3616,46 +3497,29 @@
     eval_job_poly.wait_for_completion()
 
     expected = [
->>>>>>> ba11b577
         {
             "type": "AP",
             "parameters": {"iou": 0.1},
             "value": 1.0,
-<<<<<<< HEAD
-            "label": {"key": "key", "value": "value"},
-=======
             "label": {"key": "raster", "value": "value"},
->>>>>>> ba11b577
         },
         {
             "type": "AP",
             "parameters": {"iou": 0.6},
             "value": 1.0,
-<<<<<<< HEAD
-            "label": {"key": "key", "value": "value"},
-=======
             "label": {"key": "raster", "value": "value"},
->>>>>>> ba11b577
         },
         {
             "type": "AP",
             "parameters": {"iou": 0.1},
             "value": 1.0,
-<<<<<<< HEAD
-            "label": {"key": "key1", "value": "value"},
-=======
             "label": {"key": "polygon", "value": "value"},
->>>>>>> ba11b577
         },
         {
             "type": "AP",
             "parameters": {"iou": 0.6},
             "value": 1.0,
-<<<<<<< HEAD
-            "label": {"key": "key1", "value": "value"},
-=======
             "label": {"key": "polygon", "value": "value"},
->>>>>>> ba11b577
         },
     ]
 
@@ -3665,11 +3529,7 @@
         assert m in eval_job_poly.metrics
 
     eval_job_box = model.evaluate_detection(
-<<<<<<< HEAD
-        dset,
-=======
         [dset_box, dset_polygon, dset_raster],
->>>>>>> ba11b577
         iou_thresholds_to_compute=[0.1, 0.6],
         iou_thresholds_to_return=[0.1, 0.6],
         metrics_to_return=[
@@ -3684,63 +3544,37 @@
             "type": "AP",
             "parameters": {"iou": 0.1},
             "value": 1.0,
-<<<<<<< HEAD
-            "label": {"key": "key", "value": "value"},
-=======
             "label": {"key": "raster", "value": "value"},
->>>>>>> ba11b577
         },
         {
             "type": "AP",
             "parameters": {"iou": 0.6},
             "value": 1.0,
-<<<<<<< HEAD
-            "label": {"key": "key", "value": "value"},
-=======
             "label": {"key": "raster", "value": "value"},
->>>>>>> ba11b577
         },
         {
             "type": "AP",
             "parameters": {"iou": 0.1},
             "value": 1.0,
-<<<<<<< HEAD
-            "label": {"key": "key2", "value": "value"},
-=======
             "label": {"key": "box", "value": "value"},
->>>>>>> ba11b577
         },
         {
             "type": "AP",
             "parameters": {"iou": 0.6},
             "value": 1.0,
-<<<<<<< HEAD
-            "label": {"key": "key2", "value": "value"},
-=======
             "label": {"key": "box", "value": "value"},
->>>>>>> ba11b577
         },
         {
             "type": "AP",
             "parameters": {"iou": 0.1},
-<<<<<<< HEAD
-            "value": 0.0,  # should be 1. this is a bug in the API suggesting that Polygon -> Box conversion isn't working properly
-            "label": {"key": "key1", "value": "value"},
-=======
             "value": 1.0,
             "label": {"key": "polygon", "value": "value"},
->>>>>>> ba11b577
         },
         {
             "type": "AP",
             "parameters": {"iou": 0.6},
-<<<<<<< HEAD
-            "value": 0.0,
-            "label": {"key": "key1", "value": "value"},
-=======
             "value": 1.0,
             "label": {"key": "polygon", "value": "value"},
->>>>>>> ba11b577
         },
     ]
 
