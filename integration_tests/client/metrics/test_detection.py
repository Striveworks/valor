""" These integration tests should be run with a back end at http://localhost:8000
that is no auth
"""

import random

import pytest
import requests
from geoalchemy2.functions import ST_Area
from sqlalchemy import select
from sqlalchemy.orm import Session

from valor import (
    Annotation,
    Client,
    Dataset,
    Datum,
    Filter,
    GroundTruth,
    Label,
    Model,
    Prediction,
)
from valor.enums import AnnotationType, EvaluationStatus, MetricType, TaskType
from valor.exceptions import ClientException
from valor.schemas import Box
from valor_api.backend import models

default_filter_properties = Filter().to_dict()


def test_evaluate_detection(
    db: Session,
    client: Client,
    dataset_name: str,
    model_name: str,
    gt_dets1: list[GroundTruth],
    pred_dets: list[Prediction],
):
    """
    Test detection evaluations with area thresholds.

    gt_dets1
        datum 1
            - Label (k1, v1) with Annotation area = 1500
            - Label (k2, v2) with Annotation area = 57,510
        datum2
            - Label (k1, v1) with Annotation area = 1100

    pred_dets
        datum 1
            - Label (k1, v1) with Annotation area = 1500
            - Label (k2, v2) with Annotation area = 57,510
        datum2
            - Label (k1, v1) with Annotation area = 1100
    """
    dataset = Dataset.create(dataset_name)
    for gt in gt_dets1:
        dataset.add_groundtruth(gt)
    dataset.finalize()

    model = Model.create(model_name)
    for pd in pred_dets:
        model.add_prediction(dataset, pd)
    model.finalize_inferences(dataset)

    expected_metrics = [
        {
            "type": "AP",
            "parameters": {"iou": 0.1},
            "value": 0.504950495049505,
            "label": {"key": "k1", "value": "v1"},
        },
        {
            "type": "AP",
            "parameters": {"iou": 0.6},
            "value": 0.504950495049505,
            "label": {"key": "k1", "value": "v1"},
        },
        {
            "type": "AR",
            "parameters": {"ious": [0.1, 0.6]},
            "value": 0.5,
            "label": {"key": "k1", "value": "v1"},
        },
        {
            "type": "mAP",
            "parameters": {"iou": 0.1, "label_key": "k1"},
            "value": 0.504950495049505,
        },
        {
            "type": "mAP",
            "parameters": {"iou": 0.6, "label_key": "k1"},
            "value": 0.504950495049505,
        },
        {
            "type": "mAR",
            "parameters": {"ious": [0.1, 0.6], "label_key": "k1"},
            "value": 0.5,
        },
        {
            "type": "APAveragedOverIOUs",
            "parameters": {"ious": [0.1, 0.6]},
            "value": 0.504950495049505,
            "label": {"key": "k1", "value": "v1"},
        },
        {
            "type": "mAPAveragedOverIOUs",
            "parameters": {"ious": [0.1, 0.6], "label_key": "k1"},
            "value": 0.504950495049505,
        },
    ]

    eval_job = model.evaluate_detection(
        dataset,
        iou_thresholds_to_compute=[0.1, 0.6],
        iou_thresholds_to_return=[0.1, 0.6],
        filters=Filter(
            labels=(Label.key == "k1"),
        ),
        convert_annotations_to_type=AnnotationType.BOX,
    )
    assert eval_job.wait_for_completion(timeout=30) == EvaluationStatus.DONE
    assert isinstance(eval_job.id, int)
    assert eval_job.ignored_pred_labels == []
    assert eval_job.missing_pred_labels == []
    assert eval_job.status == EvaluationStatus.DONE

    result = eval_job
    result_dict = result.to_dict()
    # duration isn't deterministic, so test meta separately
    assert result_dict["meta"]["datums"] == 2
    assert result_dict["meta"]["labels"] == 1  # we're filtering on one label
    assert result_dict["meta"]["annotations"] == 3
    assert result_dict["meta"]["duration"] <= 5
    result_dict.pop("meta")
    actual_metrics = result_dict.pop("metrics")

    assert result_dict == {
        "id": eval_job.id,
        "dataset_names": ["test_dataset"],
        "model_name": model_name,
        "filters": {
            **default_filter_properties,
            "labels": {
                "lhs": {
                    "name": "label.key",
                },
                "op": "eq",
                "rhs": {
                    "type": "string",
                    "value": "k1",
                },
            },
        },
        "parameters": {
            "task_type": TaskType.OBJECT_DETECTION.value,
            "convert_annotations_to_type": AnnotationType.BOX.value,
            "iou_thresholds_to_compute": [0.1, 0.6],
            "iou_thresholds_to_return": [0.1, 0.6],
            "label_map": None,
            "recall_score_threshold": 0.0,
            "metrics_to_return": [
                "AP",
                "AR",
                "mAP",
                "APAveragedOverIOUs",
                "mAR",
                "mAPAveragedOverIOUs",
            ],
            "pr_curve_iou_threshold": 0.5,
            "pr_curve_max_examples": 1,
        },
        "status": EvaluationStatus.DONE.value,
        "confusion_matrices": [],
        "missing_pred_labels": [],
        "ignored_pred_labels": [],
    }
    for m in actual_metrics:
        if m["type"] not in [
            "PrecisionRecallCurve",
            "DetailedPrecisionRecallCurve",
        ]:
            assert m in expected_metrics
    for m in expected_metrics:
        assert m in actual_metrics

    # test evaluating a job using a `Label.labels` filter
    eval_job_value_filter_using_in_ = model.evaluate_detection(
        dataset,
        iou_thresholds_to_compute=[0.1, 0.6],
        iou_thresholds_to_return=[0.1, 0.6],
        filters=Filter(
            annotations=Annotation.bounding_box.is_not_none(),
            labels=((Label.key == "k1") & (Label.value == "v1")),
        ),
    )
    assert (
        eval_job_value_filter_using_in_.wait_for_completion(timeout=30)
        == EvaluationStatus.DONE
    )

    for m in eval_job_value_filter_using_in_.metrics:
        assert m in result.metrics
    for m in result.metrics:
        assert m in eval_job_value_filter_using_in_.metrics

    # same as the above, but not using the in_ operator
    eval_job_value_filter = model.evaluate_detection(
        dataset,
        iou_thresholds_to_compute=[0.1, 0.6],
        iou_thresholds_to_return=[0.1, 0.6],
        filters=Filter(
            labels=((Label.key == "k1") & (Label.value == "v1")),
        ),
        convert_annotations_to_type=AnnotationType.BOX,
    )
    assert (
        eval_job_value_filter.wait_for_completion(timeout=30)
        == EvaluationStatus.DONE
    )

    for m in eval_job_value_filter.metrics:
        assert m in result.metrics
    for m in result.metrics:
        assert m in eval_job_value_filter.metrics

    # assert that this evaluation returns no metrics as there aren't any
    # Labels with key=k1 and value=v2
    with pytest.raises(ClientException) as e:
        model.evaluate_detection(
            dataset,
            iou_thresholds_to_compute=[0.1, 0.6],
            iou_thresholds_to_return=[0.1, 0.6],
            filters=Filter(
                labels=((Label.key == "k1") & (Label.value == "v2")),
            ),
            convert_annotations_to_type=AnnotationType.BOX,
        )
    assert "EvaluationRequestError" in str(e)

    # now test if we set min_area and/or max_area
    areas = db.scalars(
        select(ST_Area(models.Annotation.box)).where(
            models.Annotation.model_id.isnot(None)
        )
    ).all()
    assert sorted(areas) == [1100.0, 1500.0]

    # sanity check this should give us the same thing except min_area and max_area are not none
    eval_job_bounded_area_10_2000 = model.evaluate_detection(
        dataset,
        iou_thresholds_to_compute=[0.1, 0.6],
        iou_thresholds_to_return=[0.1, 0.6],
        filters=Filter(
            labels=(Label.key == "k1"),
            annotations=(
                (Annotation.bounding_box.area >= 10.0)
                & (Annotation.bounding_box.area <= 2000.0)
            ),
        ),
        convert_annotations_to_type=AnnotationType.BOX,
    )

    assert (
        eval_job_bounded_area_10_2000.wait_for_completion(timeout=30)
        == EvaluationStatus.DONE
    )
    eval_job_bounded_area_10_2000_dict = (
        eval_job_bounded_area_10_2000.to_dict()
    )
    eval_job_bounded_area_10_2000_dict.pop("meta")
    actual_metrics = eval_job_bounded_area_10_2000_dict.pop("metrics")
    assert eval_job_bounded_area_10_2000_dict == {
        "id": eval_job_bounded_area_10_2000.id,
        "dataset_names": ["test_dataset"],
        "model_name": model_name,
        "filters": {
            **default_filter_properties,
            "annotations": {
                "args": [
                    {
                        "lhs": {
                            "name": "annotation.bounding_box.area",
                        },
                        "op": "gte",
                        "rhs": {
                            "type": "float",
                            "value": 10.0,
                        },
                    },
                    {
                        "lhs": {
                            "name": "annotation.bounding_box.area",
                        },
                        "op": "lte",
                        "rhs": {
                            "type": "float",
                            "value": 2000.0,
                        },
                    },
                ],
                "op": "and",
            },
            "labels": {
                "lhs": {
                    "name": "label.key",
                },
                "op": "eq",
                "rhs": {
                    "type": "string",
                    "value": "k1",
                },
            },
        },
        "parameters": {
            "task_type": TaskType.OBJECT_DETECTION.value,
            "convert_annotations_to_type": AnnotationType.BOX.value,
            "iou_thresholds_to_compute": [0.1, 0.6],
            "iou_thresholds_to_return": [0.1, 0.6],
            "label_map": None,
            "recall_score_threshold": 0.0,
            "metrics_to_return": [
                "AP",
                "AR",
                "mAP",
                "APAveragedOverIOUs",
                "mAR",
                "mAPAveragedOverIOUs",
            ],
            "pr_curve_iou_threshold": 0.5,
            "pr_curve_max_examples": 1,
        },
        "status": EvaluationStatus.DONE.value,
        "confusion_matrices": [],
        "missing_pred_labels": [],
        "ignored_pred_labels": [],
    }

    for m in actual_metrics:
        if m["type"] not in [
            "PrecisionRecallCurve",
            "DetailedPrecisionRecallCurve",
        ]:
            assert m in expected_metrics
    for m in expected_metrics:
        assert m in actual_metrics

    # now check we get different things by setting the thresholds accordingly
    # min area threshold should divide the set of annotations
    eval_job_min_area_1200 = model.evaluate_detection(
        dataset,
        iou_thresholds_to_compute=[0.1, 0.6],
        iou_thresholds_to_return=[0.1, 0.6],
        filters=Filter(
            labels=(Label.key == "k1"),
            annotations=(Annotation.bounding_box.area >= 1200.0),
        ),
        convert_annotations_to_type=AnnotationType.BOX,
    )
    assert (
        eval_job_min_area_1200.wait_for_completion(timeout=30)
        == EvaluationStatus.DONE
    )
    result = eval_job_min_area_1200.to_dict()
    result.pop("meta")
    min_area_1200_metrics = result.pop("metrics")
    assert result == {
        "id": eval_job_min_area_1200.id,
        "dataset_names": ["test_dataset"],
        "model_name": model_name,
        "filters": {
            **default_filter_properties,
            "annotations": {
                "lhs": {
                    "name": "annotation.bounding_box.area",
                },
                "op": "gte",
                "rhs": {
                    "type": "float",
                    "value": 1200.0,
                },
            },
            "labels": {
                "lhs": {
                    "name": "label.key",
                },
                "op": "eq",
                "rhs": {
                    "type": "string",
                    "value": "k1",
                },
            },
        },
        "parameters": {
            "task_type": TaskType.OBJECT_DETECTION.value,
            "convert_annotations_to_type": AnnotationType.BOX.value,
            "iou_thresholds_to_compute": [0.1, 0.6],
            "iou_thresholds_to_return": [0.1, 0.6],
            "label_map": None,
            "recall_score_threshold": 0.0,
            "metrics_to_return": [
                "AP",
                "AR",
                "mAP",
                "APAveragedOverIOUs",
                "mAR",
                "mAPAveragedOverIOUs",
            ],
            "pr_curve_iou_threshold": 0.5,
            "pr_curve_max_examples": 1,
        },
        # check metrics below
        "status": EvaluationStatus.DONE.value,
        "confusion_matrices": [],
        "missing_pred_labels": [],
        "ignored_pred_labels": [],
    }
    assert min_area_1200_metrics != expected_metrics

    # check for difference with max area now dividing the set of annotations
    # this results in an empty prediction set which raises an error
    with pytest.raises(ClientException) as e:
        model.evaluate_detection(
            dataset,
            iou_thresholds_to_compute=[0.1, 0.6],
            iou_thresholds_to_return=[0.1, 0.6],
            filters=Filter(
                labels=(Label.key == "k1"),
                annotations=(Annotation.bounding_box.area <= 1200.0),
            ),
            convert_annotations_to_type=AnnotationType.BOX,
        )
    assert "filter criteria" in str(e)

    # should perform the same as the first min area evaluation
    # except now has an upper bound
    eval_job_bounded_area_1200_1800 = model.evaluate_detection(
        dataset,
        iou_thresholds_to_compute=[0.1, 0.6],
        iou_thresholds_to_return=[0.1, 0.6],
        filters=Filter(
            labels=(Label.key == "k1"),
            annotations=(
                (Annotation.bounding_box.area >= 1200.0)
                & (Annotation.bounding_box.area <= 1800.0)
            ),
        ),
        convert_annotations_to_type=AnnotationType.BOX,
    )
    assert (
        eval_job_bounded_area_1200_1800.wait_for_completion(timeout=30)
        == EvaluationStatus.DONE
    )
    result = eval_job_bounded_area_1200_1800.to_dict()
    result.pop("meta")
    bounded_area_metrics = result.pop("metrics")
    assert result == {
        "id": eval_job_bounded_area_1200_1800.id,
        "dataset_names": ["test_dataset"],
        "model_name": model_name,
        "filters": {
            **default_filter_properties,
            "annotations": {
                "args": [
                    {
                        "lhs": {
                            "name": "annotation.bounding_box.area",
                        },
                        "op": "gte",
                        "rhs": {
                            "type": "float",
                            "value": 1200.0,
                        },
                    },
                    {
                        "lhs": {
                            "name": "annotation.bounding_box.area",
                        },
                        "op": "lte",
                        "rhs": {
                            "type": "float",
                            "value": 1800.0,
                        },
                    },
                ],
                "op": "and",
            },
            "labels": {
                "lhs": {
                    "name": "label.key",
                },
                "op": "eq",
                "rhs": {
                    "type": "string",
                    "value": "k1",
                },
            },
        },
        "parameters": {
            "task_type": TaskType.OBJECT_DETECTION.value,
            "convert_annotations_to_type": AnnotationType.BOX.value,
            "iou_thresholds_to_compute": [0.1, 0.6],
            "iou_thresholds_to_return": [0.1, 0.6],
            "label_map": None,
            "recall_score_threshold": 0.0,
            "metrics_to_return": [
                "AP",
                "AR",
                "mAP",
                "APAveragedOverIOUs",
                "mAR",
                "mAPAveragedOverIOUs",
            ],
            "pr_curve_iou_threshold": 0.5,
            "pr_curve_max_examples": 1,
        },
        # check metrics below
        "status": EvaluationStatus.DONE.value,
        "confusion_matrices": [],
        "missing_pred_labels": [],
        "ignored_pred_labels": [],
    }
    assert bounded_area_metrics != expected_metrics
    for m in bounded_area_metrics:
        assert m in min_area_1200_metrics
    for m in min_area_1200_metrics:
        assert m in bounded_area_metrics

    # test accessing these evaluations via the dataset
    all_evals = dataset.get_evaluations()
    assert len(all_evals) == 6

    # check that metrics arg works correctly
    selected_metrics = random.sample(
        [
            MetricType.AP,
            MetricType.AR,
            MetricType.mAP,
            MetricType.APAveragedOverIOUs,
            MetricType.mAR,
            MetricType.mAPAveragedOverIOUs,
            MetricType.PrecisionRecallCurve,
        ],
        2,
    )
    eval_job_random_metrics = model.evaluate_detection(
        dataset,
        iou_thresholds_to_compute=[0.1, 0.6],
        iou_thresholds_to_return=[0.1, 0.6],
        filters=Filter(
            labels=(Label.key == "k1"),
            annotations=(
                (Annotation.bounding_box.area >= 1200.0)
                & (Annotation.bounding_box.area <= 1800.0)
            ),
        ),
        convert_annotations_to_type=AnnotationType.BOX,
        metrics_to_return=selected_metrics,
    )
    assert (
        eval_job_random_metrics.wait_for_completion(timeout=30)
        == EvaluationStatus.DONE
    )
    assert set(
        [metric["type"] for metric in eval_job_random_metrics.metrics]
    ) == set(selected_metrics)


def test_evaluate_detection_with_json_filters(
    client: Client,
    dataset_name: str,
    model_name: str,
    gt_dets1: list[GroundTruth],
    pred_dets: list[Prediction],
):
    dataset = Dataset.create(dataset_name)
    for gt in gt_dets1:
        dataset.add_groundtruth(gt)
    dataset.finalize()

    model = Model.create(model_name)
    for pd in pred_dets:
        model.add_prediction(dataset, pd)
    model.finalize_inferences(dataset)

    # test default iou arguments
    eval_results = model.evaluate_detection(
        dataset,
        filters=Filter(
            labels=(Label.key == "k1"),
            annotations=Annotation.bounding_box.is_not_none(),
        ),
    )
    assert (
        eval_results.wait_for_completion(timeout=30) == EvaluationStatus.DONE
    )
    assert eval_results.parameters.iou_thresholds_to_compute == [
        i / 100 for i in range(50, 100, 5)
    ]
    assert eval_results.parameters.iou_thresholds_to_return == [
        0.5,
        0.75,
    ]

    expected_metrics = [
        {
            "type": "AP",
            "value": 0.504950495049505,
            "label": {"key": "k1", "value": "v1"},
            "parameters": {
                "iou": 0.1,
            },
        },
        {
            "type": "AP",
            "value": 0.504950495049505,
            "label": {"key": "k1", "value": "v1"},
            "parameters": {
                "iou": 0.6,
            },
        },
        {
            "type": "mAP",
            "parameters": {"iou": 0.1},
            "value": 0.504950495049505,
        },
        {
            "type": "mAP",
            "parameters": {"iou": 0.6},
            "value": 0.504950495049505,
        },
        {
            "type": "APAveragedOverIOUs",
            "parameters": {"ious": [0.1, 0.6]},
            "value": 0.504950495049505,
            "label": {"key": "k1", "value": "v1"},
        },
        {
            "type": "mAPAveragedOverIOUs",
            "parameters": {"ious": [0.1, 0.6]},
            "value": 0.504950495049505,
        },
    ]

    eval_results_min_area_1200 = model.evaluate_detection(
        dataset,
        iou_thresholds_to_compute=[0.1, 0.6],
        iou_thresholds_to_return=[0.1, 0.6],
        filters=Filter(
            labels=(Label.key == "k1"),
            annotations=(Annotation.bounding_box.area >= 1200.0),
        ),
        convert_annotations_to_type=AnnotationType.BOX,
    )
    assert (
        eval_results_min_area_1200.wait_for_completion(timeout=30)
        == EvaluationStatus.DONE
    )
    min_area_1200_metrics = eval_results_min_area_1200.to_dict()["metrics"]

    eval_job_bounded_area_1200_1800 = model.evaluate_detection(
        dataset,
        iou_thresholds_to_compute=[0.1, 0.6],
        iou_thresholds_to_return=[0.1, 0.6],
        filters=Filter(
            labels=(Label.key == "k1"),
            annotations=(
                (Annotation.bounding_box.area >= 1200.0)
                & (Annotation.bounding_box.area <= 1800.0)
            ),
        ),
        convert_annotations_to_type=AnnotationType.BOX,
    )

    assert (
        eval_job_bounded_area_1200_1800.wait_for_completion(timeout=30)
        == EvaluationStatus.DONE
    )
    result = eval_job_bounded_area_1200_1800.to_dict()
    result.pop("meta")
    bounded_area_metrics = result.pop("metrics")
    assert result == {
        "id": eval_job_bounded_area_1200_1800.id,
        "dataset_names": ["test_dataset"],
        "model_name": model_name,
        "filters": {
            **default_filter_properties,
            "annotations": {
                "args": [
                    {
                        "lhs": {
                            "name": "annotation.bounding_box.area",
                        },
                        "op": "gte",
                        "rhs": {
                            "type": "float",
                            "value": 1200.0,
                        },
                    },
                    {
                        "lhs": {
                            "name": "annotation.bounding_box.area",
                        },
                        "op": "lte",
                        "rhs": {
                            "type": "float",
                            "value": 1800.0,
                        },
                    },
                ],
                "op": "and",
            },
            "labels": {
                "lhs": {
                    "name": "label.key",
                },
                "op": "eq",
                "rhs": {
                    "type": "string",
                    "value": "k1",
                },
            },
        },
        "parameters": {
            "task_type": TaskType.OBJECT_DETECTION.value,
            "convert_annotations_to_type": AnnotationType.BOX.value,
            "iou_thresholds_to_compute": [0.1, 0.6],
            "iou_thresholds_to_return": [0.1, 0.6],
            "label_map": None,
            "recall_score_threshold": 0.0,
            "metrics_to_return": [
                "AP",
                "AR",
                "mAP",
                "APAveragedOverIOUs",
                "mAR",
                "mAPAveragedOverIOUs",
            ],
            "pr_curve_iou_threshold": 0.5,
            "pr_curve_max_examples": 1,
        },
        # check metrics below
        "status": EvaluationStatus.DONE.value,
        "confusion_matrices": [],
        "missing_pred_labels": [],
        "ignored_pred_labels": [],
    }
    assert bounded_area_metrics != expected_metrics
    for m in bounded_area_metrics:
        assert m in min_area_1200_metrics
    for m in min_area_1200_metrics:
        assert m in bounded_area_metrics


def test_get_evaluations(
    client: Client,
    dataset_name: str,
    model_name: str,
    gt_dets1: list[GroundTruth],
    pred_dets: list[Prediction],
    pred_dets2: list[Prediction],
):
    dataset_ = dataset_name
    model_ = model_name

    dataset = Dataset.create(dataset_)
    for gt in gt_dets1:
        dataset.add_groundtruth(gt)
    dataset.finalize()

    model = Model.create(model_)
    for pd in pred_dets:
        model.add_prediction(dataset, pd)
    model.finalize_inferences(dataset)

    eval_job = model.evaluate_detection(
        dataset,
        iou_thresholds_to_compute=[0.1, 0.6],
        iou_thresholds_to_return=[0.1, 0.6],
        filters=Filter(
            labels=(Label.key == "k1"),
            annotations=(Annotation.bounding_box.is_not_none()),
        ),
    )
    eval_job.wait_for_completion(timeout=30)

    expected_metrics = [
        {
            "type": "AP",
            "parameters": {"iou": 0.1},
            "value": 0.504950495049505,
            "label": {"key": "k1", "value": "v1"},
        },
        {
            "type": "AR",
            "parameters": {"ious": [0.1, 0.6]},
            "value": 0.5,
            "label": {"key": "k1", "value": "v1"},
        },
        {
            "type": "mAP",
            "parameters": {"iou": 0.6, "label_key": "k1"},
            "value": 0.504950495049505,
        },
        {
            "type": "APAveragedOverIOUs",
            "parameters": {"ious": [0.1, 0.6]},
            "value": 0.504950495049505,
            "label": {"key": "k1", "value": "v1"},
        },
        {
            "type": "AP",
            "parameters": {"iou": 0.6},
            "value": 0.504950495049505,
            "label": {"key": "k1", "value": "v1"},
        },
        {
            "type": "mAP",
            "parameters": {"iou": 0.1, "label_key": "k1"},
            "value": 0.504950495049505,
        },
        {
            "type": "mAR",
            "parameters": {"ious": [0.1, 0.6], "label_key": "k1"},
            "value": 0.5,
        },
        {
            "type": "mAPAveragedOverIOUs",
            "parameters": {"ious": [0.1, 0.6], "label_key": "k1"},
            "value": 0.504950495049505,
        },
    ]

    second_model_expected_metrics = [
        {
            "type": "AP",
            "parameters": {"iou": 0.6},
            "value": 0.0,
            "label": {"key": "k1", "value": "v1"},
        },
        {
            "type": "mAP",
            "parameters": {"iou": 0.1, "label_key": "k1"},
            "value": 0.0,
        },
        {
            "type": "mAR",
            "parameters": {"ious": [0.1, 0.6], "label_key": "k1"},
            "value": 0.0,
        },
        {
            "type": "mAPAveragedOverIOUs",
            "parameters": {"ious": [0.1, 0.6], "label_key": "k1"},
            "value": 0.0,
        },
        {
            "type": "AP",
            "parameters": {"iou": 0.1},
            "value": 0.0,
            "label": {"key": "k1", "value": "v1"},
        },
        {
            "type": "AR",
            "parameters": {"ious": [0.1, 0.6]},
            "value": 0.0,
            "label": {"key": "k1", "value": "v1"},
        },
        {
            "type": "mAP",
            "parameters": {"iou": 0.6, "label_key": "k1"},
            "value": 0.0,
        },
        {
            "type": "APAveragedOverIOUs",
            "parameters": {"ious": [0.1, 0.6]},
            "value": 0.0,
            "label": {"key": "k1", "value": "v1"},
        },
    ]

    # test error when we don't pass either a model or dataset
    with pytest.raises(ValueError):
        client.get_evaluations()

    evaluations = client.get_evaluations(
        datasets=dataset_name, models=model_name  # type: ignore - purposefully throwing errors
    )

    assert len(evaluations) == 1
    assert len(evaluations[0].metrics)
    for m in evaluations[0].metrics:
        if m["type"] not in [
            "PrecisionRecallCurve",
            "DetailedPrecisionRecallCurve",
        ]:
            assert m in expected_metrics
    for m in expected_metrics:
        assert m in evaluations[0].metrics

    evaluations_by_evaluation_id = client.get_evaluations(
        evaluation_ids=eval_job.id  # type: ignore - purposefully throwing an error
    )
    assert len(evaluations_by_evaluation_id) == 1
    assert (
        evaluations_by_evaluation_id[0].to_dict() == evaluations[0].to_dict()
    )

    # test incorrect names
    assert len(client.get_evaluations(datasets="wrong_dataset_name")) == 0  # type: ignore - purposefully throwing an error
    assert len(client.get_evaluations(models="wrong_model_name")) == 0  # type: ignore - purposefully throwing an error

    # test with multiple models
    second_model = Model.create("second_model")
    for pd in pred_dets2:
        second_model.add_prediction(dataset, pd)
    second_model.finalize_inferences(dataset)

    eval_job2 = second_model.evaluate_detection(
        dataset,
        iou_thresholds_to_compute=[0.1, 0.6],
        iou_thresholds_to_return=[0.1, 0.6],
        filters=Filter(
            labels=(Label.key == "k1"),
            annotations=(Annotation.bounding_box.is_not_none()),
        ),
    )
    eval_job2.wait_for_completion(timeout=30)

    second_model_evaluations = client.get_evaluations(models=["second_model"])

    assert len(second_model_evaluations) == 1
    for m in second_model_evaluations[0].metrics:
        if m["type"] not in [
            "PrecisionRecallCurve",
            "DetailedPrecisionRecallCurve",
        ]:
            assert m in second_model_expected_metrics
    for m in second_model_expected_metrics:
        assert m in second_model_evaluations[0].metrics

    both_evaluations = client.get_evaluations(datasets=["test_dataset"])

    # should contain two different entries, one for each model
    assert len(both_evaluations) == 2
    for evaluation in both_evaluations:
        assert evaluation.model_name in [
            "second_model",
            model_name,
        ]
        if evaluation.model_name == model_name:
            for m in evaluation.metrics:
                if m["type"] not in [
                    "PrecisionRecallCurve",
                    "DetailedPrecisionRecallCurve",
                ]:
                    assert m in expected_metrics
            for m in expected_metrics:
                assert m in evaluation.metrics
        elif evaluation.model_name == "second_model":
            for m in evaluation.metrics:
                if m["type"] not in [
                    "PrecisionRecallCurve",
                    "DetailedPrecisionRecallCurve",
                ]:
                    assert m in second_model_expected_metrics
            for m in second_model_expected_metrics:
                assert m in evaluation.metrics

    # should be equivalent since there are only two models attributed to this dataset
    both_evaluations_from_model_names = client.get_evaluations(
        models=["second_model", "test_model"]
    )
    assert len(both_evaluations_from_model_names) == 2
    assert {both_evaluations[0].id, both_evaluations[1].id} == {
        eval_.id for eval_ in both_evaluations_from_model_names
    }

    # should also be equivalent
    both_evaluations_from_evaluation_ids = client.get_evaluations(
        evaluation_ids=[eval_job.id, eval_job2.id]
    )
    assert len(both_evaluations_from_evaluation_ids) == 2
    assert {both_evaluations[0].id, both_evaluations[1].id} == {
        eval_.id for eval_ in both_evaluations_from_evaluation_ids
    }

    # check that the content-range header exists on the raw response
    requests_method = getattr(requests, "get")
    resp = requests_method(
        "http://localhost:8000/evaluations?offset=1&limit=50"
    )
    assert resp.headers["content-range"] == "items 1-1/2"

    # test metrics_to_sort_by
    both_evaluations_from_evaluation_ids_sorted = client.get_evaluations(
        evaluation_ids=[eval_job.id, eval_job2.id],
        metrics_to_sort_by={"mAPAveragedOverIOUs": "k1"},
    )

    assert both_evaluations_from_evaluation_ids[0].metrics[-2]["value"] == 0

    # with sorting, the evaluation with the higher mAPAveragedOverIOUs is returned first
    assert (
        both_evaluations_from_evaluation_ids_sorted[0].metrics[-1]["value"]
        == 0.504950495049505
    )

    # test bad metrics_to_sort_by list
    with pytest.raises(ClientException):
        both_evaluations_from_evaluation_ids_sorted = client.get_evaluations(
            evaluation_ids=[eval_job.id, eval_job2.id],
<<<<<<< HEAD
            metrics_to_sort_by=["AP"],  # type: ignore - testing
=======
            metrics_to_sort_by=[MetricType.AP],  # type: ignore - testing
>>>>>>> 89496dbb
        )


def test_evaluate_detection_with_label_maps(
    db: Session,
    dataset_name: str,
    model_name: str,
    client: Client,
    gts_det_with_label_maps: list[GroundTruth],
    preds_det_with_label_maps: list[Prediction],
):
    dataset = Dataset.create(dataset_name)

    for gt in gts_det_with_label_maps:
        dataset.add_groundtruth(gt)

    dataset.finalize()

    model = Model.create(model_name)

    for pd in preds_det_with_label_maps:
        model.add_prediction(dataset, pd)

    model.finalize_inferences(dataset)

    # for the first evaluation, don't do anything about the mismatched labels
    # we expect the evaluation to return the same expected metrics as for our standard detection tests

    baseline_expected_metrics = [
        {
            "type": "AP",
            "parameters": {"iou": 0.1},
            "value": 0.504950495049505,
            "label": {"key": "k1", "value": "v1"},
        },
        {
            "type": "AP",
            "parameters": {"iou": 0.6},
            "value": 0.504950495049505,
            "label": {"key": "k1", "value": "v1"},
        },
        {
            "type": "AP",
            "parameters": {"iou": 0.1},
            "value": 0.0,
            "label": {"key": "k2", "value": "v2"},
        },
        {
            "type": "AP",
            "parameters": {"iou": 0.6},
            "value": 0.0,
            "label": {"key": "k2", "value": "v2"},
        },
        {
            "type": "AP",
            "parameters": {"iou": 0.1},
            "value": 0.0,
            "label": {"key": "class_name", "value": "maine coon cat"},
        },
        {
            "type": "AP",
            "parameters": {"iou": 0.6},
            "value": 0.0,
            "label": {"key": "class_name", "value": "maine coon cat"},
        },
        {
            "type": "AP",
            "parameters": {"iou": 0.1},
            "value": 0.0,
            "label": {"key": "class", "value": "british shorthair"},
        },
        {
            "type": "AP",
            "parameters": {"iou": 0.6},
            "value": 0.0,
            "label": {"key": "class", "value": "british shorthair"},
        },
        {
            "type": "AP",
            "parameters": {"iou": 0.1},
            "value": 0.0,
            "label": {"key": "class", "value": "siamese cat"},
        },
        {
            "type": "AP",
            "parameters": {"iou": 0.6},
            "value": 0.0,
            "label": {"key": "class", "value": "siamese cat"},
        },
        {
            "type": "AR",
            "parameters": {"ious": [0.1, 0.6]},
            "value": 0.5,
            "label": {"key": "k1", "value": "v1"},
        },
        {
            "type": "AR",
            "parameters": {"ious": [0.1, 0.6]},
            "value": -1.0,
            "label": {"key": "class_name", "value": "cat"},
        },
        {
            "type": "AR",
            "parameters": {"ious": [0.1, 0.6]},
            "value": 0.0,
            "label": {"key": "k2", "value": "v2"},
        },
        {
            "type": "AR",
            "parameters": {"ious": [0.1, 0.6]},
            "value": 0.0,
            "label": {"key": "class_name", "value": "maine coon cat"},
        },
        {
            "type": "AR",
            "parameters": {"ious": [0.1, 0.6]},
            "value": 0.0,
            "label": {"key": "class", "value": "british shorthair"},
        },
        {
            "type": "AR",
            "parameters": {"ious": [0.1, 0.6]},
            "value": -1.0,
            "label": {"key": "class", "value": "cat"},
        },
        {
            "type": "AR",
            "parameters": {"ious": [0.1, 0.6]},
            "value": 0.0,
            "label": {"key": "class", "value": "siamese cat"},
        },
        {
            "type": "mAR",
            "parameters": {"ious": [0.1, 0.6], "label_key": "k1"},
            "value": 0.5,
        },
        {
            "type": "mAR",
            "parameters": {"ious": [0.1, 0.6], "label_key": "k2"},
            "value": 0.0,
        },
        {
            "type": "mAR",
            "parameters": {"ious": [0.1, 0.6], "label_key": "class_name"},
            "value": 0.0,
        },
        {
            "type": "mAR",
            "parameters": {"ious": [0.1, 0.6], "label_key": "class"},
            "value": 0.0,
        },
        {
            "type": "mAP",
            "parameters": {"iou": 0.1, "label_key": "class"},
            "value": 0.0,
        },
        {
            "type": "mAP",
            "parameters": {"iou": 0.6, "label_key": "class"},
            "value": 0.0,
        },
        {
            "type": "mAP",
            "parameters": {"iou": 0.1, "label_key": "class_name"},
            "value": 0.0,
        },
        {
            "type": "mAP",
            "parameters": {"iou": 0.6, "label_key": "class_name"},
            "value": 0.0,
        },
        {
            "type": "mAP",
            "parameters": {"iou": 0.1, "label_key": "k1"},
            "value": 0.504950495049505,
        },
        {
            "type": "mAP",
            "parameters": {"iou": 0.6, "label_key": "k1"},
            "value": 0.504950495049505,
        },
        {
            "type": "mAP",
            "parameters": {"iou": 0.1, "label_key": "k2"},
            "value": 0.0,
        },
        {
            "type": "mAP",
            "parameters": {"iou": 0.6, "label_key": "k2"},
            "value": 0.0,
        },
        {
            "type": "APAveragedOverIOUs",
            "parameters": {"ious": [0.1, 0.6]},
            "value": 0.504950495049505,
            "label": {"key": "k1", "value": "v1"},
        },
        {
            "type": "APAveragedOverIOUs",
            "parameters": {"ious": [0.1, 0.6]},
            "value": 0.0,
            "label": {"key": "k2", "value": "v2"},
        },
        {
            "type": "APAveragedOverIOUs",
            "parameters": {"ious": [0.1, 0.6]},
            "value": 0.0,
            "label": {"key": "class_name", "value": "maine coon cat"},
        },
        {
            "type": "APAveragedOverIOUs",
            "parameters": {"ious": [0.1, 0.6]},
            "value": 0.0,
            "label": {"key": "class", "value": "british shorthair"},
        },
        {
            "type": "APAveragedOverIOUs",
            "parameters": {"ious": [0.1, 0.6]},
            "value": 0.0,
            "label": {"key": "class", "value": "siamese cat"},
        },
        {
            "type": "mAPAveragedOverIOUs",
            "parameters": {"ious": [0.1, 0.6], "label_key": "class"},
            "value": 0.0,
        },
        {
            "type": "mAPAveragedOverIOUs",
            "parameters": {"ious": [0.1, 0.6], "label_key": "class_name"},
            "value": 0.0,
        },
        {
            "type": "mAPAveragedOverIOUs",
            "parameters": {"ious": [0.1, 0.6], "label_key": "k1"},
            "value": 0.504950495049505,
        },
        {
            "type": "mAPAveragedOverIOUs",
            "parameters": {"ious": [0.1, 0.6], "label_key": "k2"},
            "value": 0.0,
        },
    ]

    eval_job = model.evaluate_detection(
        dataset,
        iou_thresholds_to_compute=[0.1, 0.6],
        iou_thresholds_to_return=[0.1, 0.6],
        pr_curve_max_examples=1,
        metrics_to_return=[
            MetricType.AP,
            MetricType.AR,
            MetricType.mAP,
            MetricType.APAveragedOverIOUs,
            MetricType.mAR,
            MetricType.mAPAveragedOverIOUs,
            MetricType.PrecisionRecallCurve,
            MetricType.DetailedPrecisionRecallCurve,
        ],
    )

    assert (
        eval_job.ignored_pred_labels is not None
        and eval_job.missing_pred_labels is not None
    )
    assert (
        len(eval_job.ignored_pred_labels) == 2
    )  # we're ignoring the two "cat" model predictions
    assert (
        len(eval_job.missing_pred_labels) == 3
    )  # we're missing three gts_det_syn representing different breeds of cats

    assert eval_job.wait_for_completion(timeout=30) == EvaluationStatus.DONE

    metrics = eval_job.metrics

    pr_metrics = []
    pr_metrics = []
    detailed_pr_metrics = []
    for m in metrics:
        if m["type"] == "PrecisionRecallCurve":
            pr_metrics.append(m)
        elif m["type"] == "DetailedPrecisionRecallCurve":
            detailed_pr_metrics.append(m)
        else:
            assert m in baseline_expected_metrics

    pr_metrics.sort(key=lambda x: x["parameters"]["label_key"])
    detailed_pr_metrics.sort(key=lambda x: x["parameters"]["label_key"])

    pr_expected_answers = {
        # class
        (
            0,
            "class",
            "cat",
            "0.1",
            "fp",
        ): 1,
        (0, "class", "cat", "0.4", "fp"): 0,
        (0, "class", "siamese cat", "0.1", "fn"): 1,
        (0, "class", "british shorthair", "0.1", "fn"): 1,
        # class_name
        (1, "class_name", "cat", "0.1", "fp"): 1,
        (1, "class_name", "maine coon cat", "0.1", "fn"): 1,
        # k1
        (2, "k1", "v1", "0.1", "fn"): 1,
        (2, "k1", "v1", "0.1", "tp"): 1,
        (2, "k1", "v1", "0.4", "fn"): 2,
        # k2
        (3, "k2", "v2", "0.1", "fn"): 1,
        (3, "k2", "v2", "0.1", "fp"): 1,
    }

    for (
        index,
        key,
        value,
        threshold,
        metric,
    ), expected_value in pr_expected_answers.items():
        assert (
            pr_metrics[index]["value"][value][threshold][metric]
            == expected_value
        )

    # check DetailedPrecisionRecallCurve
    detailed_pr_expected_answers = {
        # class
        (0, "cat", "0.1", "fp"): {
            "hallucinations": 1,
            "misclassifications": 0,
            "total": 1,
        },
        (0, "cat", "0.4", "fp"): {
            "hallucinations": 0,
            "misclassifications": 0,
            "total": 0,
        },
        (0, "british shorthair", "0.1", "fn"): {
            "missed_detections": 1,
            "misclassifications": 0,
            "total": 1,
        },
        # class_name
        (1, "cat", "0.4", "fp"): {
            "hallucinations": 1,
            "misclassifications": 0,
            "total": 1,
        },
        (1, "maine coon cat", "0.1", "fn"): {
            "missed_detections": 1,
            "misclassifications": 0,
            "total": 1,
        },
        # k1
        (2, "v1", "0.1", "fn"): {
            "missed_detections": 1,
            "misclassifications": 0,
            "total": 1,
        },
        (2, "v1", "0.4", "fn"): {
            "missed_detections": 2,
            "misclassifications": 0,
            "total": 2,
        },
        (2, "v1", "0.1", "tp"): {"all": 1, "total": 1},
        # k2
        (3, "v2", "0.1", "fn"): {
            "missed_detections": 1,
            "misclassifications": 0,
            "total": 1,
        },
        (3, "v2", "0.1", "fp"): {
            "hallucinations": 1,
            "misclassifications": 0,
            "total": 1,
        },
    }

    for (
        index,
        value,
        threshold,
        metric,
    ), expected_output in detailed_pr_expected_answers.items():
        model_output = detailed_pr_metrics[index]["value"][value][threshold][
            metric
        ]
        assert isinstance(model_output, dict)
        assert model_output["total"] == expected_output["total"]
        assert all(
            [
                model_output["observations"][key]["count"]  # type: ignore - we know this element is a dict
                == expected_output[key]
                for key in [
                    key
                    for key in expected_output.keys()
                    if key not in ["total"]
                ]
            ]
        )

    # check that we get at most 1 example
    assert (
        len(
            detailed_pr_metrics[0]["value"]["cat"]["0.4"]["fp"]["observations"]["hallucinations"][  # type: ignore - we know this element is a dict
                "examples"
            ]
        )
        == 0
    )
    assert (
        len(
            detailed_pr_metrics[2]["value"]["v1"]["0.4"]["fn"]["observations"]["missed_detections"][  # type: ignore - we know this element is a dict
                "examples"
            ]
        )
        == 1
    )

    # now, we correct most of the mismatched labels with a label map
    cat_expected_metrics = [
        {
            "type": "AP",
            "parameters": {"iou": 0.1},
            "value": 0.33663366336633666,
            "label": {"key": "class", "value": "cat"},
        },
        {
            "type": "AP",
            "parameters": {"iou": 0.1},
            "value": 0.504950495049505,
            "label": {"key": "k1", "value": "v1"},
        },
        {
            "type": "AP",
            "parameters": {"iou": 0.1},
            "value": 0.0,
            "label": {"key": "k2", "value": "v2"},
        },
        {
            "type": "AP",
            "parameters": {"iou": 0.6},
            "value": 0.33663366336633666,
            "label": {"key": "class", "value": "cat"},
        },
        {
            "type": "AP",
            "parameters": {"iou": 0.6},
            "value": 0.504950495049505,
            "label": {"key": "k1", "value": "v1"},
        },
        {
            "type": "AP",
            "parameters": {"iou": 0.6},
            "value": 0.0,
            "label": {"key": "k2", "value": "v2"},
        },
        {
            "type": "AR",
            "parameters": {"ious": [0.1, 0.6]},
            "value": 0.5,
            "label": {"key": "k1", "value": "v1"},
        },
        {
            "type": "AR",
            "parameters": {"ious": [0.1, 0.6]},
            "value": 0.3333333333333333,
            "label": {"key": "class", "value": "cat"},
        },
        {
            "type": "AR",
            "parameters": {"ious": [0.1, 0.6]},
            "value": 0.0,
            "label": {"key": "k2", "value": "v2"},
        },
        {
            "type": "AR",
            "parameters": {"ious": [0.1, 0.6]},
            "value": -1.0,
            "label": {"key": "class_name", "value": "cat"},
        },
        {
            "type": "mAP",
            "parameters": {"iou": 0.1, "label_key": "class"},
            "value": 0.33663366336633666,
        },
        {
            "type": "mAP",
            "parameters": {"iou": 0.1, "label_key": "k1"},
            "value": 0.504950495049505,
        },
        {
            "type": "mAP",
            "parameters": {"iou": 0.1, "label_key": "k2"},
            "value": 0.0,
        },
        {
            "type": "mAP",
            "parameters": {"iou": 0.6, "label_key": "class"},
            "value": 0.33663366336633666,
        },
        {
            "type": "mAP",
            "parameters": {"iou": 0.6, "label_key": "k1"},
            "value": 0.504950495049505,
        },
        {
            "type": "mAP",
            "parameters": {"iou": 0.6, "label_key": "k2"},
            "value": 0.0,
        },
        {
            "type": "mAP",
            "parameters": {"iou": 0.1, "label_key": "class"},
            "value": 0.33663366336633666,
        },
        {
            "type": "mAP",
            "parameters": {"iou": 0.1, "label_key": "k1"},
            "value": 0.504950495049505,
        },
        {
            "type": "mAP",
            "parameters": {"iou": 0.1, "label_key": "k2"},
            "value": 0.0,
        },
        {
            "type": "mAP",
            "parameters": {"iou": 0.6, "label_key": "class"},
            "value": 0.33663366336633666,
        },
        {
            "type": "mAP",
            "parameters": {"iou": 0.6, "label_key": "k1"},
            "value": 0.504950495049505,
        },
        {
            "type": "mAP",
            "parameters": {"iou": 0.6, "label_key": "k2"},
            "value": 0.0,
        },
        {
            "type": "mAR",
            "parameters": {"ious": [0.1, 0.6], "label_key": "class"},
            "value": 0.3333333333333333,
        },
        {
            "type": "mAR",
            "parameters": {"ious": [0.1, 0.6], "label_key": "k1"},
            "value": 0.5,
        },
        {
            "type": "mAR",
            "parameters": {"ious": [0.1, 0.6], "label_key": "class_name"},
            "value": -1.0,
        },
        {
            "type": "mAR",
            "parameters": {"ious": [0.1, 0.6], "label_key": "k2"},
            "value": 0.0,
        },
        {
            "type": "APAveragedOverIOUs",
            "parameters": {"ious": [0.1, 0.6]},
            "value": 0.33663366336633666,
            "label": {"key": "class", "value": "cat"},
        },
        {
            "type": "APAveragedOverIOUs",
            "parameters": {"ious": [0.1, 0.6]},
            "value": 0.504950495049505,
            "label": {"key": "k1", "value": "v1"},
        },
        {
            "type": "APAveragedOverIOUs",
            "parameters": {"ious": [0.1, 0.6]},
            "value": 0.0,
            "label": {"key": "k2", "value": "v2"},
        },
        {
            "type": "mAPAveragedOverIOUs",
            "parameters": {"ious": [0.1, 0.6], "label_key": "k1"},
            "value": 0.504950495049505,
        },
        {
            "type": "mAPAveragedOverIOUs",
            "parameters": {"ious": [0.1, 0.6], "label_key": "class"},
            "value": 0.33663366336633666,
        },
        {
            "type": "mAPAveragedOverIOUs",
            "parameters": {"ious": [0.1, 0.6], "label_key": "k2"},
            "value": 0.0,
        },
    ]

    label_mapping = {
        Label(key="class_name", value="maine coon cat"): Label(
            key="class", value="cat"
        ),
        Label(key="class", value="siamese cat"): Label(
            key="class", value="cat"
        ),
        Label(key="class", value="british shorthair"): Label(
            key="class", value="cat"
        ),
    }

    eval_job = model.evaluate_detection(
        dataset,
        iou_thresholds_to_compute=[0.1, 0.6],
        iou_thresholds_to_return=[0.1, 0.6],
        label_map=label_mapping,
    )
    assert eval_job.ignored_pred_labels is not None
    assert eval_job.missing_pred_labels is not None

    assert (
        len(eval_job.ignored_pred_labels) == 1
    )  # Label(key='class_name', value='cat', score=None) is still never used
    assert len(eval_job.missing_pred_labels) == 0

    assert eval_job.wait_for_completion(timeout=30) == EvaluationStatus.DONE

    metrics = eval_job.metrics
    for m in metrics:
        if m["type"] not in [
            "PrecisionRecallCurve",
            "DetailedPrecisionRecallCurve",
        ]:
            assert m in cat_expected_metrics
    for m in cat_expected_metrics:
        assert m in metrics

    assert eval_job.parameters.label_map == [
        [["class_name", "maine coon cat"], ["class", "cat"]],
        [["class", "siamese cat"], ["class", "cat"]],
        [["class", "british shorthair"], ["class", "cat"]],
    ]

    # next, we check that the label mapping works when the label is completely foreign
    # to both groundtruths and predictions
    foo_expected_metrics = [
        {
            "type": "AP",
            "parameters": {"iou": 0.1},
            "value": 0.6633663366336634,
            "label": {"key": "foo", "value": "bar"},
        },
        {
            "type": "AP",
            "parameters": {"iou": 0.1},
            "value": 0.0,
            "label": {"key": "k2", "value": "v2"},
        },
        {
            "type": "AP",
            "parameters": {"iou": 0.1},
            "value": 0.504950495049505,
            "label": {"key": "k1", "value": "v1"},
        },
        {
            "type": "AR",
            "parameters": {"ious": [0.1, 0.6]},
            "value": 0.6666666666666666,
            "label": {"key": "foo", "value": "bar"},
        },
        {
            "type": "AR",
            "parameters": {"ious": [0.1, 0.6]},
            "value": 0.5,
            "label": {"key": "k1", "value": "v1"},
        },
        {
            "type": "mAP",
            "parameters": {"iou": 0.6, "label_key": "foo"},
            "value": 0.6633663366336634,
        },
        {
            "type": "mAP",
            "parameters": {"iou": 0.6, "label_key": "k2"},
            "value": 0.0,
        },
        {
            "type": "mAP",
            "parameters": {"iou": 0.6, "label_key": "k1"},
            "value": 0.504950495049505,
        },
        {
            "type": "mAR",
            "parameters": {"ious": [0.1, 0.6], "label_key": "k2"},
            "value": 0.0,
        },
        {
            "type": "APAveragedOverIOUs",
            "parameters": {"ious": [0.1, 0.6]},
            "value": 0.6633663366336634,
            "label": {"key": "foo", "value": "bar"},
        },
        {
            "type": "APAveragedOverIOUs",
            "parameters": {"ious": [0.1, 0.6]},
            "value": 0.504950495049505,
            "label": {"key": "k1", "value": "v1"},
        },
        {
            "type": "mAPAveragedOverIOUs",
            "parameters": {"ious": [0.1, 0.6], "label_key": "k2"},
            "value": 0.0,
        },
        {
            "type": "AP",
            "parameters": {"iou": 0.6},
            "value": 0.6633663366336634,
            "label": {"key": "foo", "value": "bar"},
        },
        {
            "type": "AP",
            "parameters": {"iou": 0.6},
            "value": 0.0,
            "label": {"key": "k2", "value": "v2"},
        },
        {
            "type": "AP",
            "parameters": {"iou": 0.6},
            "value": 0.504950495049505,
            "label": {"key": "k1", "value": "v1"},
        },
        {
            "type": "AR",
            "parameters": {"ious": [0.1, 0.6]},
            "value": 0.0,
            "label": {"key": "k2", "value": "v2"},
        },
        {
            "type": "mAP",
            "parameters": {"iou": 0.1, "label_key": "foo"},
            "value": 0.6633663366336634,
        },
        {
            "type": "mAP",
            "parameters": {"iou": 0.1, "label_key": "k2"},
            "value": 0.0,
        },
        {
            "type": "mAP",
            "parameters": {"iou": 0.1, "label_key": "k1"},
            "value": 0.504950495049505,
        },
        {
            "type": "mAR",
            "parameters": {"ious": [0.1, 0.6], "label_key": "foo"},
            "value": 0.6666666666666666,
        },
        {
            "type": "mAR",
            "parameters": {"ious": [0.1, 0.6], "label_key": "k1"},
            "value": 0.5,
        },
        {
            "type": "APAveragedOverIOUs",
            "parameters": {"ious": [0.1, 0.6]},
            "value": 0.0,
            "label": {"key": "k2", "value": "v2"},
        },
        {
            "type": "mAPAveragedOverIOUs",
            "parameters": {"ious": [0.1, 0.6], "label_key": "foo"},
            "value": 0.6633663366336634,
        },
        {
            "type": "mAPAveragedOverIOUs",
            "parameters": {"ious": [0.1, 0.6], "label_key": "k1"},
            "value": 0.504950495049505,
        },
    ]

    label_mapping = {
        # map the ground truths
        Label(key="class_name", value="maine coon cat"): Label(
            key="foo", value="bar"
        ),
        Label(key="class", value="siamese cat"): Label(key="foo", value="bar"),
        Label(key="class", value="british shorthair"): Label(
            key="foo", value="bar"
        ),
        # map the predictions
        Label(key="class", value="cat"): Label(key="foo", value="bar"),
        Label(key="class_name", value="cat"): Label(key="foo", value="bar"),
    }

    eval_job = model.evaluate_detection(
        dataset,
        iou_thresholds_to_compute=[0.1, 0.6],
        iou_thresholds_to_return=[0.1, 0.6],
        label_map=label_mapping,
    )
    assert (
        eval_job.ignored_pred_labels is not None
        and eval_job.missing_pred_labels is not None
    )
    assert len(eval_job.ignored_pred_labels) == 0
    assert len(eval_job.missing_pred_labels) == 0
    assert eval_job.wait_for_completion(timeout=30) == EvaluationStatus.DONE

    metrics = eval_job.metrics
    for m in metrics:
        if m["type"] not in [
            "PrecisionRecallCurve",
            "DetailedPrecisionRecallCurve",
        ]:
            assert m in foo_expected_metrics
    for m in foo_expected_metrics:
        assert m in metrics

    assert eval_job.parameters.label_map == [
        [["class_name", "maine coon cat"], ["foo", "bar"]],
        [["class", "siamese cat"], ["foo", "bar"]],
        [["class", "british shorthair"], ["foo", "bar"]],
        [["class", "cat"], ["foo", "bar"]],
        [["class_name", "cat"], ["foo", "bar"]],
    ]

    # finally, let's test using a higher recall_score_threshold
    # this new threshold will disqualify all of our predictions for img1

    foo_expected_metrics_with_higher_score_threshold = [
        {
            "type": "AP",
            "parameters": {"iou": 0.1},
            "value": 0.6633663366336634,
            "label": {"key": "foo", "value": "bar"},
        },
        {
            "type": "AP",
            "parameters": {"iou": 0.1},
            "value": 0.504950495049505,
            "label": {"key": "k1", "value": "v1"},
        },
        {
            "type": "AP",
            "parameters": {"iou": 0.1},
            "value": 0.0,
            "label": {"key": "k2", "value": "v2"},
        },
        {
            "type": "AR",
            "parameters": {"ious": [0.1, 0.6]},
            "value": 0.3333333333333333,  # two missed groundtruth on the first image, and 1 hit for the second image
            "label": {"key": "foo", "value": "bar"},
        },
        {
            "type": "AR",
            "parameters": {"ious": [0.1, 0.6]},
            "value": 0.0,
            "label": {"key": "k2", "value": "v2"},
        },
        {
            "type": "mAP",
            "parameters": {"iou": 0.6, "label_key": "foo"},
            "value": 0.6633663366336634,
        },
        {
            "type": "mAP",
            "parameters": {"iou": 0.6, "label_key": "k1"},
            "value": 0.504950495049505,
        },
        {
            "type": "AP",
            "parameters": {"iou": 0.6},
            "value": 0.6633663366336634,
            "label": {"key": "foo", "value": "bar"},
        },
        {
            "type": "AP",
            "parameters": {"iou": 0.6},
            "value": 0.504950495049505,
            "label": {"key": "k1", "value": "v1"},
        },
        {
            "type": "AP",
            "parameters": {"iou": 0.6},
            "value": 0.0,
            "label": {"key": "k2", "value": "v2"},
        },
        {
            "type": "AR",
            "parameters": {"ious": [0.1, 0.6]},
            "value": 0.0,
            "label": {"key": "k1", "value": "v1"},
        },
        {
            "type": "mAP",
            "parameters": {"iou": 0.1, "label_key": "foo"},
            "value": 0.6633663366336634,
        },
        {
            "type": "mAP",
            "parameters": {"iou": 0.1, "label_key": "k1"},
            "value": 0.504950495049505,
        },
        {
            "type": "mAP",
            "parameters": {"iou": 0.1, "label_key": "k2"},
            "value": 0.0,
        },
        {
            "type": "mAP",
            "parameters": {"iou": 0.6, "label_key": "k2"},
            "value": 0.0,
        },
        {
            "type": "mAR",
            "parameters": {"ious": [0.1, 0.6], "label_key": "foo"},
            "value": 0.3333333333333333,
        },
        {
            "type": "mAR",
            "parameters": {"ious": [0.1, 0.6], "label_key": "k1"},
            "value": 0.0,
        },
        {
            "type": "APAveragedOverIOUs",
            "parameters": {"ious": [0.1, 0.6]},
            "value": 0.6633663366336634,
            "label": {"key": "foo", "value": "bar"},
        },
        {
            "type": "APAveragedOverIOUs",
            "parameters": {"ious": [0.1, 0.6]},
            "value": 0.0,
            "label": {"key": "k2", "value": "v2"},
        },
        {
            "type": "mAPAveragedOverIOUs",
            "parameters": {"ious": [0.1, 0.6], "label_key": "k1"},
            "value": 0.504950495049505,
        },
        {
            "type": "mAR",
            "parameters": {"ious": [0.1, 0.6], "label_key": "k2"},
            "value": 0.0,
        },
        {
            "type": "APAveragedOverIOUs",
            "parameters": {"ious": [0.1, 0.6]},
            "value": 0.504950495049505,
            "label": {"key": "k1", "value": "v1"},
        },
        {
            "type": "mAPAveragedOverIOUs",
            "parameters": {"ious": [0.1, 0.6], "label_key": "foo"},
            "value": 0.6633663366336634,
        },
        {
            "type": "mAPAveragedOverIOUs",
            "parameters": {"ious": [0.1, 0.6], "label_key": "k2"},
            "value": 0.0,
        },
    ]

    eval_job = model.evaluate_detection(
        dataset,
        iou_thresholds_to_compute=[0.1, 0.6],
        iou_thresholds_to_return=[0.1, 0.6],
        label_map=label_mapping,
        recall_score_threshold=0.8,
        metrics_to_return=[
            MetricType.AP,
            MetricType.AR,
            MetricType.mAP,
            MetricType.APAveragedOverIOUs,
            MetricType.mAR,
            MetricType.mAPAveragedOverIOUs,
            MetricType.PrecisionRecallCurve,
        ],
    )

    assert (
        eval_job.ignored_pred_labels is not None
        and eval_job.missing_pred_labels is not None
    )
    assert len(eval_job.ignored_pred_labels) == 0
    assert len(eval_job.missing_pred_labels) == 0
    assert eval_job.wait_for_completion(timeout=30) == EvaluationStatus.DONE

    assert eval_job.to_dict()["parameters"] == {
        "task_type": "object-detection",
        "convert_annotations_to_type": None,
        "iou_thresholds_to_compute": [0.1, 0.6],
        "iou_thresholds_to_return": [0.1, 0.6],
        "label_map": [
            [["class_name", "maine coon cat"], ["foo", "bar"]],
            [["class", "siamese cat"], ["foo", "bar"]],
            [["class", "british shorthair"], ["foo", "bar"]],
            [["class", "cat"], ["foo", "bar"]],
            [["class_name", "cat"], ["foo", "bar"]],
        ],
        "recall_score_threshold": 0.8,
        "metrics_to_return": [
            "AP",
            "AR",
            "mAP",
            "APAveragedOverIOUs",
            "mAR",
            "mAPAveragedOverIOUs",
            "PrecisionRecallCurve",
        ],
        "pr_curve_iou_threshold": 0.5,
        "pr_curve_max_examples": 1,
    }

    metrics = eval_job.metrics

    pr_metrics = []
    for m in metrics:
        if m["type"] == "PrecisionRecallCurve":
            pr_metrics.append(m)
        elif m["type"] == "DetailedPrecisionRecallCurve":
            continue
        else:
            assert m in foo_expected_metrics_with_higher_score_threshold

    for m in foo_expected_metrics_with_higher_score_threshold:
        assert m in metrics

    pr_metrics.sort(key=lambda x: x["parameters"]["label_key"])

    pr_expected_answers = {
        # foo
        (0, "foo", "bar", "0.1", "fn"): 1,  # missed rect3
        (0, "foo", "bar", "0.1", "tp"): 2,
        (0, "foo", "bar", "0.4", "fn"): 2,
        (0, "foo", "bar", "0.4", "tp"): 1,
        # k1
        (1, "k1", "v1", "0.1", "fn"): 1,
        (1, "k1", "v1", "0.1", "tp"): 1,
        (1, "k1", "v1", "0.4", "fn"): 2,
        # k2
        (2, "k2", "v2", "0.1", "fn"): 1,
        (2, "k2", "v2", "0.1", "fp"): 1,
    }

    for (
        index,
        _,
        value,
        threshold,
        metric,
    ), expected_value in pr_expected_answers.items():
        assert (
            pr_metrics[index]["value"][value][threshold][metric]
            == expected_value
        )

    assert eval_job.parameters.label_map == [
        [["class_name", "maine coon cat"], ["foo", "bar"]],
        [["class", "siamese cat"], ["foo", "bar"]],
        [["class", "british shorthair"], ["foo", "bar"]],
        [["class", "cat"], ["foo", "bar"]],
        [["class_name", "cat"], ["foo", "bar"]],
    ]


def test_evaluate_detection_false_negatives_single_image_baseline(
    db: Session, dataset_name: str, model_name: str, client: Client
):
    """This is the baseline for the below test. In this case there are two predictions and
    one groundtruth, but the highest confident prediction overlaps sufficiently with the groundtruth
    so there is not a penalty for the false negative so the AP is 1
    """
    dset = Dataset.create(dataset_name)
    dset.add_groundtruth(
        GroundTruth(
            datum=Datum(uid="uid1"),
            annotations=[
                Annotation(
                    bounding_box=Box.from_extrema(
                        xmin=10, xmax=20, ymin=10, ymax=20
                    ),
                    labels=[Label(key="key", value="value")],
                    is_instance=True,
                )
            ],
        )
    )
    dset.finalize()

    model = Model.create(model_name)
    model.add_prediction(
        dset,
        Prediction(
            datum=Datum(uid="uid1"),
            annotations=[
                Annotation(
                    bounding_box=Box.from_extrema(
                        xmin=10, xmax=20, ymin=10, ymax=20
                    ),
                    labels=[Label(key="key", value="value", score=0.8)],
                    is_instance=True,
                ),
                Annotation(
                    bounding_box=Box.from_extrema(
                        xmin=100, xmax=110, ymin=100, ymax=200
                    ),
                    labels=[Label(key="key", value="value", score=0.7)],
                    is_instance=True,
                ),
            ],
        ),
    )

    evaluation = model.evaluate_detection(
        dset, iou_thresholds_to_compute=[0.5], iou_thresholds_to_return=[0.5]
    )
    evaluation.wait_for_completion(timeout=30)
    ap_metric = [m for m in evaluation.metrics if m["type"] == "AP"][0]
    assert ap_metric == {
        "type": "AP",
        "parameters": {"iou": 0.5},
        "value": 1,
        "label": {"key": "key", "value": "value"},
    }


def test_evaluate_detection_false_negatives_single_image(
    db: Session, dataset_name: str, model_name: str, client: Client
):
    """Tests fix for a bug where high confidence false negative was not being penalized. The
    difference between this test and the above is that here the prediction with higher confidence
    does not sufficiently overlap the groundtruth and so is penalized and we get an AP of 0.5
    """
    dset = Dataset.create(dataset_name)
    dset.add_groundtruth(
        GroundTruth(
            datum=Datum(uid="uid1"),
            annotations=[
                Annotation(
                    bounding_box=Box.from_extrema(
                        xmin=10, xmax=20, ymin=10, ymax=20
                    ),
                    labels=[Label(key="key", value="value")],
                    is_instance=True,
                )
            ],
        )
    )
    dset.finalize()

    model = Model.create(model_name)
    model.add_prediction(
        dset,
        Prediction(
            datum=Datum(uid="uid1"),
            annotations=[
                Annotation(
                    bounding_box=Box.from_extrema(
                        xmin=10, xmax=20, ymin=10, ymax=20
                    ),
                    labels=[Label(key="key", value="value", score=0.8)],
                    is_instance=True,
                ),
                Annotation(
                    bounding_box=Box.from_extrema(
                        xmin=100, xmax=110, ymin=100, ymax=200
                    ),
                    labels=[Label(key="key", value="value", score=0.9)],
                    is_instance=True,
                ),
            ],
        ),
    )

    evaluation = model.evaluate_detection(
        dset, iou_thresholds_to_compute=[0.5], iou_thresholds_to_return=[0.5]
    )
    evaluation.wait_for_completion(timeout=30)

    ap_metric = [m for m in evaluation.metrics if m["type"] == "AP"][0]
    assert ap_metric == {
        "type": "AP",
        "parameters": {"iou": 0.5},
        "value": 0.5,
        "label": {"key": "key", "value": "value"},
    }


def test_evaluate_detection_false_negatives_two_images_one_empty_low_confidence_of_fp(
    db: Session, dataset_name: str, model_name: str, client: Client
):
    """In this test we have
        1. An image with a matching groundtruth and prediction (same class and high IOU)
        2. A second image with empty groundtruth annotation but a prediction with lower confidence
        then the prediction on the first image.

    In this case, the AP should be 1.0 since the false positive has lower confidence than the true positive

    """
    dset = Dataset.create(dataset_name)
    dset.add_groundtruths(
        [
            GroundTruth(
                datum=Datum(uid="uid1"),
                annotations=[
                    Annotation(
                        bounding_box=Box.from_extrema(
                            xmin=10, xmax=20, ymin=10, ymax=20
                        ),
                        labels=[Label(key="key", value="value")],
                        is_instance=True,
                    )
                ],
            ),
            GroundTruth(
                datum=Datum(uid="uid2"),
                annotations=[Annotation()],
            ),
        ]
    )
    dset.finalize()

    model = Model.create(model_name)
    model.add_predictions(
        dset,
        [
            Prediction(
                datum=Datum(uid="uid1"),
                annotations=[
                    Annotation(
                        bounding_box=Box.from_extrema(
                            xmin=10, xmax=20, ymin=10, ymax=20
                        ),
                        labels=[Label(key="key", value="value", score=0.8)],
                        is_instance=True,
                    ),
                ],
            ),
            Prediction(
                datum=Datum(uid="uid2"),
                annotations=[
                    Annotation(
                        bounding_box=Box.from_extrema(
                            xmin=10, xmax=20, ymin=10, ymax=20
                        ),
                        labels=[Label(key="key", value="value", score=0.7)],
                        is_instance=True,
                    ),
                ],
            ),
        ],
    )

    evaluation = model.evaluate_detection(
        dset, iou_thresholds_to_compute=[0.5], iou_thresholds_to_return=[0.5]
    )
    evaluation.wait_for_completion(timeout=30)
    ap_metric = [m for m in evaluation.metrics if m["type"] == "AP"][0]
    assert ap_metric == {
        "type": "AP",
        "parameters": {"iou": 0.5},
        "value": 1.0,
        "label": {"key": "key", "value": "value"},
    }


def test_evaluate_detection_false_negatives_two_images_one_empty_high_confidence_of_fp(
    db: Session, dataset_name: str, model_name: str, client: Client
):
    """In this test we have
        1. An image with a matching groundtruth and prediction (same class and high IOU)
        2. A second image with empty groundtruth annotation and a prediction with higher confidence
        then the prediction on the first image.

    In this case, the AP should be 0.5 since the false positive has higher confidence than the true positive
    """
    dset = Dataset.create(dataset_name)
    dset.add_groundtruths(
        [
            GroundTruth(
                datum=Datum(uid="uid1"),
                annotations=[
                    Annotation(
                        bounding_box=Box.from_extrema(
                            xmin=10, xmax=20, ymin=10, ymax=20
                        ),
                        labels=[Label(key="key", value="value")],
                        is_instance=True,
                    )
                ],
            ),
            GroundTruth(
                datum=Datum(uid="uid2"),
                annotations=[Annotation()],
            ),
        ]
    )
    dset.finalize()

    model = Model.create(model_name)
    model.add_predictions(
        dset,
        [
            Prediction(
                datum=Datum(uid="uid1"),
                annotations=[
                    Annotation(
                        bounding_box=Box.from_extrema(
                            xmin=10, xmax=20, ymin=10, ymax=20
                        ),
                        labels=[Label(key="key", value="value", score=0.8)],
                        is_instance=True,
                    ),
                ],
            ),
            Prediction(
                datum=Datum(uid="uid2"),
                annotations=[
                    Annotation(
                        bounding_box=Box.from_extrema(
                            xmin=10, xmax=20, ymin=10, ymax=20
                        ),
                        labels=[Label(key="key", value="value", score=0.9)],
                        is_instance=True,
                    ),
                ],
            ),
        ],
    )

    evaluation = model.evaluate_detection(
        dset, iou_thresholds_to_compute=[0.5], iou_thresholds_to_return=[0.5]
    )
    evaluation.wait_for_completion(timeout=30)
    ap_metric = [m for m in evaluation.metrics if m["type"] == "AP"][0]
    assert ap_metric == {
        "type": "AP",
        "parameters": {"iou": 0.5},
        "value": 0.5,
        "label": {"key": "key", "value": "value"},
    }


def test_evaluate_detection_false_negatives_two_images_one_only_with_different_class_low_confidence_of_fp(
    db: Session, dataset_name: str, model_name: str, client: Client
):
    """In this test we have
        1. An image with a matching groundtruth and prediction (same class, `"value"`, and high IOU)
        2. A second image with a groundtruth annotation with class `"other value"` and a prediction with lower confidence
        then the prediction on the first image.

    In this case, the AP for class `"value"` should be 1 since the false positive has lower confidence than the true positive.
    AP for class `"other value"` should be 0 since there is no prediction for the `"other value"` groundtruth
    """
    dset = Dataset.create(dataset_name)
    dset.add_groundtruths(
        [
            GroundTruth(
                datum=Datum(uid="uid1"),
                annotations=[
                    Annotation(
                        bounding_box=Box.from_extrema(
                            xmin=10, xmax=20, ymin=10, ymax=20
                        ),
                        labels=[Label(key="key", value="value")],
                        is_instance=True,
                    )
                ],
            ),
            GroundTruth(
                datum=Datum(uid="uid2"),
                annotations=[
                    Annotation(
                        bounding_box=Box.from_extrema(
                            xmin=10, xmax=20, ymin=10, ymax=20
                        ),
                        labels=[Label(key="key", value="other value")],
                        is_instance=True,
                    )
                ],
            ),
        ]
    )
    dset.finalize()

    model = Model.create(model_name)
    model.add_predictions(
        dset,
        [
            Prediction(
                datum=Datum(uid="uid1"),
                annotations=[
                    Annotation(
                        bounding_box=Box.from_extrema(
                            xmin=10, xmax=20, ymin=10, ymax=20
                        ),
                        labels=[Label(key="key", value="value", score=0.8)],
                        is_instance=True,
                    ),
                ],
            ),
            Prediction(
                datum=Datum(uid="uid2"),
                annotations=[
                    Annotation(
                        bounding_box=Box.from_extrema(
                            xmin=10, xmax=20, ymin=10, ymax=20
                        ),
                        labels=[Label(key="key", value="value", score=0.7)],
                        is_instance=True,
                    ),
                ],
            ),
        ],
    )

    evaluation = model.evaluate_detection(
        dset, iou_thresholds_to_compute=[0.5], iou_thresholds_to_return=[0.5]
    )
    evaluation.wait_for_completion(timeout=30)
    ap_metric1 = [
        m
        for m in evaluation.metrics
        if m["type"] == "AP" and m["label"] == {"key": "key", "value": "value"}
    ][0]
    assert ap_metric1 == {
        "type": "AP",
        "parameters": {"iou": 0.5},
        "value": 1.0,
        "label": {"key": "key", "value": "value"},
    }

    # label `"other value"` is not in the predictions so we should get an AP of 0
    ap_metric2 = [
        m
        for m in evaluation.metrics
        if m["type"] == "AP"
        and m["label"] == {"key": "key", "value": "other value"}
    ][0]
    assert ap_metric2 == {
        "type": "AP",
        "parameters": {"iou": 0.5},
        "value": 0,
        "label": {"key": "key", "value": "other value"},
    }


def test_evaluate_detection_false_negatives_two_images_one_only_with_different_class_high_confidence_of_fp(
    db: Session, dataset_name: str, model_name: str, client: Client
):
    """In this test we have
        1. An image with a matching groundtruth and prediction (same class, `"value"`, and high IOU)
        2. A second image with a groundtruth annotation with clas `"other value"` and a prediction with higher confidence
        then the prediction on the first image.

    In this case, the AP for class `"value"` should be 0.5 since the false positive has higher confidence than the true positive.
    AP for class `"other value"` should be 0 since there is no prediction for the `"other value"` groundtruth
    """
    dset = Dataset.create(dataset_name)
    dset.add_groundtruths(
        [
            GroundTruth(
                datum=Datum(uid="uid1"),
                annotations=[
                    Annotation(
                        bounding_box=Box.from_extrema(
                            xmin=10, xmax=20, ymin=10, ymax=20
                        ),
                        labels=[Label(key="key", value="value")],
                        is_instance=True,
                    )
                ],
            ),
            GroundTruth(
                datum=Datum(uid="uid2"),
                annotations=[
                    Annotation(
                        bounding_box=Box.from_extrema(
                            xmin=10, xmax=20, ymin=10, ymax=20
                        ),
                        labels=[Label(key="key", value="other value")],
                        is_instance=True,
                    )
                ],
            ),
        ]
    )
    dset.finalize()

    model = Model.create(model_name)
    model.add_predictions(
        dset,
        [
            Prediction(
                datum=Datum(uid="uid1"),
                annotations=[
                    Annotation(
                        bounding_box=Box.from_extrema(
                            xmin=10, xmax=20, ymin=10, ymax=20
                        ),
                        labels=[Label(key="key", value="value", score=0.8)],
                        is_instance=True,
                    ),
                ],
            ),
            Prediction(
                datum=Datum(uid="uid2"),
                annotations=[
                    Annotation(
                        bounding_box=Box.from_extrema(
                            xmin=10, xmax=20, ymin=10, ymax=20
                        ),
                        labels=[Label(key="key", value="value", score=0.9)],
                        is_instance=True,
                    ),
                ],
            ),
        ],
    )

    evaluation = model.evaluate_detection(
        dset, iou_thresholds_to_compute=[0.5], iou_thresholds_to_return=[0.5]
    )
    evaluation.wait_for_completion(timeout=30)
    ap_metric1 = [
        m
        for m in evaluation.metrics
        if m["type"] == "AP" and m["label"] == {"key": "key", "value": "value"}
    ][0]
    assert ap_metric1 == {
        "type": "AP",
        "parameters": {"iou": 0.5},
        "value": 0.5,
        "label": {"key": "key", "value": "value"},
    }

    # label `"other value"` is not in the predictions so we should get an AP of 0
    ap_metric2 = [
        m
        for m in evaluation.metrics
        if m["type"] == "AP"
        and m["label"] == {"key": "key", "value": "other value"}
    ][0]
    assert ap_metric2 == {
        "type": "AP",
        "parameters": {"iou": 0.5},
        "value": 0,
        "label": {"key": "key", "value": "other value"},
    }


def test_detailed_precision_recall_curve(
    db: Session,
    model_name,
    dataset_name,
    img1,
    img2,
    rect1,
    rect2,
    rect3,
    rect4,
    rect5,
):
    gts = [
        GroundTruth(
            datum=img1,
            annotations=[
                Annotation(
                    is_instance=True,
                    labels=[Label(key="k1", value="v1")],
                    bounding_box=Box([rect1]),
                ),
                Annotation(
                    is_instance=True,
                    labels=[Label(key="k1", value="missed_detection")],
                    bounding_box=Box([rect2]),
                ),
                Annotation(
                    is_instance=True,
                    labels=[Label(key="k1", value="v2")],
                    bounding_box=Box([rect3]),
                ),
            ],
        ),
        GroundTruth(
            datum=img2,
            annotations=[
                Annotation(
                    is_instance=True,
                    labels=[Label(key="k1", value="low_iou")],
                    bounding_box=Box([rect1]),
                ),
            ],
        ),
    ]

    pds = [
        Prediction(
            datum=img1,
            annotations=[
                Annotation(
                    is_instance=True,
                    labels=[Label(key="k1", value="v1", score=0.5)],
                    bounding_box=Box([rect1]),
                ),
                Annotation(
                    is_instance=True,
                    labels=[Label(key="k1", value="not_v2", score=0.3)],
                    bounding_box=Box([rect5]),
                ),
                Annotation(
                    is_instance=True,
                    labels=[Label(key="k1", value="hallucination", score=0.1)],
                    bounding_box=Box([rect4]),
                ),
            ],
        ),
        # prediction for img2 has the wrong bounding box, so it should count as a hallucination
        Prediction(
            datum=img2,
            annotations=[
                Annotation(
                    is_instance=True,
                    labels=[Label(key="k1", value="low_iou", score=0.5)],
                    bounding_box=Box([rect2]),
                ),
            ],
        ),
    ]

    dataset = Dataset.create(dataset_name)

    for gt in gts:
        dataset.add_groundtruth(gt)

    dataset.finalize()

    model = Model.create(model_name)

    for pd in pds:
        model.add_prediction(dataset, pd)

    model.finalize_inferences(dataset)

    eval_job = model.evaluate_detection(
        dataset,
        pr_curve_max_examples=1,
        metrics_to_return=[
            MetricType.DetailedPrecisionRecallCurve,
        ],
    )
    eval_job.wait_for_completion(timeout=30)

    # one true positive that becomes a false negative when score > .5
    assert eval_job.metrics[0]["value"]["v1"]["0.3"]["tp"]["total"] == 1
    assert eval_job.metrics[0]["value"]["v1"]["0.55"]["tp"]["total"] == 0
    assert eval_job.metrics[0]["value"]["v1"]["0.55"]["fn"]["total"] == 1
    assert (
        eval_job.metrics[0]["value"]["v1"]["0.55"]["fn"]["observations"][
            "missed_detections"
        ]["count"]
        == 1
    )
    assert eval_job.metrics[0]["value"]["v1"]["0.05"]["fn"]["total"] == 0
    assert eval_job.metrics[0]["value"]["v1"]["0.05"]["fp"]["total"] == 0

    # one missed detection that never changes
    assert (
        eval_job.metrics[0]["value"]["missed_detection"]["0.05"]["fn"][
            "observations"
        ]["missed_detections"]["count"]
        == 1
    )
    assert (
        eval_job.metrics[0]["value"]["missed_detection"]["0.95"]["fn"][
            "observations"
        ]["missed_detections"]["count"]
        == 1
    )
    assert (
        eval_job.metrics[0]["value"]["missed_detection"]["0.05"]["tp"]["total"]
        == 0
    )
    assert (
        eval_job.metrics[0]["value"]["missed_detection"]["0.05"]["fp"]["total"]
        == 0
    )

    # one fn missed_dection that becomes a misclassification when pr_curve_iou_threshold <= .48 and score threshold <= .3
    assert (
        eval_job.metrics[0]["value"]["v2"]["0.3"]["fn"]["observations"][
            "missed_detections"
        ]["count"]
        == 1
    )
    assert (
        eval_job.metrics[0]["value"]["v2"]["0.35"]["fn"]["observations"][
            "missed_detections"
        ]["count"]
        == 1
    )
    assert eval_job.metrics[0]["value"]["v2"]["0.05"]["tp"]["total"] == 0
    assert eval_job.metrics[0]["value"]["v2"]["0.05"]["fp"]["total"] == 0

    # one fp hallucination that becomes a misclassification when pr_curve_iou_threshold <= .48 and score threshold <= .3
    assert (
        eval_job.metrics[0]["value"]["not_v2"]["0.05"]["fp"]["observations"][
            "hallucinations"
        ]["count"]
        == 1
    )
    assert (
        eval_job.metrics[0]["value"]["not_v2"]["0.05"]["fp"]["observations"][
            "misclassifications"
        ]["count"]
        == 0
    )
    assert eval_job.metrics[0]["value"]["not_v2"]["0.05"]["tp"]["total"] == 0
    assert eval_job.metrics[0]["value"]["not_v2"]["0.05"]["fn"]["total"] == 0

    # one fp hallucination that disappears when score threshold >.15
    assert (
        eval_job.metrics[0]["value"]["hallucination"]["0.05"]["fp"][
            "observations"
        ]["hallucinations"]["count"]
        == 1
    )
    assert (
        eval_job.metrics[0]["value"]["hallucination"]["0.35"]["fp"][
            "observations"
        ]["hallucinations"]["count"]
        == 0
    )
    assert (
        eval_job.metrics[0]["value"]["hallucination"]["0.05"]["tp"]["total"]
        == 0
    )
    assert (
        eval_job.metrics[0]["value"]["hallucination"]["0.05"]["fn"]["total"]
        == 0
    )

    # one missed detection and one hallucination due to low iou overlap
    assert (
        eval_job.metrics[0]["value"]["low_iou"]["0.3"]["fn"]["observations"][
            "missed_detections"
        ]["count"]
        == 1
    )
    assert (
        eval_job.metrics[0]["value"]["low_iou"]["0.95"]["fn"]["observations"][
            "missed_detections"
        ]["count"]
        == 1
    )
    assert (
        eval_job.metrics[0]["value"]["low_iou"]["0.3"]["fp"]["observations"][
            "hallucinations"
        ]["count"]
        == 1
    )
    assert (
        eval_job.metrics[0]["value"]["low_iou"]["0.55"]["fp"]["observations"][
            "hallucinations"
        ]["count"]
        == 0
    )

    # repeat tests using a lower IOU threshold
    eval_job_low_iou_threshold = model.evaluate_detection(
        dataset,
        pr_curve_max_examples=1,
        metrics_to_return=[
            MetricType.DetailedPrecisionRecallCurve,
        ],
        pr_curve_iou_threshold=0.45,  # actual IOU is .481
    )
    eval_job_low_iou_threshold.wait_for_completion(timeout=30)

    # one true positive that becomes a false negative when score > .5
    assert eval_job.metrics[0]["value"]["v1"]["0.3"]["tp"]["total"] == 1
    assert eval_job.metrics[0]["value"]["v1"]["0.55"]["tp"]["total"] == 0
    assert eval_job.metrics[0]["value"]["v1"]["0.55"]["fn"]["total"] == 1
    assert (
        eval_job.metrics[0]["value"]["v1"]["0.55"]["fn"]["observations"][
            "missed_detections"
        ]["count"]
        == 1
    )
    assert eval_job.metrics[0]["value"]["v1"]["0.05"]["fn"]["total"] == 0
    assert eval_job.metrics[0]["value"]["v1"]["0.05"]["fp"]["total"] == 0

    # one missed detection that never changes
    assert (
        eval_job.metrics[0]["value"]["missed_detection"]["0.05"]["fn"][
            "observations"
        ]["missed_detections"]["count"]
        == 1
    )
    assert (
        eval_job.metrics[0]["value"]["missed_detection"]["0.95"]["fn"][
            "observations"
        ]["missed_detections"]["count"]
        == 1
    )
    assert (
        eval_job.metrics[0]["value"]["missed_detection"]["0.05"]["tp"]["total"]
        == 0
    )
    assert (
        eval_job.metrics[0]["value"]["missed_detection"]["0.05"]["fp"]["total"]
        == 0
    )

    # one fn missed_dection that becomes a misclassification when pr_curve_iou_threshold <= .48 and score threshold <= .3
    assert (
        eval_job_low_iou_threshold.metrics[0]["value"]["v2"]["0.3"]["fn"][
            "observations"
        ]["misclassifications"]["count"]
        == 1
    )
    assert (
        eval_job_low_iou_threshold.metrics[0]["value"]["v2"]["0.3"]["fn"][
            "observations"
        ]["missed_detections"]["count"]
        == 0
    )
    assert (
        eval_job_low_iou_threshold.metrics[0]["value"]["v2"]["0.35"]["fn"][
            "observations"
        ]["misclassifications"]["count"]
        == 0
    )
    assert (
        eval_job_low_iou_threshold.metrics[0]["value"]["v2"]["0.35"]["fn"][
            "observations"
        ]["missed_detections"]["count"]
        == 1
    )
    assert (
        eval_job_low_iou_threshold.metrics[0]["value"]["v2"]["0.05"]["tp"][
            "total"
        ]
        == 0
    )
    assert (
        eval_job_low_iou_threshold.metrics[0]["value"]["v2"]["0.05"]["fp"][
            "total"
        ]
        == 0
    )

    # one fp hallucination that becomes a misclassification when pr_curve_iou_threshold <= .48 and score threshold <= .3
    assert (
        eval_job_low_iou_threshold.metrics[0]["value"]["not_v2"]["0.05"]["fp"][
            "observations"
        ]["hallucinations"]["count"]
        == 0
    )
    assert (
        eval_job_low_iou_threshold.metrics[0]["value"]["not_v2"]["0.05"]["fp"][
            "observations"
        ]["misclassifications"]["count"]
        == 1
    )
    assert (
        eval_job_low_iou_threshold.metrics[0]["value"]["not_v2"]["0.05"]["tp"][
            "total"
        ]
        == 0
    )
    assert (
        eval_job_low_iou_threshold.metrics[0]["value"]["not_v2"]["0.05"]["fn"][
            "total"
        ]
        == 0
    )

    # one fp hallucination that disappears when score threshold >.15
    assert (
        eval_job.metrics[0]["value"]["hallucination"]["0.05"]["fp"][
            "observations"
        ]["hallucinations"]["count"]
        == 1
    )
    assert (
        eval_job.metrics[0]["value"]["hallucination"]["0.35"]["fp"][
            "observations"
        ]["hallucinations"]["count"]
        == 0
    )
    assert (
        eval_job.metrics[0]["value"]["hallucination"]["0.05"]["tp"]["total"]
        == 0
    )
    assert (
        eval_job.metrics[0]["value"]["hallucination"]["0.05"]["fn"]["total"]
        == 0
    )

    # one missed detection and one hallucination due to low iou overlap
    assert (
        eval_job.metrics[0]["value"]["low_iou"]["0.3"]["fn"]["observations"][
            "missed_detections"
        ]["count"]
        == 1
    )
    assert (
        eval_job.metrics[0]["value"]["low_iou"]["0.95"]["fn"]["observations"][
            "missed_detections"
        ]["count"]
        == 1
    )
    assert (
        eval_job.metrics[0]["value"]["low_iou"]["0.3"]["fp"]["observations"][
            "hallucinations"
        ]["count"]
        == 1
    )
    assert (
        eval_job.metrics[0]["value"]["low_iou"]["0.55"]["fp"]["observations"][
            "hallucinations"
        ]["count"]
        == 0
    )<|MERGE_RESOLUTION|>--- conflicted
+++ resolved
@@ -1010,11 +1010,7 @@
     with pytest.raises(ClientException):
         both_evaluations_from_evaluation_ids_sorted = client.get_evaluations(
             evaluation_ids=[eval_job.id, eval_job2.id],
-<<<<<<< HEAD
-            metrics_to_sort_by=["AP"],  # type: ignore - testing
-=======
             metrics_to_sort_by=[MetricType.AP],  # type: ignore - testing
->>>>>>> 89496dbb
         )
 
 
