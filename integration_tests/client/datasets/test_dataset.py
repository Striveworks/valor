""" These integration tests should be run with a back end at http://localhost:8000
that is no auth
"""

from typing import Any, Dict, Union

import pytest
from sqlalchemy import func, select
from sqlalchemy.orm import Session

from valor import Annotation, Client, Dataset, Datum, GroundTruth, Label
from valor.enums import TableStatus
from valor.exceptions import (
    ClientException,
    DatasetDoesNotExistError,
    DatumsAlreadyExistError,
)
from valor.metatypes import ImageMetadata
from valor_api.backend import models


def _test_create_image_dataset_with_gts(
    client: Client,
    dataset_name: str,
    gts: list[Any],
    expected_labels_tuples: set[tuple[str, str]],
    expected_image_uids: set[str],
) -> Dataset:
    """This test does the following
    - Creates a dataset
    - Adds groundtruth data to it in two batches
    - Verifies the images and labels have actually been added
    - Finalizes dataset
    - Tries to add more data and verifies an error is thrown

    Parameters
    ----------
    client
    gts
        list of groundtruth objects (from `valor.data_types`)
    expected_labels_tuples
        set of tuples of key/value labels to check were added to the database
    expected_image_uids
        set of image uids to check were added to the database
    """

    dataset = Dataset.create(dataset_name)

    with pytest.raises(ClientException) as exc_info:
        client.create_dataset({"name": dataset_name})
    assert "already exists" in str(exc_info)

    for gt in gts:
        dataset.add_groundtruth(gt)
    # check that the dataset has two images
    images = dataset.get_datums()
    assert len(images) == len(expected_image_uids)
    assert set([image.uid for image in images]) == expected_image_uids

    labels = dataset.get_labels()
    assert len(labels) == len(expected_labels_tuples)
    assert (
        set([(label.key, label.value) for label in labels])
        == expected_labels_tuples
    )

    dataset.finalize()

    # check that we get an error when trying to add more images
    # to the dataset since it is finalized
    with pytest.raises(ClientException) as exc_info:
        dataset.add_groundtruth(
            GroundTruth(
                datum=Datum(uid="some_extra_datum"),
                annotations=[],
            )
        )
    assert "has been finalized" in str(exc_info)

    return dataset


def test_create_image_dataset_with_href_and_description(
    db: Session,
    client: Client,
    dataset_name: str,
):
    href = "http://a.com/b"
    description = "a description"
    Dataset.create(
        dataset_name,
        metadata={
            "href": href,
            "description": description,
        },
    )

    dataset_id = db.scalar(
        select(models.Dataset.id).where(models.Dataset.name == dataset_name)
    )
    assert isinstance(dataset_id, int)

    dataset_metadata = db.scalar(
        select(models.Dataset.meta).where(models.Dataset.name == dataset_name)
    )
    assert dataset_metadata == {
        "href": href,
        "description": description,
    }


def test_create_image_dataset_with_detections(
    client: Client,
    dataset_name: str,
    gt_dets1: list[GroundTruth],
    gt_dets2: list[GroundTruth],
):
    dataset = _test_create_image_dataset_with_gts(
        client=client,
        dataset_name=dataset_name,
        gts=gt_dets1 + gt_dets2,
        expected_image_uids={"uid2", "uid8", "uid1", "uid6", "uid5"},
        expected_labels_tuples={
            ("k1", "v1"),
            ("k2", "v2"),
            ("k3", "v3"),
        },
    )

    dets1 = dataset.get_groundtruth("uid1")
    dets2 = dataset.get_groundtruth("uid2")

    # check we get back what we inserted
    gt_dets_uid1 = []
    gt_dets_uid2 = []
    for gt in gt_dets1 + gt_dets2:
        if gt.datum.uid == "uid1":
            gt_dets_uid1.extend(gt.annotations)
        elif gt.datum.uid == "uid2":
            gt_dets_uid2.extend(gt.annotations)
    assert dets1 and dets2
    assert dets1.annotations == gt_dets_uid1
    assert dets2.annotations == gt_dets_uid2


def test_create_image_dataset_with_segmentations(
    client: Client,
    dataset_name: str,
    gt_segs: list[GroundTruth],
    db: Session,  # this is unused but putting it here since the teardown of the fixture does cleanup
):
    dataset = _test_create_image_dataset_with_gts(
        client=client,
        dataset_name=dataset_name,
        gts=gt_segs,
        expected_image_uids={"uid1", "uid2"},
        expected_labels_tuples={("k1", "v1"), ("k2", "v2")},
    )

    gt = dataset.get_groundtruth("uid1")
    assert gt
    image = ImageMetadata(gt.datum)
    segs = gt.annotations

    instance_segs = []
    semantic_segs = []
    for seg in segs:
        assert isinstance(seg, Annotation)
        if seg.labels[0].key == "k1":
            instance_segs.append(seg)
        else:
            semantic_segs.append(seg)

    # should have one instance segmentation that's a rectangle
    # with xmin, ymin, xmax, ymax = 10, 10, 60, 40
    assert len(instance_segs) == 1
    mask = instance_segs[0].raster.array
    # check get all True in the box
    assert mask[10:40, 10:60].all()
    # check that outside the box is all False
    assert mask.sum() == (40 - 10) * (60 - 10)
    # check shape agrees with image
    assert mask.shape == (image.height, image.width)

    # should have one semantic segmentation that's a rectangle
    # with xmin, ymin, xmax, ymax = 10, 10, 60, 40 plus a rectangle
    # with xmin, ymin, xmax, ymax = 87, 10, 158, 820
    assert len(semantic_segs) == 1
    mask = semantic_segs[0].raster.array
    assert mask[10:40, 10:60].all()
    assert mask[10:820, 87:158].all()
    assert mask.sum() == (40 - 10) * (60 - 10) + (820 - 10) * (158 - 87)
    assert mask.shape == (image.height, image.width)


def test_create_image_dataset_with_classifications(
    client: Client,
    dataset_name: str,
    gt_clfs: list[GroundTruth],
):
    _test_create_image_dataset_with_gts(
        client=client,
        dataset_name=dataset_name,
        gts=gt_clfs,
        expected_image_uids={"uid5", "uid6", "uid8"},
        expected_labels_tuples={
            ("k5", "v5"),
            ("k4", "v4"),
            ("k3", "v3"),
        },
    )


def test_client_delete_dataset(
    db: Session,
    client: Client,
    dataset_name: str,
):
    """test that delete dataset returns a job whose status changes from "Processing" to "Done" """
    Dataset.create(dataset_name)
    assert db.scalar(select(func.count(models.Dataset.name))) == 1
    client.delete_dataset(dataset_name, timeout=30)
    assert db.scalar(select(func.count(models.Dataset.name))) == 0
    with pytest.raises(DatasetDoesNotExistError):
        Dataset.get(dataset_name)


def test_create_tabular_dataset_and_add_groundtruth(
    client: Client,
    db: Session,
    metadata: Dict[str, Union[float, int, str]],
    dataset_name: str,
):
    dataset = Dataset.create(name=dataset_name)
    assert isinstance(dataset, Dataset)

    md1 = {"metadatum1": metadata["metadatum1"]}
    md23 = {
        "metadatum2": metadata["metadatum2"],
        "metadatum3": metadata["metadatum3"],
    }

    gts = [
        GroundTruth(
            datum=Datum(uid="uid1", metadata=md1),  # type: ignore - minor MetadataType typing discrepancy
            annotations=[
                Annotation(
                    labels=[
                        Label(key="k1", value="v1"),
                        Label(key="k2", value="v2"),
                    ],
                )
            ],
        ),
        GroundTruth(
            datum=Datum(uid="uid2", metadata=md23),  # type: ignore - minor MetadataType typing discrepancy
            annotations=[
                Annotation(
                    labels=[Label(key="k1", value="v3")],
                )
            ],
        ),
    ]

    for gt in gts:
        dataset.add_groundtruth(gt)

    assert len(db.scalars(select(models.GroundTruth)).all()) == 3

    # check we have two Datums and they have the correct uids
    data = db.scalars(select(models.Datum)).all()
    assert len(data) == 2
    assert set(d.uid for d in data) == {"uid1", "uid2"}

    # check metadata is there
    for datum in data:
        if "metadatum1" in datum.meta:
<<<<<<< HEAD
            assert datum.meta == md1
        elif "metadatum2" in datum.meta and "metadatum3" in datum.meta:
=======
            assert len(datum.meta) == 1
            assert datum.meta == md1
        elif "metadatum2" in datum.meta and "metadatum3" in datum.meta:
            assert len(datum.meta) == 2
>>>>>>> ec243d8c
            assert datum.meta == md23
        else:
            assert False

    # check that we can add data with specified uids
    new_gts = [
        GroundTruth(
            datum=Datum(uid="uid3"),
            annotations=[
                Annotation(
                    labels=[Label(key="k1", value="v1")],
                )
            ],
        ),
        GroundTruth(
            datum=Datum(uid="uid4"),
            annotations=[
                Annotation(
                    labels=[Label(key="k1", value="v5")],
                )
            ],
        ),
    ]
    for gt in new_gts:
        dataset.add_groundtruth(gt)

    assert len(db.scalars(select(models.GroundTruth)).all()) == 5
    # check we have two Datums and they have the correct uids
    data = db.scalars(select(models.Datum)).all()
    assert len(data) == 4
    assert set(d.uid for d in data) == {"uid1", "uid2", "uid3", "uid4"}


def test_get_dataset(
    client: Client,
    dataset_name: str,
    gt_semantic_segs1_mask: GroundTruth,
):
    dataset = Dataset.create(dataset_name)
    dataset.add_groundtruth(gt_semantic_segs1_mask)

    # check get
    fetched_dataset = Dataset.get(dataset_name)
    assert fetched_dataset
    assert fetched_dataset.name == dataset.name
    assert fetched_dataset.metadata == dataset.metadata

    client.delete_dataset(dataset_name, timeout=30)


def test_get_dataset_status(
    client: Client,
    dataset_name: str,
    gt_dets1: list,
):
    assert client.get_dataset_status(dataset_name) is None

    dataset = Dataset.create(dataset_name)

    assert client.get_dataset_status(dataset_name) == TableStatus.CREATING

    gt = gt_dets1[0]

    dataset.add_groundtruth(gt)
    dataset.finalize()
    status = client.get_dataset_status(dataset_name)
    assert status == TableStatus.FINALIZED

    dataset.delete()

    status = client.get_dataset_status(dataset_name)

    # check that the dataset's state is no longer "ready"
    assert status in [TableStatus.DELETING, None]


def test_get_summary(
    client: Client,
    dataset_name: str,
    gt_semantic_segs1_mask: GroundTruth,
    gt_dets1: list[GroundTruth],
    image_height: int,
    image_width: int,
):
    dataset = Dataset.create(dataset_name)
    dataset.add_groundtruth(gt_semantic_segs1_mask)
    dataset.add_groundtruth(gt_dets1[1])
    dataset.finalize()

    summary = dataset.get_summary()
    assert summary.name == dataset_name
    assert summary.num_datums == 2
    assert summary.num_annotations == 2
    assert summary.num_bounding_boxes == 1
    assert summary.num_polygons == 0
    assert summary.num_rasters == 1

    summary.labels.sort(key=lambda x: x.key)
    assert summary.labels == [
        Label(key="k1", value="v1"),
        Label(key="k2", value="v2"),
    ]

    assert len(summary.datum_metadata) == 2
    assert {
        "height": 900,
        "width": 300,
        "geospatial": {
            "type": "geojson",
            "value": {
                "type": "Polygon",
                "coordinates": [
                    [
                        [125.2750725, 38.760525],
                        [125.3902365, 38.775069],
                        [125.5054005, 38.789613],
                        [125.5051935, 38.71402425],
                        [125.5049865, 38.6384355],
                        [125.3902005, 38.6244225],
                        [125.2754145, 38.6104095],
                        [125.2752435, 38.68546725],
                        [125.2750725, 38.760525],
                    ]
                ],
            },
        },
    } in summary.datum_metadata  # uid1
    assert {
        "height": image_height,
        "width": image_width,
        "geospatial": {
            "type": "geojson",
            "value": {"coordinates": [44.1, 22.4], "type": "Point"},
        },
    } in summary.datum_metadata  # uid2

    assert summary.annotation_metadata == []


def test_validate_dataset(client: Client, dataset_name: str):
    with pytest.raises(TypeError):
        Dataset.create(name=123)  # type: ignore


def test_add_groundtruths(client: Client, dataset_name: str):
    dataset = Dataset.create(dataset_name)

    dataset.add_groundtruths(
        [
            GroundTruth(
                datum=Datum(uid="uid1"),
                annotations=[
                    Annotation(
                        labels=[Label(key="k1", value="v1")],
                    )
                ],
            ),
            GroundTruth(datum=Datum(uid="uid2"), annotations=[]),
        ]
    )
    assert len(dataset.get_datums()) == 2

    with pytest.raises(DatumsAlreadyExistError):
        dataset.add_groundtruths(
            [
                GroundTruth(datum=Datum(uid="uid3"), annotations=[]),
                GroundTruth(
                    datum=Datum(uid="uid1"),
                    annotations=[],
                ),
            ]
        )

    assert len(dataset.get_datums()) == 2

    dataset.add_groundtruths(
        [
            GroundTruth(datum=Datum(uid="uid3"), annotations=[]),
            GroundTruth(
                datum=Datum(uid="uid1"),
                annotations=[
                    Annotation(
                        labels=[Label(key="k2", value="v2")],
                    )
                ],
            ),
        ],
        ignore_existing_datums=True,
    )

    assert len(dataset.get_datums()) == 3

    # check that no new annotations were added to uid1, and it still
    # has the original label
    gt = dataset.get_groundtruth("uid1")
    assert len(gt.annotations) == 1
    assert len(gt.annotations[0].labels) == 1
    assert gt.annotations[0].labels[0].key == "k1"
    assert gt.annotations[0].labels[0].value == "v1"<|MERGE_RESOLUTION|>--- conflicted
+++ resolved
@@ -275,15 +275,10 @@
     # check metadata is there
     for datum in data:
         if "metadatum1" in datum.meta:
-<<<<<<< HEAD
-            assert datum.meta == md1
-        elif "metadatum2" in datum.meta and "metadatum3" in datum.meta:
-=======
             assert len(datum.meta) == 1
             assert datum.meta == md1
         elif "metadatum2" in datum.meta and "metadatum3" in datum.meta:
             assert len(datum.meta) == 2
->>>>>>> ec243d8c
             assert datum.meta == md23
         else:
             assert False
