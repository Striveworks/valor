--- conflicted
+++ resolved
@@ -279,11 +279,8 @@
         elif "metadatum2" in datum.meta and "metadatum3" in datum.meta:
             assert len(datum.meta) == 2
             assert datum.meta == md23
-<<<<<<< HEAD
-=======
         else:
             assert False
->>>>>>> ec243d8c
 
     # check that we can add data with specified uids
     new_gts = [
