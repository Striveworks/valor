import io
import random
from dataclasses import asdict
from typing import cast

import numpy as np
from numpy.typing import NDArray
from PIL import Image
from tqdm import tqdm

from valor import (
    Annotation,
    Client,
    Dataset,
    Datum,
    Filter,
    GroundTruth,
    Label,
    Model,
    Prediction,
)
from valor.enums import AnnotationType, EvaluationStatus, TaskType
from valor.metatypes import ImageMetadata
from valor.schemas import Box, Raster


def _sample_without_replacement(array: list, n: int) -> list:
    """Sample from a list without replacement. Used to draw unique IDs from a pre-populated list"""
    random.shuffle(array)
    output = array[:n]
    del array[:n]
    return output


def _generate_mask(
    height: int,
    width: int,
    minimum_mask_percent: float = 0.05,
    maximum_mask_percent: float = 0.4,
) -> NDArray:
    """Generate a random mask for an image with a given height and width"""
    mask_cutoff = random.uniform(minimum_mask_percent, maximum_mask_percent)
    mask = (np.random.random((height, width))) < mask_cutoff

    return mask


def _generate_gt_annotation(
    height: int,
    width: int,
    unique_label_ids: list,
    n_labels: int,
) -> Annotation:
    """Generate an annotation for a given image with a given number of labels"""
    mask = _generate_mask(height=height, width=width)
    raster = Raster.from_numpy(mask)
    bounding_box = _generate_bounding_box(
        max_height=height, max_width=width, is_random=True
    )

    labels = []
    for i in range(n_labels):
        unique_id = _sample_without_replacement(unique_label_ids, 1)[0]
        label = _generate_label(str(unique_id))
        labels.append(label)

    return Annotation(
        labels=labels,
        raster=raster,
        bounding_box=(bounding_box),
        is_instance=True,
    )


def _generate_label(unique_id: str, add_score: bool = False) -> Label:
    """Generate a label given some unique ID"""
    if not add_score:
        return Label(key="k" + unique_id, value="v" + unique_id)
    else:
        return Label(
            key="k" + unique_id,
            value="v" + unique_id,
            score=random.uniform(0, 1),
        )


def _generate_image_metadata(
    unique_id: str,
    min_height: int = 360,
    max_height: int = 640,
    min_width: int = 360,
    max_width: int = 640,
) -> dict:
    """Generate metadata for an image"""
    height = random.randrange(min_height, max_height)
    width = random.randrange(min_width, max_width)

    return {
        "uid": unique_id,
        "height": height,
        "width": width,
    }


def _generate_ground_truth(
    unique_image_id: str,
    n_annotations: int,
    n_labels: int,
) -> GroundTruth:
    """Generate a GroundTruth for an image with the given number of annotations and labels"""

    image_metadata = _generate_image_metadata(unique_id=unique_image_id)
    image_datum = ImageMetadata.create(
        uid=image_metadata["uid"],
        height=image_metadata["height"],
        width=image_metadata["width"],
    ).datum

    unique_label_ids = list(range(n_annotations * n_labels))

    annotations = [
        _generate_gt_annotation(
            height=image_metadata["height"],
            width=image_metadata["width"],
            n_labels=n_labels,
            unique_label_ids=unique_label_ids,
        )
        for _ in range(n_annotations)
    ]

    gt = GroundTruth(
        datum=image_datum,
        annotations=annotations,
    )

    return gt


def _generate_bounding_box(
    max_height: int, max_width: int, is_random: bool = False
):
    """Generate an arbitrary bounding box"""

    if is_random:
        x_min = int(random.uniform(0, max_width // 2))
        x_max = int(random.uniform(max_width // 2, max_width))
        y_min = int(random.uniform(0, max_height // 2))
        y_max = int(random.uniform(max_height // 2, max_height))
    else:
        # use the whole image as the bounding box to ensure that we have predictions overlap with groundtruths
        x_min = 0
        x_max = max_width
        y_min = 0
        y_max = max_height

    return Box.from_extrema(xmin=x_min, ymin=y_min, xmax=x_max, ymax=y_max)


def _generate_prediction_annotation(
    height: int, width: int, unique_label_ids: list, n_labels: int
):
    """Generate an arbitrary inference annotation"""
    box = _generate_bounding_box(max_height=height, max_width=width)
    labels = []
    for i in range(n_labels):
        unique_id = _sample_without_replacement(unique_label_ids, 1)[0]
        label = _generate_label(str(unique_id), add_score=True)
        labels.append(label)

    return Annotation(
        labels=labels,
        bounding_box=box,
        is_instance=True,
    )


def _generate_prediction(
    datum: Datum,
    height: int,
    width: int,
    n_annotations: int,
    n_labels: int,
):
    """Generate an arbitrary prediction based on some image"""

    # ensure that some labels are common
    n_label_ids = n_annotations * n_labels
    unique_label_ids = list(range(n_label_ids))

    annotations = [
        _generate_prediction_annotation(
            height=height,
            width=width,
            unique_label_ids=unique_label_ids,
            n_labels=n_labels,
        )
        for _ in range(n_annotations)
    ]

    return Prediction(datum=datum, annotations=annotations)


def generate_segmentation_data(
    client: Client,
    dataset_name: str,
    n_images: int = 10,
    n_annotations: int = 10,
    n_labels: int = 2,
) -> Dataset:
    """
    Generate a synthetic Valor dataset given a set of input images.

    Parameters
    ----------
    client : Session
        The Client object used to access your valor instance.
    dataset_name : str
        The name of the dataset you want to generate in Valor.
    n_images : int
        The number of images you'd like your dataset to contain.
    n_annotations : int
        The number of annotations per image you'd like your dataset to contain.
    n_labels : int
        The number of labels per annotation you'd like your dataset to contain.
    """
    dataset = Dataset.create(dataset_name)

    unique_image_ids = list(range(n_images))
    for _ in tqdm(range(n_images)):
        gt = _generate_ground_truth(
            unique_image_id=str(
                _sample_without_replacement(unique_image_ids, 1)[0]
            ),
            n_annotations=n_annotations,
            n_labels=n_labels,
        )
        dataset.add_groundtruth(gt)

    dataset.finalize()

    return dataset


def generate_prediction_data(
    client: Client,
    dataset: Dataset,
    model_name: str,
    n_annotations: int = 10,
    n_labels: int = 2,
):
    """
    Generate an arbitrary number of predictions for a previously generated dataset.

    Parameters
    ----------
    client : Session
        The Client object used to access your Valor instance.
    dataset : Dataset
        The dataset object to create predictions for.
    model_name : str
        The name of your model.
    n_annotations : int
        The number of annotations per prediction you'd like your dataset to contain.
    n_labels : int
        The number of labels per annotation you'd like your dataset to contain.
    """
    model = Model.create(model_name)

    datums = dataset.get_datums()

    for datum in datums:
        height = cast(int, datum.metadata["height"])
        width = cast(int, datum.metadata["width"])
        prediction = _generate_prediction(
            datum=datum,
            height=int(height),
            width=int(width),
            n_annotations=n_annotations,
            n_labels=n_labels,
        )
        model.add_prediction(dataset, prediction)

    model.finalize_inferences(dataset)
    return model


def _mask_bytes_to_pil(mask_bytes):
    with io.BytesIO(mask_bytes) as f:
        return Image.open(f)


def test_generate_segmentation_data(
    client: Client,
    dataset_name: str,
    n_images: int = 10,
    n_annotations: int = 2,
    n_labels: int = 2,
):
    """Check that our generated dataset correctly matches our input parameters"""

    dataset = generate_segmentation_data(
        client=client,
        dataset_name=dataset_name,
        n_images=n_images,
        n_annotations=n_annotations,
        n_labels=n_labels,
    )

    sample_images = dataset.get_datums()
    assert (
        len(sample_images) == n_images
    ), "Number of images doesn't match the test input"

    for image in dataset.get_datums():
        uid = image.uid
        sample_gt = dataset.get_groundtruth(uid)

        assert sample_gt
        sample_annotations = sample_gt.annotations
        assert sample_annotations[0].raster.get_value() is not None
        sample_mask_size = Image.fromarray(
            sample_annotations[0].raster.array
        ).size

        sample_image = ImageMetadata(sample_gt.datum)
        sample_image_size = (sample_image.width, sample_image.height)

        assert (
            len(sample_annotations) == n_annotations
        ), "Number of annotations doesn't match the test input"
        assert (
            len(sample_annotations[0].labels) == n_labels
        ), "Number of labels on the sample annotation doesn't match the test input"
        assert (
            sample_image_size == sample_mask_size
        ), f"Image is size {sample_image_size}, but mask is size {sample_mask_size}"


def test_generate_prediction_data(client: Client):
    """Check that our generated predictions correctly matches our input parameters"""

    n_images = 10
    dataset_name = "dset"
    model_name = "model"

    dataset = generate_segmentation_data(
        client=client,
        dataset_name=dataset_name,
        n_images=n_images,
        n_annotations=10,
        n_labels=10,
    )
    assert len(dataset.get_datums()) == n_images

    model = generate_prediction_data(
        client=client,
        dataset=dataset,
        model_name=model_name,
        n_annotations=5,
        n_labels=5,
    )

    eval_job = model.evaluate_detection(
        dataset,
        iou_thresholds_to_compute=[0.1, 0.9],
        iou_thresholds_to_return=[0.1, 0.9],
        filter_by=[Label.key == "k1"],
        convert_annotations_to_type=AnnotationType.BOX,
    )
    assert eval_job.wait_for_completion(timeout=30) == EvaluationStatus.DONE

    eval_dict = eval_job.to_dict()
    for key in [
        "id",
        "confusion_matrices",
        "metrics",
        "status",
        "ignored_pred_labels",
        "missing_pred_labels",
    ]:
        eval_dict.pop(key)

    # check meta separately since duration isn't deterministic
    assert eval_dict["meta"]["datums"] == 10
    assert (
        eval_dict["meta"]["labels"] == 1
    )  # we're filtering on one label above
    assert eval_dict["meta"]["duration"] <= 30
    eval_dict["meta"] = {}

    assert eval_dict == {
        "dataset_names": [dataset_name],
        "model_name": model_name,
        "filters": {
            **asdict(
                Filter()
            ),  # default filter properties with overrides below
            "label_keys": ["k1"],
        },
        "parameters": {
            "task_type": TaskType.OBJECT_DETECTION.value,
            "convert_annotations_to_type": AnnotationType.BOX.value,
            "iou_thresholds_to_compute": [0.1, 0.9],
            "iou_thresholds_to_return": [0.1, 0.9],
            "label_map": None,
            "recall_score_threshold": 0.0,
            "metrics_to_return": [
                "AP",
                "AR",
                "mAP",
                "APAveragedOverIOUs",
                "mAR",
                "mAPAveragedOverIOUs",
            ],
            "pr_curve_iou_threshold": 0.5,
<<<<<<< HEAD
            "metrics": None,
            "llm_api_params": None,
=======
            "pr_curve_max_examples": 1,
>>>>>>> 8926aa01
        },
        "meta": {},
    }
    assert len(eval_job.metrics) > 0<|MERGE_RESOLUTION|>--- conflicted
+++ resolved
@@ -413,12 +413,8 @@
                 "mAPAveragedOverIOUs",
             ],
             "pr_curve_iou_threshold": 0.5,
-<<<<<<< HEAD
-            "metrics": None,
+            "pr_curve_max_examples": 1,
             "llm_api_params": None,
-=======
-            "pr_curve_max_examples": 1,
->>>>>>> 8926aa01
         },
         "meta": {},
     }
