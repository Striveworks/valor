""" These integration tests should be run with a backend at http://localhost:8000
that is no auth
"""
<<<<<<< HEAD
import os
=======
from typing import Iterator
>>>>>>> 0ed9f42f

import numpy as np
import pytest
from sqlalchemy import create_engine, select, text
from sqlalchemy.orm import Session

from velour import Annotation, GroundTruth, Label, Prediction
from velour.client import Client
from velour.data_generation import _generate_mask
from velour.enums import TaskType
from velour.metatypes import ImageMetadata
from velour.schemas import BoundingBox, MultiPolygon, Polygon, Raster
from velour_api import exceptions
from velour_api.backend import models


@pytest.fixture
def db() -> Iterator[Session]:
    """This fixture makes sure there's not datasets, models, or labels in the backend
    (raising a RuntimeError if there are). It returns a db session and as cleanup
    clears out all datasets, models, and labels from the backend.
    """
    client = Client(host="http://localhost:8000")

    # if len(client.get_datasets()) > 0:
    #     raise RuntimeError(
    #         "Tests should be run on an empty velour backend but found existing datasets.",
    #         [ds["name"] for ds in client.get_datasets()],
    #     )
    #
    # if len(client.get_models()) > 0:
    #     raise RuntimeError(
    #         "Tests should be run on an empty velour backend but found existing models."
    #     )
    #
    # if len(client.get_labels()) > 0:
    #     raise RuntimeError(
    #         "Tests should be run on an empty velour backend but found existing labels."
    #     )

    POSTGRES_HOST = os.getenv("POSTGRES_HOST", "localhost")
    POSTGRES_USERNAME = os.getenv("POSTGRES_USERNAME", "postgres")
    POSTGRES_PASSWORD = os.getenv("POSTGRES_PASSWORD", "password")
    POSTGRES_DB = os.getenv("POSTGRES_DB", "velour")
    POSTGRES_PORT = os.getenv("POSTGRES_PORT", "5432")
    SQLALCHEMY_DATABASE_URL = f"postgresql://{POSTGRES_USERNAME}:{POSTGRES_PASSWORD}@{POSTGRES_HOST}:{POSTGRES_PORT}/{POSTGRES_DB}"

    engine = create_engine(SQLALCHEMY_DATABASE_URL)
    sess = Session(engine)
    sess.execute(text("SET postgis.gdal_enabled_drivers = 'ENABLE_ALL';"))
    sess.execute(text("SET postgis.enable_outdb_rasters = True;"))

    yield sess

    for model in client.get_models():
        try:
            client.delete_model(model["name"], timeout=360)
        except exceptions.ModelDoesNotExistError:
            continue

    for dataset in client.get_datasets():
        try:
            client.delete_dataset(dataset["name"], timeout=360)
        except exceptions.DatasetDoesNotExistError:
            continue

    labels = sess.scalars(select(models.Label))
    for label in labels:
        sess.delete(label)
    sess.commit()


@pytest.fixture
def client(db: Session) -> Client:
    return Client(host="http://localhost:8000")


@pytest.fixture
def dataset_name():
    return "test_dataset"


@pytest.fixture
def model_name():
    return "test_model"


"""Metadata"""


@pytest.fixture
def metadata():
    """Some sample metadata of different types"""
    return {
        "metadatum1": "temporary",
        "metadatum2": "a string",
        "metadatum3": 0.45,
    }


"""Images"""


@pytest.fixture
def img1() -> ImageMetadata:
    coordinates = [
        [
            [125.2750725, 38.760525],
            [125.3902365, 38.775069],
            [125.5054005, 38.789613],
            [125.5051935, 38.71402425],
            [125.5049865, 38.6384355],
            [125.3902005, 38.6244225],
            [125.2754145, 38.6104095],
            [125.2752435, 38.68546725],
            [125.2750725, 38.760525],
        ]
    ]

    geo_dict = {"type": "Polygon", "coordinates": coordinates}

    return ImageMetadata(
        uid="uid1",
        height=900,
        width=300,
        geospatial=geo_dict,
    )


@pytest.fixture
def img2() -> ImageMetadata:
    coordinates = [44.1, 22.4]

    geo_dict = {"type": "Point", "coordinates": coordinates}

    return ImageMetadata(
        uid="uid2",
        height=40,
        width=30,
        geospatial=geo_dict,
    )


@pytest.fixture
def img5(dataset_name) -> ImageMetadata:
    return ImageMetadata(uid="uid5", height=40, width=30)


@pytest.fixture
def img6() -> ImageMetadata:
    return ImageMetadata(uid="uid6", height=40, width=30)


@pytest.fixture
def img8() -> ImageMetadata:
    return ImageMetadata(uid="uid8", height=40, width=30)


@pytest.fixture
def img9() -> ImageMetadata:
    return ImageMetadata(uid="uid9", height=40, width=30)


"""Geometrys"""


@pytest.fixture
def rect1():
    """Box with area = 1500."""
    return BoundingBox.from_extrema(xmin=10, ymin=10, xmax=60, ymax=40)


@pytest.fixture
def rect2():
    """Box with area = 1100."""
    return BoundingBox.from_extrema(xmin=15, ymin=0, xmax=70, ymax=20)


@pytest.fixture
def rect3():
    """Box with area = 57,510."""
    return BoundingBox.from_extrema(xmin=87, ymin=10, xmax=158, ymax=820)


@pytest.fixture
def rect4():
    """Box with area = 90."""
    return BoundingBox.from_extrema(xmin=1, ymin=10, xmax=10, ymax=20)


"""GroundTruths"""


@pytest.fixture
def gt_dets1(
    rect1: BoundingBox,
    rect2: BoundingBox,
    rect3: BoundingBox,
    img1: ImageMetadata,
    img2: ImageMetadata,
) -> list[GroundTruth]:
    return [
        GroundTruth(
            datum=img1.to_datum(),
            annotations=[
                Annotation(
                    task_type=TaskType.DETECTION,
                    labels=[Label(key="k1", value="v1")],
                    bounding_box=rect1,
                ),
                Annotation(
                    task_type=TaskType.DETECTION,
                    labels=[Label(key="k2", value="v2")],
                    bounding_box=rect3,
                ),
            ],
        ),
        GroundTruth(
            datum=img2.to_datum(),
            annotations=[
                Annotation(
                    task_type=TaskType.DETECTION,
                    labels=[Label(key="k1", value="v1")],
                    bounding_box=rect2,
                )
            ],
        ),
    ]


@pytest.fixture
def gt_dets2(
    rect1: BoundingBox,
    rect2: BoundingBox,
    rect3: BoundingBox,
    img5: ImageMetadata,
    img6: ImageMetadata,
    img8: ImageMetadata,
) -> list[GroundTruth]:
    return [
        GroundTruth(
            datum=img5.to_datum(),
            annotations=[
                Annotation(
                    task_type=TaskType.DETECTION,
                    labels=[Label(key="k1", value="v1")],
                    polygon=Polygon(boundary=rect1.polygon, holes=[]),
                ),
                Annotation(
                    task_type=TaskType.DETECTION,
                    labels=[Label(key="k2", value="v2")],
                    bounding_box=rect3,
                ),
            ],
        ),
        GroundTruth(
            datum=img6.to_datum(),
            annotations=[
                Annotation(
                    task_type=TaskType.DETECTION,
                    labels=[Label(key="k1", value="v1")],
                    polygon=Polygon(boundary=rect2.polygon, holes=[]),
                )
            ],
        ),
        GroundTruth(
            datum=img8.to_datum(),
            annotations=[
                Annotation(
                    task_type=TaskType.DETECTION,
                    labels=[Label(key="k3", value="v3")],
                    bounding_box=rect3,
                )
            ],
        ),
    ]


@pytest.fixture
def gt_poly_dets1(
    img1: ImageMetadata,
    img2: ImageMetadata,
    rect1: BoundingBox,
    rect2: BoundingBox,
):
    """Same thing as gt_dets1 but represented as a polygon instead of bounding box"""
    return [
        GroundTruth(
            datum=img1.to_datum(),
            annotations=[
                Annotation(
                    task_type=TaskType.DETECTION,
                    labels=[Label(key="k1", value="v1")],
                    polygon=Polygon(boundary=rect1.polygon, holes=[]),
                ),
            ],
        ),
        GroundTruth(
            datum=img2.to_datum(),
            annotations=[
                Annotation(
                    task_type=TaskType.DETECTION,
                    labels=[Label(key="k1", value="v1")],
                    polygon=Polygon(boundary=rect2.polygon, holes=[]),
                )
            ],
        ),
    ]


@pytest.fixture
def gt_segs(
    rect1: BoundingBox,
    rect2: BoundingBox,
    rect3: BoundingBox,
    img1: ImageMetadata,
    img2: ImageMetadata,
) -> list[GroundTruth]:
    return [
        GroundTruth(
            datum=img1.to_datum(),
            annotations=[
                Annotation(
                    task_type=TaskType.DETECTION,
                    labels=[Label(key="k1", value="v1")],
                    multipolygon=MultiPolygon(
                        polygons=[Polygon(boundary=rect1.polygon)]
                    ),
                ),
                Annotation(
                    task_type=TaskType.SEGMENTATION,
                    labels=[Label(key="k2", value="v2")],
                    multipolygon=MultiPolygon(
                        polygons=[
                            Polygon(boundary=rect3.polygon),
                            Polygon(boundary=rect1.polygon),
                        ]
                    ),
                ),
            ],
        ),
        GroundTruth(
            datum=img2.to_datum(),
            annotations=[
                Annotation(
                    task_type=TaskType.DETECTION,
                    labels=[Label(key="k1", value="v1")],
                    multipolygon=MultiPolygon(
                        polygons=[
                            Polygon(
                                boundary=rect2.polygon,
                                holes=[rect1.polygon],
                            )
                        ]
                    ),
                )
            ],
        ),
    ]


@pytest.fixture
def gt_semantic_segs1(
    rect1: BoundingBox, rect3: BoundingBox, img1: ImageMetadata
) -> list[GroundTruth]:
    return [
        GroundTruth(
            datum=img1.to_datum(),
            annotations=[
                Annotation(
                    task_type=TaskType.SEGMENTATION,
                    labels=[Label(key="k2", value="v2")],
                    multipolygon=MultiPolygon(
                        polygons=[
                            Polygon(boundary=rect3.polygon),
                            Polygon(boundary=rect1.polygon),
                        ]
                    ),
                )
            ],
        ),
    ]


@pytest.fixture
def gt_semantic_segs1_mask(img1: ImageMetadata) -> GroundTruth:
    mask = _generate_mask(height=900, width=300)
    raster = Raster.from_numpy(mask)

    return GroundTruth(
        datum=img1.to_datum(),
        annotations=[
            Annotation(
                task_type=TaskType.SEGMENTATION,
                labels=[Label(key="k2", value="v2")],
                raster=raster,
            )
        ],
    )


@pytest.fixture
def gt_semantic_segs2(
    rect3: BoundingBox, img2: ImageMetadata
) -> list[GroundTruth]:
    return [
        GroundTruth(
            datum=img2.to_datum(),
            annotations=[
                Annotation(
                    task_type=TaskType.SEGMENTATION,
                    labels=[Label(key="k3", value="v3")],
                    multipolygon=MultiPolygon(
                        polygons=[Polygon(boundary=rect3.polygon)],
                    ),
                )
            ],
        ),
    ]


@pytest.fixture
def gt_semantic_segs2_mask(img2: ImageMetadata) -> GroundTruth:
    mask = _generate_mask(height=40, width=30)
    raster = Raster.from_numpy(mask)

    return GroundTruth(
        datum=img2.to_datum(),
        annotations=[
            Annotation(
                task_type=TaskType.SEGMENTATION,
                labels=[Label(key="k2", value="v2")],
                raster=raster,
            )
        ],
    )


@pytest.fixture
def gt_semantic_segs_error(img1: ImageMetadata) -> GroundTruth:
    mask = _generate_mask(height=100, width=100)
    raster = Raster.from_numpy(mask)

    # expected to throw an error since the mask size differs from the image size
    return GroundTruth(
        datum=img1.to_datum(),
        annotations=[
            Annotation(
                task_type=TaskType.SEGMENTATION,
                labels=[Label(key="k3", value="v3")],
                raster=raster,
            )
        ],
    )


@pytest.fixture
def gt_clfs(
    img5: ImageMetadata,
    img6: ImageMetadata,
    img8: ImageMetadata,
) -> list[GroundTruth]:
    return [
        GroundTruth(
            datum=img5.to_datum(),
            annotations=[
                Annotation(
                    task_type=TaskType.CLASSIFICATION,
                    labels=[
                        Label(key="k4", value="v4"),
                        Label(key="k5", value="v5"),
                    ],
                ),
            ],
        ),
        GroundTruth(
            datum=img6.to_datum(),
            annotations=[
                Annotation(
                    task_type=TaskType.CLASSIFICATION,
                    labels=[Label(key="k4", value="v4")],
                )
            ],
        ),
        GroundTruth(
            datum=img8.to_datum(),
            annotations=[
                Annotation(
                    task_type=TaskType.CLASSIFICATION,
                    labels=[Label(key="k3", value="v3")],
                )
            ],
        ),
    ]


@pytest.fixture
def gt_clfs_tabular() -> list[int]:
    """groundtruth for a tabular classification task"""
    return [1, 1, 2, 0, 0, 0, 1, 1, 1, 1]


"""Predictions"""


@pytest.fixture
def pred_dets(
    model_name: str,
    rect1: BoundingBox,
    rect2: BoundingBox,
    img1: ImageMetadata,
    img2: ImageMetadata,
) -> list[Prediction]:
    return [
        Prediction(
            datum=img1.to_datum(),
            annotations=[
                Annotation(
                    task_type=TaskType.DETECTION,
                    labels=[Label(key="k1", value="v1", score=0.3)],
                    bounding_box=rect1,
                )
            ],
        ),
        Prediction(
            datum=img2.to_datum(),
            annotations=[
                Annotation(
                    task_type=TaskType.DETECTION,
                    labels=[Label(key="k2", value="v2", score=0.98)],
                    bounding_box=rect2,
                )
            ],
        ),
    ]


@pytest.fixture
def pred_dets2(
    rect3: BoundingBox,
    rect4: BoundingBox,
    img1: ImageMetadata,
    img2: ImageMetadata,
) -> list[Prediction]:
    return [
        Prediction(
            datum=img1.to_datum(),
            annotations=[
                Annotation(
                    task_type=TaskType.DETECTION,
                    labels=[Label(key="k1", value="v1", score=0.7)],
                    bounding_box=rect3,
                )
            ],
        ),
        Prediction(
            datum=img2.to_datum(),
            annotations=[
                Annotation(
                    task_type=TaskType.DETECTION,
                    labels=[Label(key="k2", value="v2", score=0.98)],
                    bounding_box=rect4,
                )
            ],
        ),
    ]


@pytest.fixture
def pred_poly_dets(pred_dets: list[Prediction]) -> list[Prediction]:
    return [
        Prediction(
            datum=det.datum,
            annotations=[
                Annotation(
                    task_type=TaskType.DETECTION,
                    labels=annotation.labels,
                    polygon=Polygon(
                        boundary=annotation.bounding_box.polygon,
                        holes=[],
                    ),
                )
                for annotation in det.annotations
                if annotation.bounding_box is not None
            ],
        )
        for det in pred_dets
    ]


def _random_mask(img: ImageMetadata) -> np.ndarray:
    return np.random.randint(0, 2, size=(img.height, img.width), dtype=bool)


@pytest.fixture
def pred_instance_segs(
    model_name: str,
    img1: ImageMetadata,
    img2: ImageMetadata,
) -> list[Prediction]:
    mask_1 = _random_mask(img1)
    mask_2 = _random_mask(img2)
    return [
        Prediction(
            datum=img1.to_datum(),
            annotations=[
                Annotation(
                    task_type=TaskType.DETECTION,
                    labels=[Label(key="k1", value="v1", score=0.87)],
                    raster=Raster.from_numpy(mask_1),
                )
            ],
        ),
        Prediction(
            datum=img2.to_datum(),
            annotations=[
                Annotation(
                    task_type=TaskType.DETECTION,
                    labels=[Label(key="k2", value="v2", score=0.92)],
                    raster=Raster.from_numpy(mask_2),
                )
            ],
        ),
    ]


@pytest.fixture
def pred_semantic_segs(
    model_name: str,
    img1: ImageMetadata,
    img2: ImageMetadata,
) -> list[Prediction]:
    mask_1 = _random_mask(img1)
    mask_2 = _random_mask(img2)
    return [
        Prediction(
            datum=img1.to_datum(),
            annotations=[
                Annotation(
                    task_type=TaskType.SEGMENTATION,
                    labels=[Label(key="k2", value="v2")],
                    raster=Raster.from_numpy(mask_1),
                )
            ],
        ),
        Prediction(
            datum=img2.to_datum(),
            annotations=[
                Annotation(
                    task_type=TaskType.SEGMENTATION,
                    labels=[Label(key="k1", value="v1")],
                    raster=Raster.from_numpy(mask_2),
                )
            ],
        ),
    ]


@pytest.fixture
def pred_clfs(
    model_name: str, img5: ImageMetadata, img6: ImageMetadata
) -> list[Prediction]:
    return [
        Prediction(
            datum=img5.to_datum(),
            annotations=[
                Annotation(
                    task_type=TaskType.CLASSIFICATION,
                    labels=[
                        Label(key="k12", value="v12", score=0.47),
                        Label(key="k12", value="v16", score=0.53),
                        Label(key="k13", value="v13", score=1.0),
                    ],
                )
            ],
        ),
        Prediction(
            datum=img6.to_datum(),
            annotations=[
                Annotation(
                    task_type=TaskType.CLASSIFICATION,
                    labels=[
                        Label(key="k4", value="v4", score=0.71),
                        Label(key="k4", value="v5", score=0.29),
                    ],
                )
            ],
        ),
    ]


@pytest.fixture
def pred_clfs_tabular() -> list[list[float]]:
    """predictions for a tabular classification task"""
    return [
        [0.37, 0.35, 0.28],
        [0.24, 0.61, 0.15],
        [0.03, 0.88, 0.09],
        [0.97, 0.03, 0.0],
        [1.0, 0.0, 0.0],
        [1.0, 0.0, 0.0],
        [0.01, 0.96, 0.03],
        [0.28, 0.02, 0.7],
        [0.78, 0.21, 0.01],
        [0.45, 0.11, 0.44],
    ]<|MERGE_RESOLUTION|>--- conflicted
+++ resolved
@@ -1,11 +1,8 @@
 """ These integration tests should be run with a backend at http://localhost:8000
 that is no auth
 """
-<<<<<<< HEAD
 import os
-=======
 from typing import Iterator
->>>>>>> 0ed9f42f
 
 import numpy as np
 import pytest
