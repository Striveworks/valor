import json
import os
import time
from dataclasses import dataclass
from datetime import datetime
from pathlib import Path

import requests

from valor import (
    Annotation,
    Client,
    Dataset,
    Datum,
    GroundTruth,
    Label,
    Model,
    Prediction,
    connect,
)
from valor.enums import MetricType

connect("http://0.0.0.0:8000")
client = Client()


def download_data_if_not_exists(file_path: Path, file_url: str):
    """Download the data from a public bucket if it doesn't exist in the repo."""
    if os.path.exists(file_path):
        return

    response = json.loads(requests.get(file_url).text)
    with open(file_path, "w+") as file:
        json.dump(response, file, indent=4)


def write_results_to_file(write_path: Path, results: list[dict]):
    """Write results to results.json"""
    current_datetime = datetime.now().strftime("%d/%m/%Y %H:%M:%S")
    if os.path.isfile(write_path):
        with open(write_path, "r") as file:
            file.seek(0)
            data = json.load(file)
    else:
        data = {}

    data[current_datetime] = results

    with open(write_path, "w+") as file:
        json.dump(data, file, indent=4)


def ingest_groundtruths(
    dset: Dataset,
    raw: dict,
    pair_limit: int,
    timeout: int | None,
):
    """Ingest groundtruths into Valor."""

    groundtruths = []
    slice_ = (
        raw["groundtruth_prediction_pairs"][:pair_limit]
        if pair_limit != -1
        else raw["groundtruth_prediction_pairs"]
    )
    for groundtruth, _ in slice_:
        groundtruths.append(
            GroundTruth(
                datum=Datum(
                    uid=groundtruth["value"]["datum"]["uid"],
                    metadata={"width": 224, "height": 224},
                ),
                annotations=[
                    Annotation(
                        labels=[
                            Label(
                                key=label["key"],
                                value=label["value"],
                                score=label["score"],
                            )
                            for label in annotation["labels"]
                        ],
                    )
                    for annotation in groundtruth["value"]["annotations"]
                ],
            )
        )

    dset.add_groundtruths(groundtruths, timeout=timeout)


def ingest_predictions(
    dset: Dataset,
    model: Model,
    raw: dict,
    pair_limit: int,
    timeout: int | None,
):
    """Ingest the data into Valor."""

    predictions = []
    slice_ = (
        raw["groundtruth_prediction_pairs"][:pair_limit]
        if pair_limit != -1
        else raw["groundtruth_prediction_pairs"]
    )
    for _, prediction in slice_:

        predictions.append(
            Prediction(
                datum=Datum(
                    uid=prediction["value"]["datum"]["uid"],
                    metadata={"width": 224, "height": 224},
                ),
                annotations=[
                    Annotation(
                        labels=[
                            Label(
                                key=label["key"],
                                value=label["value"],
                                score=label["score"],
                            )
                            for label in annotation["labels"]
                        ],
                    )
                    for annotation in prediction["value"]["annotations"]
                ],
            )
        )

    model.add_predictions(dset, predictions, timeout=timeout)


def run_base_evaluation(dset: Dataset, model: Model, timeout: int | None):
    """Run a base evaluation (with no PR curves)."""
    try:
        evaluation = model.evaluate_classification(dset)
        evaluation.wait_for_completion(timeout=timeout)
    except TimeoutError:
        raise TimeoutError(
            f"Base evaluation timed out when processing {evaluation.meta['datums']} datums."  # type: ignore
        )
    return evaluation


def run_pr_curve_evaluation(dset: Dataset, model: Model, timeout: int | None):
    """Run a base evaluation with PrecisionRecallCurve included."""
    try:
        evaluation = model.evaluate_classification(
            dset,
            metrics_to_return=[
                MetricType.Accuracy,
                MetricType.Precision,
                MetricType.Recall,
                MetricType.F1,
                MetricType.ROCAUC,
                MetricType.PrecisionRecallCurve,
            ],
        )
        evaluation.wait_for_completion(timeout=timeout)
    except TimeoutError:
        raise TimeoutError(
            f"PR evaluation timed out when processing {evaluation.meta['datums']} datums."  # type: ignore
        )
    return evaluation


def run_detailed_pr_curve_evaluation(
    dset: Dataset, model: Model, timeout: int | None
):
    """Run a base evaluation with PrecisionRecallCurve and DetailedPrecisionRecallCurve included."""

    try:
        evaluation = model.evaluate_classification(
            dset,
            metrics_to_return=[
                MetricType.Accuracy,
                MetricType.Precision,
                MetricType.Recall,
                MetricType.F1,
                MetricType.ROCAUC,
                MetricType.PrecisionRecallCurve,
                MetricType.DetailedPrecisionRecallCurve,
            ],
        )
        evaluation.wait_for_completion(timeout=timeout)
    except TimeoutError:
        raise TimeoutError(
            f"Detailed evaluation timed out when processing {evaluation.meta['datums']} datums."  # type: ignore
        )
    return evaluation


@dataclass
class DataBenchmark:
    ingestion: float
    finalization: float
    deletion: float

    def result(self) -> dict[str, float | str]:
        return {
            "ingestion": round(self.ingestion, 2),
            "finalization": round(self.finalization, 2),
            "deletion": round(self.deletion, 2),
        }


@dataclass
class EvaluationBenchmark:
    limit: int
    gt_stats: DataBenchmark
    pd_stats: DataBenchmark
    n_datums: int
    n_annotations: int
    n_labels: int
    eval_base: float
    eval_base_pr: float
    eval_base_pr_detail: float

    def result(self) -> dict[str, float | str | dict[str, str | float]]:
        return {
            "limit": self.limit,
            "groundtruths": self.gt_stats.result(),
            "predictions": self.pd_stats.result(),
            "evaluation": {
                "number_of_datums": self.n_datums,
                "number_of_annotations": self.n_annotations,
                "number_of_labels": self.n_labels,
                "base": round(self.eval_base, 2),
                "base+pr": round(self.eval_base_pr, 2),
                "base+pr+detailed": round(self.eval_base_pr_detail, 2),
            },
        }


def run_benchmarking_analysis(
    limits: list[int],
    results_file: str = "results.json",
    data_file: str = "data.json",
    ingestion_timeout: int | None = 150,
    evaluation_timeout: int | None = 40,
):
    """Time various function calls and export the results."""
    current_directory = Path(os.path.dirname(os.path.realpath(__file__)))
    write_path = current_directory / Path(results_file)
    data_path = current_directory / Path(data_file)

    download_data_if_not_exists(
        file_path=data_path,
        file_url="https://pub-fae71003f78140bdaedf32a7c8d331d2.r2.dev/classification_data.json",
    )

    with open(data_path) as file:
        file.seek(0)
        raw_data = json.load(file)

    results = list()
    for limit in limits:

        dset = Dataset.create(name=f"bird-identification-{time.time()}")
        model = Model.create(name=f"some_model-{time.time()}")

        # ingest groundtruths
        start_time = time.time()
        ingest_groundtruths(
            dset=dset,
            raw=raw_data,
            pair_limit=limit,
            timeout=ingestion_timeout,
        )
        gt_ingest_time = time.time() - start_time

        # finalize groundtruths
        start_time = time.time()
        dset.finalize()
        gt_finalization_time = time.time() - start_time

        # ingest predictions
        start_time = time.time()
        ingest_predictions(
            dset=dset,
            model=model,
            raw=raw_data,
            pair_limit=limit,
            timeout=ingestion_timeout,
        )
        pd_ingest_time = time.time() - start_time

<<<<<<< HEAD
        try:
            eval_base = run_base_evaluation(dset=dset, model=model)
        except TimeoutError:
            raise TimeoutError(
                f"Evaluation timed out when processing {limit} datums."
            )
=======
        # finalize predictions
        start_time = time.time()
        model.finalize_inferences(dset)
        pd_finalization_time = time.time() - start_time
>>>>>>> 759f8fea

        # run evaluations
        eval_base = run_base_evaluation(
            dset=dset, model=model, timeout=evaluation_timeout
        )
        eval_pr = run_pr_curve_evaluation(
            dset=dset, model=model, timeout=evaluation_timeout
        )
        eval_detail = run_detailed_pr_curve_evaluation(
            dset=dset, model=model, timeout=evaluation_timeout
        )

        # delete model
        start = time.time()
        client.delete_model(model.name, timeout=30)
        pd_deletion_time = time.time() - start

        # delete dataset
        start = time.time()
        client.delete_dataset(dset.name, timeout=30)
<<<<<<< HEAD
        client.delete_model(model.name, timeout=30)
        deletion_time = time.time() - start

        results = {
            "number_of_datums": limit,
            "number_of_unique_labels": eval_base.meta["labels"],
            "number_of_annotations": eval_base.meta["annotations"],
            "ingest_runtime": f"{(ingest_time):.1f} seconds",
            "eval_runtime": f"{(eval_base.meta['duration']):.1f} seconds",
            "eval_pr_runtime": f"{(eval_pr.meta['duration']):.1f} seconds",
            "eval_detailed_pr_runtime": f"{(eval_pr_detail.meta['duration']):.1f} seconds",
            "del_runtime": f"{(deletion_time):.1f} seconds",
        }
        write_results_to_file(write_path=write_path, result_dict=results)
=======
        gt_deletion_time = time.time() - start

        results.append(
            EvaluationBenchmark(
                limit=limit,
                gt_stats=DataBenchmark(
                    ingestion=gt_ingest_time,
                    finalization=gt_finalization_time,
                    deletion=gt_deletion_time,
                ),
                pd_stats=DataBenchmark(
                    ingestion=pd_ingest_time,
                    finalization=pd_finalization_time,
                    deletion=pd_deletion_time,
                ),
                n_datums=eval_base.meta["datums"],
                n_annotations=eval_base.meta["annotations"],
                n_labels=eval_base.meta["labels"],
                eval_base=eval_base.meta["duration"],
                eval_base_pr=eval_pr.meta["duration"],
                eval_base_pr_detail=eval_detail.meta["duration"],
            ).result()
        )

    write_results_to_file(write_path=write_path, results=results)
>>>>>>> 759f8fea


if __name__ == "__main__":
    run_benchmarking_analysis(limits=[5000, 5000])<|MERGE_RESOLUTION|>--- conflicted
+++ resolved
@@ -287,19 +287,10 @@
         )
         pd_ingest_time = time.time() - start_time
 
-<<<<<<< HEAD
-        try:
-            eval_base = run_base_evaluation(dset=dset, model=model)
-        except TimeoutError:
-            raise TimeoutError(
-                f"Evaluation timed out when processing {limit} datums."
-            )
-=======
         # finalize predictions
         start_time = time.time()
         model.finalize_inferences(dset)
         pd_finalization_time = time.time() - start_time
->>>>>>> 759f8fea
 
         # run evaluations
         eval_base = run_base_evaluation(
@@ -320,22 +311,6 @@
         # delete dataset
         start = time.time()
         client.delete_dataset(dset.name, timeout=30)
-<<<<<<< HEAD
-        client.delete_model(model.name, timeout=30)
-        deletion_time = time.time() - start
-
-        results = {
-            "number_of_datums": limit,
-            "number_of_unique_labels": eval_base.meta["labels"],
-            "number_of_annotations": eval_base.meta["annotations"],
-            "ingest_runtime": f"{(ingest_time):.1f} seconds",
-            "eval_runtime": f"{(eval_base.meta['duration']):.1f} seconds",
-            "eval_pr_runtime": f"{(eval_pr.meta['duration']):.1f} seconds",
-            "eval_detailed_pr_runtime": f"{(eval_pr_detail.meta['duration']):.1f} seconds",
-            "del_runtime": f"{(deletion_time):.1f} seconds",
-        }
-        write_results_to_file(write_path=write_path, result_dict=results)
-=======
         gt_deletion_time = time.time() - start
 
         results.append(
@@ -361,7 +336,6 @@
         )
 
     write_results_to_file(write_path=write_path, results=results)
->>>>>>> 759f8fea
 
 
 if __name__ == "__main__":
