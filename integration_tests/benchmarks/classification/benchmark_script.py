import json
import os
import time
from datetime import datetime

import requests

from valor import (
    Annotation,
    Client,
    Dataset,
    Datum,
    GroundTruth,
    Label,
    Model,
    Prediction,
    connect,
)

connect("http://0.0.0.0:8000")
client = Client()


def download_data_if_not_exists(file_path: str, file_url: str):
    """Download the data from a public bucket if it doesn't exist in the repo."""
    if os.path.exists(file_path):
        return

    response = json.loads(requests.get(file_url).text)
    with open(file_path, "w+") as file:
        json.dump(response, file, indent=4)


def write_results_to_file(write_path: str, result_dict: dict):
    """Write results to results.json"""
    current_datetime = datetime.now().strftime("%d/%m/%Y %H:%M:%S")

    if os.path.isfile(write_path):
        with open(write_path, "r") as file:
            file.seek(0)
            data = json.load(file)
    else:
        data = {}

    data[current_datetime] = result_dict

    with open(write_path, "w+") as file:
        json.dump(data, file, indent=4)


def ingest_groundtruths_and_predictions(
    dset: Dataset, model: Model, raw: dict, pair_limit: int
):
    """Ingest the data into Valor."""

    groundtruths = []
    predictions = []
    slice_ = (
        raw["groundtruth_prediction_pairs"][:pair_limit]
        if pair_limit != -1
        else raw["groundtruth_prediction_pairs"]
    )
    for groundtruth, prediction in slice_:
        groundtruths.append(
            GroundTruth(
                datum=Datum(
                    uid=groundtruth["value"]["datum"]["uid"],
                    metadata={"width": 224, "height": 224},
                ),
                annotations=[
                    Annotation(
                        labels=[
                            Label(
                                key=label["key"],
                                value=label["value"],
                                score=label["score"],
                            )
                            for label in annotation["labels"]
                        ],
                    )
                    for annotation in groundtruth["value"]["annotations"]
                ],
            )
        )

        predictions.append(
            Prediction(
                datum=Datum(
                    uid=prediction["value"]["datum"]["uid"],
                    metadata={"width": 224, "height": 224},
                ),
                annotations=[
                    Annotation(
                        labels=[
                            Label(
                                key=label["key"],
                                value=label["value"],
                                score=label["score"],
                            )
                            for label in annotation["labels"]
                        ],
                    )
                    for annotation in prediction["value"]["annotations"]
                ],
            )
        )

    dset.add_groundtruths(groundtruths, timeout=150)
    model.add_predictions(dset, predictions, timeout=150)

    dset.finalize()
    model.finalize_inferences(dataset=dset)


def run_base_evaluation(dset: Dataset, model: Model):
    """Run a base evaluation (with no PR curves)."""
    evaluation = model.evaluate_classification(dset)
    evaluation.wait_for_completion()
    return evaluation


def run_pr_curve_evaluation(dset: Dataset, model: Model):
    """Run a base evaluation with PrecisionRecallCurve included."""
    evaluation = model.evaluate_classification(
        dset,
        metrics_to_return=[
            "Accuracy",
            "Precision",
            "Recall",
            "F1",
            "ROCAUC",
            "PrecisionRecallCurve",
        ],
    )
    evaluation.wait_for_completion()
    return evaluation


def run_detailed_pr_curve_evaluation(dset: Dataset, model: Model):
    """Run a base evaluation with PrecisionRecallCurve and DetailedPrecisionRecallCurve included."""

    evaluation = model.evaluate_classification(
        dset,
        metrics_to_return=[
            "Accuracy",
            "Precision",
            "Recall",
            "F1",
            "ROCAUC",
            "PrecisionRecallCurve",
            "DetailedPrecisionRecallCurve",
        ],
    )
    evaluation.wait_for_completion()
    return evaluation


def run_benchmarking_analysis(
<<<<<<< HEAD
    limits_to_test: list[int] = [5000],
=======
    limits_to_test: list[int] = [5000, 5000],
>>>>>>> 19cd4515
    results_file: str = "results.json",
    data_file: str = "data.json",
):
    """Time various function calls and export the results."""
    current_directory = os.path.dirname(os.path.realpath(__file__))
    write_path = f"{current_directory}/{results_file}"
    data_path = f"{current_directory}/{data_file}"

    download_data_if_not_exists(
        file_path=data_path,
        file_url="https://pub-fae71003f78140bdaedf32a7c8d331d2.r2.dev/classification_data.json",
    )

    with open(data_path) as file:
        file.seek(0)
        raw_data = json.load(file)

    for limit in limits_to_test:

        dset = Dataset.create(name=f"bird-identification-{time.time()}")
        model = Model.create(name=f"some_model-{time.time()}")

        start_time = time.time()

        ingest_groundtruths_and_predictions(
            dset=dset, model=model, raw=raw_data, pair_limit=limit
        )
        ingest_time = time.time() - start_time

        try:
            eval_ = run_base_evaluation(dset=dset, model=model)
        except TimeoutError:
            raise TimeoutError(
                f"Evaluation timed out when processing {limit} datums."
            )

        try:
<<<<<<< HEAD
            eval_pr_ = run_pr_curve_evaluation(dset=dset, model=model)
        except TimeoutError:
            raise TimeoutError(
                f"Evaluation timed out when processing {limit} datums."
            )

        try:
            eval_det_ = run_detailed_pr_curve_evaluation(
=======
            eval_pr = run_pr_curve_evaluation(dset=dset, model=model)
        except TimeoutError:
            raise TimeoutError(
                f"PR Evaluation timed out when processing {limit} datums."
            )

        try:
            eval_pr_detail = run_detailed_pr_curve_evaluation(
>>>>>>> 19cd4515
                dset=dset, model=model
            )
        except TimeoutError:
            raise TimeoutError(
<<<<<<< HEAD
                f"Evaluation timed out when processing {limit} datums."
=======
                f"Detailed PR Evaluation timed out when processing {limit} datums."
>>>>>>> 19cd4515
            )

        start = time.time()
        client.delete_dataset(dset.name, timeout=30)
        client.delete_model(model.name, timeout=30)
        deletion_time = time.time() - start

        results = {
            "number_of_datums": limit,
            "number_of_unique_labels": eval_.meta["labels"],
            "number_of_annotations": eval_.meta["annotations"],
            "ingest_runtime": f"{(ingest_time):.1f} seconds",
<<<<<<< HEAD
            "eval_base_runtime": f"{(eval_.meta['duration']):.1f} seconds",
            "eval_pr_runtime": f"{(eval_pr_.meta['duration']):.1f} seconds",
            "eval_pr_detailed_runtime": f"{(eval_det_.meta['duration']):.1f} seconds",
=======
            "eval_runtime": f"{(eval_.meta['duration']):.1f} seconds",
            "eval_pr_runtime": f"{(eval_pr.meta['duration']):.1f} seconds",
            "eval_detailed_pr_runtime": f"{(eval_pr_detail.meta['duration']):.1f} seconds",
>>>>>>> 19cd4515
            "del_runtime": f"{(deletion_time):.1f} seconds",
        }
        write_results_to_file(write_path=write_path, result_dict=results)


if __name__ == "__main__":
    run_benchmarking_analysis()<|MERGE_RESOLUTION|>--- conflicted
+++ resolved
@@ -156,11 +156,7 @@
 
 
 def run_benchmarking_analysis(
-<<<<<<< HEAD
-    limits_to_test: list[int] = [5000],
-=======
     limits_to_test: list[int] = [5000, 5000],
->>>>>>> 19cd4515
     results_file: str = "results.json",
     data_file: str = "data.json",
 ):
@@ -198,16 +194,6 @@
             )
 
         try:
-<<<<<<< HEAD
-            eval_pr_ = run_pr_curve_evaluation(dset=dset, model=model)
-        except TimeoutError:
-            raise TimeoutError(
-                f"Evaluation timed out when processing {limit} datums."
-            )
-
-        try:
-            eval_det_ = run_detailed_pr_curve_evaluation(
-=======
             eval_pr = run_pr_curve_evaluation(dset=dset, model=model)
         except TimeoutError:
             raise TimeoutError(
@@ -216,16 +202,11 @@
 
         try:
             eval_pr_detail = run_detailed_pr_curve_evaluation(
->>>>>>> 19cd4515
                 dset=dset, model=model
             )
         except TimeoutError:
             raise TimeoutError(
-<<<<<<< HEAD
-                f"Evaluation timed out when processing {limit} datums."
-=======
                 f"Detailed PR Evaluation timed out when processing {limit} datums."
->>>>>>> 19cd4515
             )
 
         start = time.time()
@@ -238,15 +219,9 @@
             "number_of_unique_labels": eval_.meta["labels"],
             "number_of_annotations": eval_.meta["annotations"],
             "ingest_runtime": f"{(ingest_time):.1f} seconds",
-<<<<<<< HEAD
-            "eval_base_runtime": f"{(eval_.meta['duration']):.1f} seconds",
-            "eval_pr_runtime": f"{(eval_pr_.meta['duration']):.1f} seconds",
-            "eval_pr_detailed_runtime": f"{(eval_det_.meta['duration']):.1f} seconds",
-=======
             "eval_runtime": f"{(eval_.meta['duration']):.1f} seconds",
             "eval_pr_runtime": f"{(eval_pr.meta['duration']):.1f} seconds",
             "eval_detailed_pr_runtime": f"{(eval_pr_detail.meta['duration']):.1f} seconds",
->>>>>>> 19cd4515
             "del_runtime": f"{(deletion_time):.1f} seconds",
         }
         write_results_to_file(write_path=write_path, result_dict=results)
