import json
import os
import re
from dataclasses import dataclass
from datetime import datetime
from pathlib import Path
from time import time

import requests
from tqdm import tqdm

from valor import Client, Dataset, GroundTruth, Model, Prediction, connect
from valor.enums import AnnotationType
from valor.exceptions import DatasetAlreadyExistsError, ModelAlreadyExistsError

connect("http://0.0.0.0:8000")
client = Client()


def time_it(fn, *args, **kwargs):
    start = time()
    fn(*args, **kwargs)
    return time() - start


def download_data_if_not_exists(
    file_name: str,
    file_path: Path,
    url: str,
):
    """Download the data from a public bucket if it doesn't exist locally."""

    if not os.path.exists(file_path):
        response = requests.get(url, stream=True)
        if response.status_code == 200:
            total_size = int(response.headers.get("content-length", 0))
            with open(file_path, "wb") as f:
                with tqdm(
                    total=total_size,
                    unit="B",
                    unit_scale=True,
                    unit_divisor=1024,
                    desc=file_name,
                ) as pbar:
                    for chunk in response.iter_content(chunk_size=1024):
                        if chunk:
                            f.write(chunk)
                            pbar.update(1024)
        else:
            raise RuntimeError(response)
    else:
        print(f"{file_name} already exists locally.")


def write_results_to_file(write_path: Path, results: list[dict]):
    """Write results to results.json"""
    current_datetime = datetime.now().strftime("%d/%m/%Y %H:%M:%S")
    if os.path.isfile(write_path):
        with open(write_path, "r") as file:
            file.seek(0)
            data = json.load(file)
    else:
        data = {}

    data[current_datetime] = results

    with open(write_path, "w+") as file:
        json.dump(data, file, indent=4)


def ingest_groundtruths(
    dataset: Dataset,
    path: Path,
    limit: int,
    chunk_size: int,
    timeout: int | None,
):
    with open(path, "r") as f:
        count = 0
        chunks = []
        for line in f:
            gt_dict = json.loads(line)
            gt = GroundTruth.decode_value(gt_dict)
            chunks.append(gt)
            count += 1
            if count >= limit and limit > 0:
                break
            elif len(chunks) < chunk_size:
                continue

            dataset.add_groundtruths(chunks, timeout=timeout)
            chunks = []
        if chunks:
            dataset.add_groundtruths(chunks, timeout=timeout)


def ingest_predictions(
    dataset: Dataset,
    model: Model,
    datum_uids: list[str],
    path: Path,
    limit: int,
    chunk_size: int,
    timeout: int | None,
):
    pattern = re.compile(r'"uid":\s*"(\d+)"')
    with open(path, "r") as f:
        count = 0
        chunks = []
        for line in f:
            match = pattern.search(line)
            if not match:
                continue
            elif match.group(1) not in datum_uids:
                continue
            pd_dict = json.loads(line)
            pd = Prediction.decode_value(pd_dict)
            chunks.append(pd)
            count += 1
            if count >= limit and limit > 0:
                break
            elif len(chunks) < chunk_size:
                continue

            model.add_predictions(dataset, chunks, timeout=timeout)
            chunks = []
        if chunks:
            model.add_predictions(dataset, chunks, timeout=timeout)


def run_base_evaluation(dset: Dataset, model: Model, timeout: int | None):
    """Run a base evaluation (with no PR curves)."""
    try:
        evaluation = model.evaluate_detection(dset)
        evaluation.wait_for_completion(timeout=timeout)
    except TimeoutError:
        raise TimeoutError(
            f"Base evaluation timed out when processing {evaluation.meta['datums']} datums."  # type: ignore
        )
    return evaluation


def run_pr_curve_evaluation(dset: Dataset, model: Model, timeout: int | None):
    """Run a base evaluation with PrecisionRecallCurve included."""
    try:
        evaluation = model.evaluate_detection(
            dset,
            metrics_to_return=[
                "AP",
                "AR",
                "mAP",
                "APAveragedOverIOUs",
                "mAR",
                "mAPAveragedOverIOUs",
                "PrecisionRecallCurve",
            ],
        )
        evaluation.wait_for_completion(timeout=timeout)
    except TimeoutError:
        raise TimeoutError(
            f"PR evaluation timed out when processing {evaluation.meta['datums']} datums."  # type: ignore
        )
    return evaluation


def run_detailed_pr_curve_evaluation(
    dset: Dataset, model: Model, timeout: int | None
):
    """Run a base evaluation with PrecisionRecallCurve and DetailedPrecisionRecallCurve included."""

    try:
        evaluation = model.evaluate_detection(
            dset,
            metrics_to_return=[
                "AP",
                "AR",
                "mAP",
                "APAveragedOverIOUs",
                "mAR",
                "mAPAveragedOverIOUs",
                "PrecisionRecallCurve",
                "DetailedPrecisionRecallCurve",
            ],
        )
        evaluation.wait_for_completion(timeout=timeout)
    except TimeoutError:
        raise TimeoutError(
            f"Detailed evaluation timed out when processing {evaluation.meta['datums']} datums."  # type: ignore
        )
    return evaluation


@dataclass
class DataBenchmark:
    dtype: str
    ingestion: float
    finalization: float
    deletion: float

    def result(self) -> dict[str, float | str]:
        return {
            "dtype": self.dtype,
            "ingestion": round(self.ingestion, 2),
            "finalization": round(self.finalization, 2),
            "deletion": round(self.deletion, 2),
        }


@dataclass
class EvaluationBenchmark:
    limit: int
    gt_stats: DataBenchmark
    pd_stats: DataBenchmark
    n_datums: int
    n_annotations: int
    n_labels: int
    eval_base: float
    eval_base_pr: float
    eval_base_pr_detail: float

    def result(self) -> dict[str, float | str | dict[str, str | float]]:
        return {
            "limit": self.limit,
            "groundtruths": self.gt_stats.result(),
            "predictions": self.pd_stats.result(),
            "evaluation": {
                "number_of_datums": self.n_datums,
                "number_of_annotations": self.n_annotations,
                "number_of_labels": self.n_labels,
                "base": round(self.eval_base, 2),
                "base+pr": round(self.eval_base_pr, 2),
                "base+pr+detailed": round(self.eval_base_pr_detail, 2),
            },
        }


def run_benchmarking_analysis(
    limits_to_test: list[int],
    combinations: list[tuple[AnnotationType, AnnotationType]] | None = None,
    results_file: str = "results.json",
<<<<<<< HEAD
    chunk_size: int = 500,
    ingestion_chunk_timeout: int | None = 30,
    evaluation_timeout: int | None = 30,
=======
    ingestion_chunk_timeout: int = 30,
    evaluation_timeout: int = 30,
    compute_pr: bool = True,
    compute_detailed: bool = True,
>>>>>>> 40f7b3bf
):
    """Time various function calls and export the results."""
    current_directory = Path(__file__).parent
    write_path = current_directory / Path(results_file)

    gt_box_filename = "gt_objdet_coco_bbox.jsonl"
    gt_polygon_filename = "gt_objdet_coco_polygon.jsonl"
    gt_multipolygon_filename = "gt_objdet_coco_raster_multipolygon.jsonl"
    gt_raster_filename = "gt_objdet_coco_raster_bitmask.jsonl"
    pd_box_filename = "pd_objdet_yolo_bbox.jsonl"
    pd_polygon_filename = "pd_objdet_yolo_polygon.jsonl"
    pd_multipolygon_filename = "pd_objdet_yolo_multipolygon.jsonl"
    pd_raster_filename = "pd_objdet_yolo_raster.jsonl"

    groundtruths = {
        AnnotationType.BOX: gt_box_filename,
        AnnotationType.POLYGON: gt_polygon_filename,
        AnnotationType.MULTIPOLYGON: gt_multipolygon_filename,
        AnnotationType.RASTER: gt_raster_filename,
    }
    predictions = {
        AnnotationType.BOX: pd_box_filename,
        AnnotationType.POLYGON: pd_polygon_filename,
        AnnotationType.MULTIPOLYGON: pd_multipolygon_filename,
        AnnotationType.RASTER: pd_raster_filename,
    }

    # default is to perform all combinations
    if combinations is None:
        combinations = [
            (gt_type, pd_type)
            for gt_type in groundtruths
            for pd_type in predictions
        ]

    # cache data locally
    filenames = [*list(groundtruths.values()), *list(predictions.values())]
    for filename in filenames:
        file_path = current_directory / Path(filename)
        url = f"https://pub-fae71003f78140bdaedf32a7c8d331d2.r2.dev/{filename}"
        download_data_if_not_exists(
            file_name=filename, file_path=file_path, url=url
        )

    # iterate through datum limits
    results = list()
    for limit in limits_to_test:
        for gt_type, pd_type in combinations:

            gt_filename = groundtruths[gt_type]
            pd_filename = predictions[pd_type]

            try:
                dataset = Dataset.create(name="coco")
                model = Model.create(name="yolo")
            except (
                DatasetAlreadyExistsError,
                ModelAlreadyExistsError,
            ) as e:
                client.delete_dataset("coco")
                client.delete_model("yolo")
                raise e

            # gt ingestion
            gt_ingest_time = time_it(
                ingest_groundtruths,
                dataset=dataset,
                path=current_directory / Path(gt_filename),
                limit=limit,
<<<<<<< HEAD
                chunk_size=chunk_size,
=======
                chunk_size=1000,
>>>>>>> 40f7b3bf
                timeout=ingestion_chunk_timeout,
            )

            # gt finalization
            gt_finalization_time = time_it(dataset.finalize)

            # pd ingestion
            datum_uids = [datum.uid for datum in dataset.get_datums()]
            pd_ingest_time = time_it(
                ingest_predictions,
                dataset=dataset,
                model=model,
                datum_uids=datum_uids,
                path=current_directory / Path(pd_filename),
                limit=limit,
<<<<<<< HEAD
                chunk_size=chunk_size,
=======
                chunk_size=1000,
>>>>>>> 40f7b3bf
                timeout=ingestion_chunk_timeout,
            )

            # model finalization
            pd_finalization_time = time_it(model.finalize_inferences, dataset)

            # run evaluations
<<<<<<< HEAD
            eval_base = run_base_evaluation(
                dset=dataset, model=model, timeout=evaluation_timeout
            )
            # eval_pr = run_pr_curve_evaluation(
            #     dset=dataset, model=model, timeout=evaluation_timeout
            # )
            # eval_detail = run_detailed_pr_curve_evaluation(
            #     dset=dataset, model=model, timeout=evaluation_timeout
            # )
=======
            eval_pr = None
            eval_detail = None
            eval_base = run_base_evaluation(
                dset=dataset, model=model, timeout=evaluation_timeout
            )
            if compute_pr:
                eval_pr = run_pr_curve_evaluation(
                    dset=dataset, model=model, timeout=evaluation_timeout
                )
            if compute_detailed:
                eval_detail = run_detailed_pr_curve_evaluation(
                    dset=dataset, model=model, timeout=evaluation_timeout
                )
>>>>>>> 40f7b3bf

            # delete model
            start = time()
            client.delete_model(model.name, timeout=30)
            pd_deletion_time = time() - start

            # delete dataset
            start = time()
            client.delete_dataset(dataset.name, timeout=30)
            gt_deletion_time = time() - start

            results.append(
                EvaluationBenchmark(
                    limit=limit,
                    gt_stats=DataBenchmark(
                        dtype=gt_type,
                        ingestion=gt_ingest_time,
                        finalization=gt_finalization_time,
                        deletion=gt_deletion_time,
                    ),
                    pd_stats=DataBenchmark(
                        dtype=pd_type,
                        ingestion=pd_ingest_time,
                        finalization=pd_finalization_time,
                        deletion=pd_deletion_time,
                    ),
                    n_datums=eval_base.meta["datums"],
                    n_annotations=eval_base.meta["annotations"],
                    n_labels=eval_base.meta["labels"],
                    eval_base=eval_base.meta["duration"],
<<<<<<< HEAD
                    eval_base_pr=eval_pr.meta["duration"],
                    eval_base_pr_detail=eval_detail.meta["duration"],
=======
                    eval_base_pr=eval_pr.meta["duration"] if eval_pr else -1,
                    eval_base_pr_detail=(
                        eval_detail.meta["duration"] if eval_detail else -1
                    ),
>>>>>>> 40f7b3bf
                ).result()
            )

    write_results_to_file(write_path=write_path, results=results)


if __name__ == "__main__":

    # run bounding box benchmark
    run_benchmarking_analysis(
        combinations=[
<<<<<<< HEAD
            (AnnotationType.RASTER, AnnotationType.RASTER),
        ],
        limits_to_test=[500, 500],
        evaluation_timeout=None,
        chunk_size=100,
    )

    # # run polygon benchmark
    # run_benchmarking_analysis(
    #     combinations=[
    #         (AnnotationType.POLYGON, AnnotationType.POLYGON),
    #     ],
    #     limits_to_test=[5000, 5000],
    # )
=======
            (AnnotationType.BOX, AnnotationType.BOX),
        ],
        limits_to_test=[5000, 5000],
    )

    # run polygon benchmark
    run_benchmarking_analysis(
        combinations=[
            (AnnotationType.POLYGON, AnnotationType.POLYGON),
        ],
        limits_to_test=[5000, 5000],
    )

    # run multipolygon benchmark
    run_benchmarking_analysis(
        combinations=[
            (AnnotationType.MULTIPOLYGON, AnnotationType.MULTIPOLYGON),
        ],
        limits_to_test=[6, 6],
        compute_detailed=False,
    )

    # run raster benchmark
    run_benchmarking_analysis(
        combinations=[
            (AnnotationType.RASTER, AnnotationType.RASTER),
        ],
        limits_to_test=[6, 6],
        compute_detailed=False,
    )
>>>>>>> 40f7b3bf
<|MERGE_RESOLUTION|>--- conflicted
+++ resolved
@@ -238,16 +238,10 @@
     limits_to_test: list[int],
     combinations: list[tuple[AnnotationType, AnnotationType]] | None = None,
     results_file: str = "results.json",
-<<<<<<< HEAD
-    chunk_size: int = 500,
-    ingestion_chunk_timeout: int | None = 30,
-    evaluation_timeout: int | None = 30,
-=======
     ingestion_chunk_timeout: int = 30,
     evaluation_timeout: int = 30,
     compute_pr: bool = True,
     compute_detailed: bool = True,
->>>>>>> 40f7b3bf
 ):
     """Time various function calls and export the results."""
     current_directory = Path(__file__).parent
@@ -317,11 +311,7 @@
                 dataset=dataset,
                 path=current_directory / Path(gt_filename),
                 limit=limit,
-<<<<<<< HEAD
-                chunk_size=chunk_size,
-=======
                 chunk_size=1000,
->>>>>>> 40f7b3bf
                 timeout=ingestion_chunk_timeout,
             )
 
@@ -337,11 +327,7 @@
                 datum_uids=datum_uids,
                 path=current_directory / Path(pd_filename),
                 limit=limit,
-<<<<<<< HEAD
-                chunk_size=chunk_size,
-=======
                 chunk_size=1000,
->>>>>>> 40f7b3bf
                 timeout=ingestion_chunk_timeout,
             )
 
@@ -349,17 +335,6 @@
             pd_finalization_time = time_it(model.finalize_inferences, dataset)
 
             # run evaluations
-<<<<<<< HEAD
-            eval_base = run_base_evaluation(
-                dset=dataset, model=model, timeout=evaluation_timeout
-            )
-            # eval_pr = run_pr_curve_evaluation(
-            #     dset=dataset, model=model, timeout=evaluation_timeout
-            # )
-            # eval_detail = run_detailed_pr_curve_evaluation(
-            #     dset=dataset, model=model, timeout=evaluation_timeout
-            # )
-=======
             eval_pr = None
             eval_detail = None
             eval_base = run_base_evaluation(
@@ -373,7 +348,6 @@
                 eval_detail = run_detailed_pr_curve_evaluation(
                     dset=dataset, model=model, timeout=evaluation_timeout
                 )
->>>>>>> 40f7b3bf
 
             # delete model
             start = time()
@@ -404,15 +378,10 @@
                     n_annotations=eval_base.meta["annotations"],
                     n_labels=eval_base.meta["labels"],
                     eval_base=eval_base.meta["duration"],
-<<<<<<< HEAD
-                    eval_base_pr=eval_pr.meta["duration"],
-                    eval_base_pr_detail=eval_detail.meta["duration"],
-=======
                     eval_base_pr=eval_pr.meta["duration"] if eval_pr else -1,
                     eval_base_pr_detail=(
                         eval_detail.meta["duration"] if eval_detail else -1
                     ),
->>>>>>> 40f7b3bf
                 ).result()
             )
 
@@ -424,22 +393,6 @@
     # run bounding box benchmark
     run_benchmarking_analysis(
         combinations=[
-<<<<<<< HEAD
-            (AnnotationType.RASTER, AnnotationType.RASTER),
-        ],
-        limits_to_test=[500, 500],
-        evaluation_timeout=None,
-        chunk_size=100,
-    )
-
-    # # run polygon benchmark
-    # run_benchmarking_analysis(
-    #     combinations=[
-    #         (AnnotationType.POLYGON, AnnotationType.POLYGON),
-    #     ],
-    #     limits_to_test=[5000, 5000],
-    # )
-=======
             (AnnotationType.BOX, AnnotationType.BOX),
         ],
         limits_to_test=[5000, 5000],
@@ -469,5 +422,4 @@
         ],
         limits_to_test=[6, 6],
         compute_detailed=False,
-    )
->>>>>>> 40f7b3bf
+    )