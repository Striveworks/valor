--- conflicted
+++ resolved
@@ -288,12 +288,9 @@
         }
         write_results_to_file(write_path=write_path, result_dict=results)
 
-<<<<<<< HEAD
         client.delete_dataset(dset.name, timeout=3000)
         client.delete_model(model.name, timeout=3000)
 
-=======
->>>>>>> 9b74e1ff
 
 if __name__ == "__main__":
     run_benchmarking_analysis()