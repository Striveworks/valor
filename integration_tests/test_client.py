--- conflicted
+++ resolved
@@ -262,7 +262,6 @@
     img6: ImageMetadata,
     img8: ImageMetadata,
 ) -> list[GroundTruth]:
-
     return [
         GroundTruth(
             datum=img5.to_datum(),
@@ -335,11 +334,7 @@
 
 
 @pytest.fixture
-<<<<<<< HEAD
-def gt_instance_segs(
-=======
 def gt_segs(
->>>>>>> 89aa4554
     rect1: BoundingBox,
     rect2: BoundingBox,
     rect3: BoundingBox,
@@ -387,40 +382,6 @@
                 )
             ],
         ),
-<<<<<<< HEAD
-    ]
-
-
-@pytest.fixture
-def gt_semantic_segs1(
-    rect1: BoundingBox, rect3: BoundingBox, img1: ImageMetadata
-) -> list[GroundTruth]:
-    return [
-        GroundTruth(
-            datum=img1.to_datum(),
-            annotations=[
-                Annotation(
-                    task_type=TaskType.SEMANTIC_SEGMENTATION,
-                    labels=[Label(key="k2", value="v2")],
-                    multipolygon=MultiPolygon(
-                        polygons=[
-                            Polygon(boundary=rect3.polygon),
-                            Polygon(boundary=rect1.polygon),
-                        ]
-                    ),
-                )
-            ],
-        ),
-    ]
-
-
-@pytest.fixture
-def gt_semantic_segs2(
-    rect3: BoundingBox, img9: ImageMetadata
-) -> list[GroundTruth]:
-    return [
-=======
->>>>>>> 89aa4554
         GroundTruth(
             datum=img9.to_datum(),
             annotations=[
@@ -1020,26 +981,13 @@
 
 def test_create_image_dataset_with_segmentations(
     client: Client,
-<<<<<<< HEAD
-    gt_instance_segs: list[GroundTruth],
-    gt_semantic_segs1: list[GroundTruth],
-    gt_semantic_segs2: list[GroundTruth],
-=======
     gt_segs: list[GroundTruth],
->>>>>>> 89aa4554
     db: Session,  # this is unused but putting it here since the teardown of the fixture does cleanup
 ):
     dataset = _test_create_image_dataset_with_gts(
         client=client,
-<<<<<<< HEAD
-        gts1=gt_instance_segs,
-        gts2=gt_semantic_segs1,
-        gts3=gt_semantic_segs2,
-        expected_image_uids={"uid1", "uid2"},
-=======
         gts=gt_segs,
         expected_image_uids={"uid1", "uid2", "uid9"},
->>>>>>> 89aa4554
         expected_labels_tuples={
             ("k1", "v1"),
             ("k2", "v2"),
@@ -1160,26 +1108,16 @@
 
 def test_create_model_with_predicted_segmentations(
     client: Client,
-<<<<<<< HEAD
-    gt_instance_segs: list[GroundTruth],
+    gt_segs: list[GroundTruth],
     pred_instance_segs: list[Prediction],
-=======
-    gt_segs: list[GroundTruth],
-    pred_segs: list[Prediction],
->>>>>>> 89aa4554
     db: Session,
 ):
     """Tests that we can create a predicted segmentation from a mask array"""
     _test_create_model_with_preds(
         client=client,
         datum_type=DataType.IMAGE,
-<<<<<<< HEAD
-        gts=gt_instance_segs,
+        gts=gt_segs,
         preds=pred_instance_segs,
-=======
-        gts=gt_segs,
-        preds=pred_segs,
->>>>>>> 89aa4554
         preds_model_class=models.Prediction,
         preds_expected_number=2,
         expected_labels_tuples={("k1", "v1"), ("k2", "v2")},
