--- conflicted
+++ resolved
@@ -1058,12 +1058,7 @@
         "dataset_name": "test dataset",
         "model_pred_task_type": "Bounding Box Object Detection",
         "dataset_gt_task_type": "Bounding Box Object Detection",
-<<<<<<< HEAD
-=======
         "label_key": "k1",
-        "min_area": None,
-        "max_area": None,        
->>>>>>> 5ec7a5ce
     }
 
     expected_metrics = [
@@ -1180,11 +1175,7 @@
         "dataset_name": "test dataset",
         "model_pred_task_type": "Bounding Box Object Detection",
         "dataset_gt_task_type": "Bounding Box Object Detection",
-<<<<<<< HEAD
-=======
         "label_key": "k1",
-        "min_area": None,
->>>>>>> 5ec7a5ce
         "max_area": 1200,
     }
     assert eval_job.metrics() != expected_metrics
