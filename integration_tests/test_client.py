""" These integration tests should be run with a backend at http://localhost:8000
that is no auth
"""

import io
import json
import time
from typing import Any

import numpy as np
import pytest
from geoalchemy2.functions import ST_Area, ST_AsPNG, ST_AsText, ST_Polygon
from PIL import Image as PILImage
from sqlalchemy import create_engine, select
from sqlalchemy.orm import Session
from sqlalchemy.sql import text

from velour.client import (
    Client,
    ClientException,
    DatumTypes,
    ImageDataset,
    TabularDataset,
)
from velour.data_types import (
    BoundingBox,
    BoundingPolygon,
    GroundTruthDetection,
    GroundTruthImageClassification,
    GroundTruthInstanceSegmentation,
    GroundTruthSemanticSegmentation,
    Image,
    Label,
    Point,
    PolygonWithHole,
    PredictedDetection,
    PredictedImageClassification,
    PredictedInstanceSegmentation,
    ScoredLabel,
)
from velour.metrics import Task
from velour_api import crud, models, ops

dset_name = "test dataset"
model_name = "test model"


def bbox_to_poly(bbox: BoundingBox) -> BoundingPolygon:
    return BoundingPolygon(
        points=[
            Point(x=bbox.xmin, y=bbox.ymin),
            Point(x=bbox.xmin, y=bbox.ymax),
            Point(x=bbox.xmax, y=bbox.ymax),
            Point(x=bbox.xmax, y=bbox.ymin),
        ]
    )


def _list_of_points_from_wkt_polygon(
    db: Session, det: GroundTruthDetection | PredictedDetection
) -> list[tuple[int, int]]:
    geo = json.loads(db.scalar(det.boundary.ST_AsGeoJSON()))
    assert len(geo["coordinates"]) == 1
    return [tuple(p) for p in geo["coordinates"][0]]


def area(rect: BoundingPolygon) -> float:
    """Computes the area of a rectangle"""
    assert len(rect.points) == 4
    xs = [pt.x for pt in rect.points]
    ys = [pt.y for pt in rect.points]

    return (max(xs) - min(xs)) * (max(ys) - min(ys))


def intersection_area(rect1: BoundingPolygon, rect2: BoundingPolygon) -> float:
    """Computes the intersection area of two rectangles"""
    assert len(rect1.points) == len(rect2.points) == 4

    xs1 = [pt.x for pt in rect1.points]
    xs2 = [pt.x for pt in rect2.points]

    ys1 = [pt.y for pt in rect1.points]
    ys2 = [pt.y for pt in rect2.points]

    inter_xmin = max(min(xs1), min(xs2))
    inter_xmax = min(max(xs1), max(xs2))

    inter_ymin = max(min(ys1), min(ys2))
    inter_ymax = min(max(ys1), max(ys2))

    inter_width = max(inter_xmax - inter_xmin, 0)
    inter_height = max(inter_ymax - inter_ymin, 0)

    return inter_width * inter_height


def iou(rect1: BoundingPolygon, rect2: BoundingPolygon) -> float:
    """Computes the "intersection over union" of two rectangles"""
    inter_area = intersection_area(rect1, rect2)
    return inter_area / (area(rect1) + area(rect2) - inter_area)


@pytest.fixture
def client():
    return Client(host="http://localhost:8000")


@pytest.fixture
def img1():
    return Image(uid="uid1", height=900, width=300)


@pytest.fixture
def img2():
    return Image(uid="uid2", height=400, width=300)


@pytest.fixture
def img5():
    return Image(uid="uid5", height=400, width=300)


@pytest.fixture
def img6():
    return Image(uid="uid6", height=400, width=300)


@pytest.fixture
def img8():
    return Image(uid="uid8", height=400, width=300)


@pytest.fixture
def img9():
    return Image(uid="uid9", height=400, width=300)


@pytest.fixture
def db(client: Client) -> Session:
    """This fixture makes sure there's not datasets, models, or labels in the backend
    (raising a RuntimeError if there are). It returns a db session and as cleanup
    clears out all datasets, models, and labels from the backend.
    """
    if len(client.get_datasets()) > 0:
        raise RuntimeError(
            "Tests should be run on an empty velour backend but found existing datasets.",
            [ds["name"] for ds in client.get_datasets()],
        )

    if len(client.get_models()) > 0:
        raise RuntimeError(
            "Tests should be run on an empty velour backend but found existing models."
        )

    if len(client.get_all_labels()) > 0:
        raise RuntimeError(
            "Tests should be run on an empty velour backend but found existing labels."
        )

    engine = create_engine("postgresql://postgres:password@localhost/postgres")
    sess = Session(engine)
    sess.execute(text("SET postgis.gdal_enabled_drivers = 'ENABLE_ALL';"))
    sess.execute(text("SET postgis.enable_outdb_rasters = True;"))

    yield sess

    # cleanup by deleting all datasets, models, and labels
    for dataset in client.get_datasets():
        crud.delete_dataset(db=sess, dataset_name=dataset["name"])

    for model in client.get_models():
        client.delete_model(name=model["name"])

    labels = sess.scalars(select(models.Label))
    for label in labels:
        sess.delete(label)

    sess.commit()


@pytest.fixture
def rect1():
    return BoundingBox(xmin=10, ymin=10, xmax=60, ymax=40)


@pytest.fixture
def rect2():
    return BoundingBox(xmin=15, ymin=0, xmax=70, ymax=20)


@pytest.fixture
def rect3():
    return BoundingBox(xmin=87, ymin=10, xmax=158, ymax=820)


@pytest.fixture
def gt_dets1(
    rect1: BoundingBox, rect2: BoundingBox, img1: Image, img2: Image
) -> list[GroundTruthDetection]:
    return [
        GroundTruthDetection(
            bbox=rect1,
            labels=[Label(key="k1", value="v1")],
            image=img1,
        ),
        GroundTruthDetection(
            bbox=rect2,
            labels=[Label(key="k1", value="v1")],
            image=img2,
        ),
    ]


@pytest.fixture
def gt_poly_dets1(
    gt_dets1: list[GroundTruthDetection],
) -> list[GroundTruthDetection]:
    """Same thing as gt_dets1 but represented as a polygon instead of bounding box"""

    return [
        GroundTruthDetection(
            image=det.image, labels=det.labels, boundary=bbox_to_poly(det.bbox)
        )
        for det in gt_dets1
    ]


@pytest.fixture
def gt_dets2(rect3: BoundingBox, img1: Image) -> list[GroundTruthDetection]:
    return [
        GroundTruthDetection(
            bbox=rect3,
            labels=[Label(key="k2", value="v2")],
            image=img1,
        )
    ]


@pytest.fixture
def gt_dets3(rect3: BoundingBox, img8: Image) -> list[GroundTruthDetection]:
    return [
        GroundTruthDetection(
            bbox=rect3,
            labels=[Label(key="k3", value="v3")],
            image=img8,
        )
    ]


@pytest.fixture
def gt_segs1(
    rect1: BoundingBox, rect2: BoundingBox, img1: Image, img2: Image
) -> list[GroundTruthInstanceSegmentation]:
    return [
        GroundTruthInstanceSegmentation(
            shape=[PolygonWithHole(polygon=bbox_to_poly(rect1))],
            labels=[Label(key="k1", value="v1")],
            image=img1,
        ),
        GroundTruthInstanceSegmentation(
            shape=[
                PolygonWithHole(
                    polygon=bbox_to_poly(rect2), hole=bbox_to_poly(rect1)
                )
            ],
            labels=[Label(key="k1", value="v1")],
            image=img2,
        ),
    ]


@pytest.fixture
def gt_segs2(
    rect1: BoundingBox, rect3: BoundingBox, img1: Image
) -> list[GroundTruthSemanticSegmentation]:
    return [
        GroundTruthSemanticSegmentation(
            shape=[
                PolygonWithHole(polygon=bbox_to_poly(rect3)),
                PolygonWithHole(polygon=bbox_to_poly(rect1)),
            ],
            labels=[Label(key="k2", value="v2")],
            image=img1,
        )
    ]


@pytest.fixture
def gt_segs3(
    rect3: BoundingBox, img9: Image
) -> list[GroundTruthSemanticSegmentation]:
    return [
        GroundTruthSemanticSegmentation(
            shape=[PolygonWithHole(polygon=bbox_to_poly(rect3))],
            labels=[Label(key="k3", value="v3")],
            image=img9,
        )
    ]


@pytest.fixture
def gt_clfs1(img5: Image, img6: Image) -> list[GroundTruthImageClassification]:
    return [
        GroundTruthImageClassification(
            image=img5, labels=[Label(key="k5", value="v5")]
        ),
        GroundTruthImageClassification(
            image=img6, labels=[Label(key="k4", value="v4")]
        ),
    ]


@pytest.fixture
def gt_clfs2(img5: Image) -> list[GroundTruthImageClassification]:
    return [
        GroundTruthImageClassification(
            image=img5, labels=[Label(key="k4", value="v4")]
        )
    ]


@pytest.fixture
def gt_clfs3(img8: Image) -> list[GroundTruthImageClassification]:
    return [
        GroundTruthImageClassification(
            labels=[Label(key="k3", value="v3")],
            image=img8,
        )
    ]


@pytest.fixture
def pred_dets(
    rect1: BoundingBox, rect2: BoundingBox, img1: Image, img2: Image
) -> list[PredictedDetection]:
    return [
        PredictedDetection(
            bbox=rect1,
            scored_labels=[
                ScoredLabel(label=Label(key="k1", value="v1"), score=0.3)
            ],
            image=img1,
        ),
        PredictedDetection(
            bbox=rect2,
            scored_labels=[
                ScoredLabel(label=Label(key="k2", value="v2"), score=0.98)
            ],
            image=img2,
        ),
    ]


@pytest.fixture
def pred_poly_dets(
    pred_dets: list[PredictedDetection],
) -> list[PredictedDetection]:
    return [
        PredictedDetection(
            image=det.image,
            scored_labels=det.scored_labels,
            boundary=bbox_to_poly(det.bbox),
        )
        for det in pred_dets
    ]


@pytest.fixture
def pred_segs(img1: Image, img2: Image) -> list[PredictedInstanceSegmentation]:
    mask_1 = np.random.randint(0, 2, size=(64, 32), dtype=bool)
    mask_2 = np.random.randint(0, 2, size=(12, 23), dtype=bool)
    return [
        PredictedInstanceSegmentation(
            mask=mask_1,
            scored_labels=[
                ScoredLabel(label=Label(key="k1", value="v1"), score=0.87)
            ],
            image=img1,
        ),
        PredictedInstanceSegmentation(
            mask=mask_2,
            scored_labels=[
                ScoredLabel(label=Label(key="k2", value="v2"), score=0.92)
            ],
            image=img2,
        ),
    ]


@pytest.fixture
def pred_clfs(img5: Image, img6: Image) -> list[PredictedImageClassification]:
    return [
        PredictedImageClassification(
            image=img5,
            scored_labels=[
                ScoredLabel(label=Label(key="k12", value="v12"), score=0.47),
                ScoredLabel(label=Label(key="k12", value="v16"), score=0.53),
                ScoredLabel(label=Label(key="k13", value="v13"), score=1.0),
            ],
        ),
        PredictedImageClassification(
            image=img6,
            scored_labels=[
                ScoredLabel(label=Label(key="k4", value="v4"), score=0.71),
                ScoredLabel(label=Label(key="k4", value="v5"), score=0.29),
            ],
        ),
    ]


def _test_create_image_dataset_with_gts(
    client: Client,
    gts1: list[Any],
    gts2: list[Any],
    gts3: list[Any],
    expected_labels_tuples: set[tuple[str, str]],
    expected_image_uids: list[str],
) -> ImageDataset:
    """This test does the following
    - Creates a dataset
    - Adds groundtruth data to it in two batches
    - Verifies the images and labels have actually been added
    - Finalizes dataset
    - Tries to add more data and verifies an error is thrown

    Parameters
    ----------
    client
    gts1
        list of groundtruth objects (from `velour.data_types`)
    gts2
        list of groundtruth objects (from `velour.data_types`)
    gts3
        list of groundtruth objects (from `velour.data_types`)
    expected_labels_tuples
        set of tuples of key/value labels to check were added to the database
    expected_image_uids
        set of image uids to check were added to the database
    """
    dataset = client.create_image_dataset(dset_name)

    with pytest.raises(ClientException) as exc_info:
        client.create_image_dataset(dset_name)
    assert "already exists" in str(exc_info)

    dataset.add_groundtruth(gts1)
    dataset.add_groundtruth(gts2)

    # check that the dataset has two images
    images = dataset.get_images()
    assert len(images) == len(expected_image_uids)
    assert set([image.uid for image in images]) == expected_image_uids

    # check that there are two labels
    labels = dataset.get_labels()
    assert len(labels) == len(expected_labels_tuples)
    assert (
        set([(label.key, label.value) for label in labels])
        == expected_labels_tuples
    )

    dataset.finalize()
    # check that we get an error when trying to add more images
    # to the dataset since it is finalized
    with pytest.raises(ClientException) as exc_info:
        dataset.add_groundtruth(gts3)
    assert "since it is finalized" in str(exc_info)

    return dataset


def _test_create_model_with_preds(
    client: Client,
    datum_type: DatumTypes,
    gts: list[Any],
    preds: list[Any],
    preds_model_class: type,
    preds_expected_number: int,
    expected_labels_tuples: set[tuple[str, str]],
    expected_scores: set[float],
    db: Session,
):
    """Tests that the client can be used to add predictions.

    Parameters
    ----------
    client
    gts
        list of groundtruth objects (from `velour.data_types`)
    preds
        list of prediction objects (from `velour.data_types`)
    preds_model_class
        class in `velour_api.models` that specifies the labeled predictions
    preds_expected_number
        expected number of (labeled) predictions added to the database
    expected_labels_tuples
        set of tuples of key/value labels to check were added to the database
    expected_scores
        set of the scores of hte predictions
    db

    Returns
    -------
    the sqlalchemy objects for the created predictions
    """
    if datum_type == DatumTypes.IMAGE:
        model = client.create_image_model(model_name)
        dataset = client.create_image_dataset(dset_name)
    else:
        model = client.create_tabular_model(model_name)
        dataset = client.create_tabular_dataset(dset_name)

    # verify we get an error if we try to create another model
    # with the same name
    with pytest.raises(ClientException) as exc_info:
        client.create_image_model(model_name)
    assert "already exists" in str(exc_info)

    # check that if we try to add detections we get an error
    # since we haven't added any images yet
    with pytest.raises(ClientException) as exc_info:
        model.add_predictions(dataset, preds)
    assert "Image with uid" in str(exc_info)

    dataset.add_groundtruth(gts)
    model.add_predictions(dataset, preds)

    # check predictions have been added
    db_preds = db.scalars(select(preds_model_class)).all()
    assert len(db_preds) == preds_expected_number

    # check labels
    assert (
        set([(p.label.key, p.label.value) for p in db_preds])
        == expected_labels_tuples
    )

    # check scores
    assert set([p.score for p in db_preds]) == expected_scores

    # check that the get_model method works
    retrieved_model = client.get_model(model_name)
    assert isinstance(retrieved_model, type(model))
    assert retrieved_model.name == model_name

    return db_preds


def test_create_image_dataset_with_href_and_description(
    client: Client, db: Session
):
    href = "http://a.com/b"
    description = "a description"
    client.create_image_dataset(dset_name, href=href, description=description)
    db_dataset = db.scalar(select(models.Dataset))
    assert db_dataset.href == href
    assert db_dataset.description == description


def test_create_model_with_href_and_description(client: Client, db: Session):
    href = "http://a.com/b"
    description = "a description"
    client.create_image_model(model_name, href=href, description=description)
    db_model = db.scalar(select(models.Model))
    assert db_model.href == href
    assert db_model.description == description


def test_create_image_dataset_with_detections(
    client: Client,
    gt_dets1: list[GroundTruthDetection],
    gt_dets2: list[GroundTruthDetection],
    gt_dets3: list[GroundTruthDetection],
    db: Session,  # this is unused but putting it here since the teardown of the fixture does cleanup
):
    dataset = _test_create_image_dataset_with_gts(
        client=client,
        gts1=gt_dets1,
        gts2=gt_dets2,
        gts3=gt_dets3,
        expected_image_uids={"uid1", "uid2"},
        expected_labels_tuples={
            ("k1", "v1"),
            ("k2", "v2"),
        },
    )

    dets1 = dataset.get_groundtruth_detections("uid1")
    dets2 = dataset.get_groundtruth_detections("uid2")

    # check we get back what we inserted
    gt_dets_uid1 = [
        gt for gt in gt_dets1 + gt_dets2 + gt_dets3 if gt.image.uid == "uid1"
    ]
    assert dets1 == gt_dets_uid1

    gt_dets_uid2 = [
        gt for gt in gt_dets1 + gt_dets2 + gt_dets3 if gt.image.uid == "uid2"
    ]
    assert dets2 == gt_dets_uid2


def test_create_image_model_with_predicted_detections(
    client: Client,
    gt_poly_dets1: list[GroundTruthDetection],
    pred_poly_dets: list[PredictedDetection],
    db: Session,
):
    labeled_pred_dets = _test_create_model_with_preds(
        client=client,
        datum_type=DatumTypes.IMAGE,
        gts=gt_poly_dets1,
        preds=pred_poly_dets,
        preds_model_class=models.LabeledPredictedDetection,
        preds_expected_number=2,
        expected_labels_tuples={("k1", "v1"), ("k2", "v2")},
        expected_scores={0.3, 0.98},
        db=db,
    )

    # check boundary
    db_pred = [
        p for p in labeled_pred_dets if p.detection.datum.uid == "uid1"
    ][0]
    points = _list_of_points_from_wkt_polygon(db, db_pred.detection)
    pred = pred_poly_dets[0]

    assert set(points) == set([(pt.x, pt.y) for pt in pred.boundary.points])


def test_create_gt_detections_as_bbox_or_poly(db: Session, client: Client):
    """Test that a groundtruth detection can be created as either a bounding box
    or a polygon
    """
    xmin, ymin, xmax, ymax = 10, 25, 30, 50
    image = Image(uid="uid", height=200, width=150)
    dataset = client.create_image_dataset(dset_name)

    gt_bbox = GroundTruthDetection(
        image=image,
        labels=[Label(key="k", value="v")],
        bbox=BoundingBox(xmin=xmin, ymin=ymin, xmax=xmax, ymax=ymax),
    )
    gt_poly = GroundTruthDetection(
        image=image,
        labels=[Label(key="k", value="v")],
        boundary=BoundingPolygon(
            points=[
                Point(x=xmin, y=ymin),
                Point(x=xmin, y=ymax),
                Point(x=xmax, y=ymax),
                Point(x=xmax, y=ymin),
            ]
        ),
    )

    dataset.add_groundtruth([gt_bbox, gt_poly])

    db_dets = db.scalars(select(models.GroundTruthDetection)).all()
    assert len(db_dets) == 2
    assert set([db_det.is_bbox for db_det in db_dets]) == {True, False}
    assert (
        db.scalar(ST_AsText(db_dets[0].boundary))
        == "POLYGON((10 25,10 50,30 50,30 25,10 25))"
        == db.scalar(ST_AsText(db_dets[1].boundary))
    )

    # check that they can be recovered by the client
    detections = dataset.get_groundtruth_detections("uid")
    assert len(detections) == 2
    assert len([det for det in detections if det.is_bbox]) == 1
    for det in detections:
        if det.bbox:
            assert det == gt_bbox
        else:
            assert det == gt_poly


def test_create_pred_detections_as_bbox_or_poly(
    db: Session,
    client: Client,
    gt_dets1: list[GroundTruthDetection],
    img1: Image,
):
    """Test that a predicted detection can be created as either a bounding box
    or a polygon
    """
    xmin, ymin, xmax, ymax = 10, 25, 30, 50
    dataset = client.create_image_dataset(dset_name)
    model = client.create_image_model(model_name)

    dataset.add_groundtruth(gt_dets1)

    pred_bbox = PredictedDetection(
        image=img1,
        scored_labels=[
            ScoredLabel(label=Label(key="k", value="v"), score=0.6)
        ],
        bbox=BoundingBox(xmin=xmin, ymin=ymin, xmax=xmax, ymax=ymax),
    )
    pred_poly = PredictedDetection(
        image=img1,
        scored_labels=[
            ScoredLabel(label=Label(key="k", value="v"), score=0.4)
        ],
        boundary=BoundingPolygon(
            points=[
                Point(x=xmin, y=ymin),
                Point(x=xmin, y=ymax),
                Point(x=xmax, y=ymax),
                Point(x=xmax, y=ymin),
            ]
        ),
    )

    model.add_predictions(dataset=dataset, predictions=[pred_bbox, pred_poly])

    db_dets = db.scalars(select(models.PredictedDetection)).all()
    assert len(db_dets) == 2
    assert set([db_det.is_bbox for db_det in db_dets]) == {True, False}
    assert (
        db.scalar(ST_AsText(db_dets[0].boundary))
        == "POLYGON((10 25,10 50,30 50,30 25,10 25))"
        == db.scalar(ST_AsText(db_dets[1].boundary))
    )


def test_create_image_dataset_with_segmentations(
    client: Client,
    gt_segs1: list[GroundTruthSemanticSegmentation],
    gt_segs2: list[GroundTruthSemanticSegmentation],
    gt_segs3: list[GroundTruthSemanticSegmentation],
    db: Session,  # this is unused but putting it here since the teardown of the fixture does cleanup
):
    dataset = _test_create_image_dataset_with_gts(
        client=client,
        gts1=gt_segs1,
        gts2=gt_segs2,
        gts3=gt_segs3,
        expected_image_uids={"uid1", "uid2"},
        expected_labels_tuples={
            ("k1", "v1"),
            ("k2", "v2"),
        },
    )

    # should have one instance segmentation that's a rectangle
    # with xmin, ymin, xmax, ymax = 10, 10, 60, 40
    instance_segs = dataset.get_groundtruth_instance_segmentations("uid1")
    for seg in instance_segs:
        assert isinstance(seg, GroundTruthInstanceSegmentation)
    assert len(instance_segs) == 1
    mask = instance_segs[0].shape
    # check get all True in the box
    assert mask[10:40, 10:60].all()
    # check that outside the box is all False
    assert mask.sum() == (40 - 10) * (60 - 10)
    # check shape agrees with image
    assert mask.shape == (gt_segs1[0].image.height, gt_segs1[0].image.width)

    # should have one semantic segmentation that's a rectangle
    # with xmin, ymin, xmax, ymax = 10, 10, 60, 40 plus a rectangle
    # with xmin, ymin, xmax, ymax = 87, 10, 158, 820
    semantic_segs = dataset.get_groundtruth_semantic_segmentations("uid1")
    for seg in semantic_segs:
        assert isinstance(seg, GroundTruthSemanticSegmentation)
    mask = semantic_segs[0].shape
    assert mask[10:40, 10:60].all()
    assert mask[10:820, 87:158].all()
    assert mask.sum() == (40 - 10) * (60 - 10) + (820 - 10) * (158 - 87)
    assert mask.shape == (gt_segs1[0].image.height, gt_segs1[0].image.width)


def test_create_gt_segs_as_polys_or_masks(
    client: Client, img1: Image, db: Session
):
    """Test that we can create a dataset with groundtruth segmentations that are defined
    both my polygons and mask arrays
    """
    dataset = client.create_image_dataset(dset_name)

    xmin, xmax, ymin, ymax = 11, 45, 37, 102
    h, w = 900, 300
    mask = np.zeros((h, w), dtype=bool)
    mask[ymin:ymax, xmin:xmax] = True

    poly = PolygonWithHole(
        polygon=BoundingPolygon(
            [
                Point(x=xmin, y=ymin),
                Point(x=xmin, y=ymax),
                Point(x=xmax, y=ymax),
                Point(x=xmax, y=ymin),
            ]
        )
    )

    gt1 = GroundTruthSemanticSegmentation(
        shape=mask, labels=[Label(key="k1", value="v1")], image=img1
    )
    gt2 = GroundTruthSemanticSegmentation(
        shape=[poly], labels=[Label(key="k1", value="v1")], image=img1
    )

    dataset.add_groundtruth([gt1, gt2])
    wkts = db.scalars(
        select(ST_AsText(ST_Polygon(models.GroundTruthSegmentation.shape)))
    ).all()

    for wkt in wkts:
        assert (
            wkt
            == f"MULTIPOLYGON((({xmin} {ymin},{xmin} {ymax},{xmax} {ymax},{xmax} {ymin},{xmin} {ymin})))"
        )


def test_create_model_with_predicted_segmentations(
    client: Client,
    gt_segs1: list[GroundTruthInstanceSegmentation],
    pred_segs: list[PredictedInstanceSegmentation],
    db: Session,
):
    """Tests that we can create a predicted segmentation from a mask array"""
    labeled_pred_segs = _test_create_model_with_preds(
        client=client,
        datum_type=DatumTypes.IMAGE,
        gts=gt_segs1,
        preds=pred_segs,
        preds_model_class=models.LabeledPredictedSegmentation,
        preds_expected_number=2,
        expected_labels_tuples={("k1", "v1"), ("k2", "v2")},
        expected_scores={0.87, 0.92},
        db=db,
    )

    # grab the segmentation from the db, recover the mask, and check
    # its equal to the mask the client sent over
    db_pred = [
        p for p in labeled_pred_segs if p.segmentation.datum.uid == "uid1"
    ][0]
    png_from_db = db.scalar(ST_AsPNG(db_pred.segmentation.shape))
    f = io.BytesIO(png_from_db.tobytes())
    mask_array = np.array(PILImage.open(f))

    np.testing.assert_equal(mask_array, pred_segs[0].mask)


def test_create_image_dataset_with_classifications(
    client: Client,
    gt_clfs1: list[GroundTruthImageClassification],
    gt_clfs2: list[GroundTruthImageClassification],
    gt_clfs3: list[GroundTruthImageClassification],
    db: Session,  # this is unused but putting it here since the teardown of the fixture does cleanup
):
    _test_create_image_dataset_with_gts(
        client=client,
        gts1=gt_clfs1,
        gts2=gt_clfs2,
        gts3=gt_clfs3,
        expected_image_uids={"uid5", "uid6"},
        expected_labels_tuples={
            ("k5", "v5"),
            ("k4", "v4"),
        },
    )


def test_create_image_model_with_predicted_classifications(
    client: Client,
    gt_clfs1: list[GroundTruthDetection],
    pred_clfs: list[PredictedDetection],
    db: Session,
):
    _test_create_model_with_preds(
        client=client,
        datum_type=DatumTypes.IMAGE,
        gts=gt_clfs1,
        preds=pred_clfs,
        preds_model_class=models.PredictedClassification,
        preds_expected_number=5,
        expected_labels_tuples={
            ("k12", "v12"),
            ("k12", "v16"),
            ("k13", "v13"),
            ("k4", "v4"),
            ("k4", "v5"),
        },
        expected_scores={0.47, 0.53, 1.0, 0.71, 0.29},
        db=db,
    )


def test_boundary(
    client: Client, db: Session, rect1: BoundingPolygon, img1: Image
):
    """Test consistency of boundary in backend and client"""
    dataset = client.create_image_dataset(dset_name)
    rect1_poly = bbox_to_poly(rect1)
    dataset.add_groundtruth(
        [
            GroundTruthDetection(
                boundary=rect1_poly,
                labels=[Label(key="k1", value="v1")],
                image=img1,
            )
        ]
    )

    # get the one detection that exists
    db_det = db.scalar(select(models.GroundTruthDetection))

    # check boundary
    points = _list_of_points_from_wkt_polygon(db, db_det)

    assert set(points) == set([(pt.x, pt.y) for pt in rect1_poly.points])


def test_iou(
    client: Client,
    db: Session,
    rect1: BoundingPolygon,
    rect2: BoundingPolygon,
    img1: Image,
):
    dataset = client.create_image_dataset(dset_name)
    model = client.create_image_model(model_name)

    rect1_poly = bbox_to_poly(rect1)
    rect2_poly = bbox_to_poly(rect2)

    dataset.add_groundtruth(
        [
            GroundTruthDetection(
                boundary=rect1_poly, labels=[Label("k", "v")], image=img1
            )
        ]
    )
    db_gt = db.scalar(select(models.GroundTruthDetection))

    model.add_predictions(
        dataset,
        [
            PredictedDetection(
                boundary=rect2_poly,
                scored_labels=[ScoredLabel(label=Label("k", "v"), score=0.6)],
                image=img1,
            )
        ],
    )
    db_pred = db.scalar(select(models.PredictedDetection))

    assert ops.iou_two_dets(db, db_gt, db_pred) == iou(rect1_poly, rect2_poly)


def test_delete_dataset_exception(client: Client):
    with pytest.raises(ClientException) as exc_info:
        client.delete_dataset("non-existent dataset")
    assert "does not exist" in str(exc_info)


def test_delete_dataset_background_job(
    client: Client, gt_dets1, gt_dets2, gt_dets3, db: Session
):
    """test that delete dataset returns a job whose status changes from "Processing" to "Done" """
    dataset = client.create_image_dataset(dset_name)
    dataset.add_groundtruth(gt_dets1 + gt_dets2 + gt_dets3)

    job = client.delete_dataset(dset_name)
    assert job.status() == "Processing"
    time.sleep(1.0)
    assert job.status() == "Done"


def test_evaluate_ap(
    client: Client,
    gt_dets1: list[GroundTruthDetection],
    pred_dets: list[PredictedDetection],
    db: Session,
):
    dataset = client.create_image_dataset(dset_name)
    dataset.add_groundtruth(gt_dets1)
    dataset.finalize()

    model = client.create_image_model(model_name)
    model.add_predictions(dataset, pred_dets)
    model.finalize_inferences(dataset)

    eval_job = model.evaluate_ap(
        dataset=dataset,
        iou_thresholds=[0.1, 0.6],
        ious_to_keep=[0.1, 0.6],
    )

    assert eval_job.ignored_pred_labels == [Label(key="k2", value="v2")]
    assert eval_job.missing_pred_labels == []
    assert isinstance(eval_job._id, str)

    # sleep to give the backend time to compute
    time.sleep(1)
    assert eval_job.status() == "Done"

    settings = eval_job.settings()
    settings.pop("id")
    assert settings == {
        "model_name": "test model",
        "dataset_name": "test dataset",
        "model_pred_task_type": "Bounding Box Object Detection",
        "dataset_gt_task_type": "Bounding Box Object Detection",
        "min_area": None,
        "max_area": None,
    }

    expected_metrics = [
        {
            "type": "AP",
            "value": 0.504950495049505,
            "label": {"key": "k1", "value": "v1"},
            "parameters": {
                "iou": 0.1,
            },
        },
        {
            "type": "AP",
            "value": 0.504950495049505,
            "label": {"key": "k1", "value": "v1"},
            "parameters": {
                "iou": 0.6,
            },
        },
        {
            "type": "mAP",
            "parameters": {"iou": 0.1},
            "value": 0.504950495049505,
        },
        {
            "type": "mAP",
            "parameters": {"iou": 0.6},
            "value": 0.504950495049505,
        },
        {
            "type": "APAveragedOverIOUs",
            "parameters": {"ious": [0.1, 0.6]},
            "value": 0.504950495049505,
            "label": {"key": "k1", "value": "v1"},
        },
        {
            "type": "mAPAveragedOverIOUs",
            "parameters": {"ious": [0.1, 0.6]},
            "value": 0.504950495049505,
        },
    ]

    assert eval_job.metrics() == expected_metrics

    # now test if we set min_area and/or max_area
    areas = db.scalars(ST_Area(models.GroundTruthDetection.boundary)).all()
    assert sorted(areas) == [1100.0, 1500.0]

    # sanity check this should give us the same thing excpet min_area and max_area
    # are not None
    eval_job = model.evaluate_ap(
        dataset=dataset,
        model_pred_task_type=Task.BBOX_OBJECT_DETECTION,
        dataset_gt_task_type=Task.BBOX_OBJECT_DETECTION,
        iou_thresholds=[0.1, 0.6],
        ious_to_keep=[0.1, 0.6],
        min_area=10,
        max_area=2000,
    )
    time.sleep(1)
    settings = eval_job.settings()
    settings.pop("id")
    assert settings == {
        "model_name": "test model",
        "dataset_name": "test dataset",
        "model_pred_task_type": "Bounding Box Object Detection",
        "dataset_gt_task_type": "Bounding Box Object Detection",
        "min_area": 10,
        "max_area": 2000,
    }
    assert eval_job.metrics() == expected_metrics

    # now check we get different things by setting the thresholds accordingly
    eval_job = model.evaluate_ap(
        dataset=dataset,
        model_pred_task_type=Task.BBOX_OBJECT_DETECTION,
        dataset_gt_task_type=Task.BBOX_OBJECT_DETECTION,
        iou_thresholds=[0.1, 0.6],
        ious_to_keep=[0.1, 0.6],
        min_area=1200,
    )
    time.sleep(1)

    settings = eval_job.settings()
    settings.pop("id")
    assert settings == {
        "model_name": "test model",
        "dataset_name": "test dataset",
        "model_pred_task_type": "Bounding Box Object Detection",
        "dataset_gt_task_type": "Bounding Box Object Detection",
        "min_area": 1200,
        "max_area": None,
    }

    assert eval_job.metrics() != expected_metrics

    eval_job = model.evaluate_ap(
        dataset=dataset,
        model_pred_task_type=Task.BBOX_OBJECT_DETECTION,
        dataset_gt_task_type=Task.BBOX_OBJECT_DETECTION,
        iou_thresholds=[0.1, 0.6],
        ious_to_keep=[0.1, 0.6],
        max_area=1200,
    )
    time.sleep(1)
    settings = eval_job.settings()
    settings.pop("id")
    assert settings == {
        "model_name": "test model",
        "dataset_name": "test dataset",
        "model_pred_task_type": "Bounding Box Object Detection",
        "dataset_gt_task_type": "Bounding Box Object Detection",
        "min_area": None,
        "max_area": 1200,
    }
    assert eval_job.metrics() != expected_metrics

    eval_job = model.evaluate_ap(
        dataset=dataset,
        model_pred_task_type=Task.BBOX_OBJECT_DETECTION,
        dataset_gt_task_type=Task.BBOX_OBJECT_DETECTION,
        iou_thresholds=[0.1, 0.6],
        ious_to_keep=[0.1, 0.6],
        min_area=1200,
        max_area=1800,
    )
    time.sleep(1)
    settings = eval_job.settings()
    settings.pop("id")
    assert settings == {
        "model_name": "test model",
        "dataset_name": "test dataset",
        "model_pred_task_type": "Bounding Box Object Detection",
        "dataset_gt_task_type": "Bounding Box Object Detection",
        "min_area": 1200,
        "max_area": 1800,
    }
    assert eval_job.metrics() != expected_metrics


def test_evaluate_image_clf(
    client: Client,
    gt_clfs1: list[GroundTruthImageClassification],
    pred_clfs: list[PredictedImageClassification],
    db: Session,  # this is unused but putting it here since the teardown of the fixture does cleanup
):
    dataset = client.create_image_dataset(dset_name)
    dataset.add_groundtruth(gt_clfs1)
    dataset.finalize()

    model = client.create_image_model(model_name)
    model.add_predictions(dataset, pred_clfs)
    model.finalize_inferences(dataset)

    eval_job = model.evaluate_classification(dataset=dataset)

    assert set(eval_job.ignored_pred_keys) == {"k12", "k13"}
    assert set(eval_job.missing_pred_keys) == {"k5"}

    # sleep to give the backend time to compute
    time.sleep(1)
    assert eval_job.status() == "Done"

    metrics = eval_job.metrics()

    expected_metrics = [
        {"type": "Accuracy", "parameters": {"label_key": "k4"}, "value": 1.0},
        {"type": "ROCAUC", "parameters": {"label_key": "k4"}, "value": 1.0},
        {
            "type": "Precision",
            "value": 1.0,
            "label": {"key": "k4", "value": "v4"},
        },
        {
            "type": "Recall",
            "value": 1.0,
            "label": {"key": "k4", "value": "v4"},
        },
        {"type": "F1", "value": 1.0, "label": {"key": "k4", "value": "v4"}},
        {"type": "Precision", "label": {"key": "k4", "value": "v5"}},
        {"type": "Recall", "label": {"key": "k4", "value": "v5"}},
        {"type": "F1", "label": {"key": "k4", "value": "v5"}},
    ]
    for m in metrics:
        assert m in expected_metrics
    for m in expected_metrics:
        assert m in metrics

    confusion_matrices = eval_job.confusion_matrices()
    assert confusion_matrices == [
        {
            "label_key": "k4",
            "entries": [{"prediction": "v4", "groundtruth": "v4", "count": 1}],
        }
    ]


def test_create_tabular_dataset_and_add_groundtruth(
    client: Client, db: Session
):
    dataset = client.create_tabular_dataset(name=dset_name)
    assert isinstance(dataset, TabularDataset)

    dataset.add_groundtruth(
        [
            [Label(key="k1", value="v1"), Label(key="k2", value="v2")],
            [Label(key="k1", value="v3")],
        ]
    )
    assert len(db.scalars(select(models.GroundTruthClassification)).all()) == 3
    # check we have two Datums and they have the correct uids
    data = db.scalars(select(models.Datum)).all()
    assert len(data) == 2
    assert set(d.uid for d in data) == {"0", "1"}

    # check that we can add data with specified uids
    dataset.add_groundtruth(
        {
            "uid1": [Label(key="k1", value="v1")],
            "uid2": [Label(key="k1", value="v5")],
        }
    )

    assert len(db.scalars(select(models.GroundTruthClassification)).all()) == 5
    # check we have two Datums and they have the correct uids
    data = db.scalars(select(models.Datum)).all()
    assert len(data) == 4
    assert set(d.uid for d in data) == {"0", "1", "uid1", "uid2"}


def test_create_tabular_model_with_predicted_classifications(
    client: Client,
    db: Session,
):
    _test_create_model_with_preds(
        client=client,
        datum_type=DatumTypes.TABULAR,
        gts=[
            [Label(key="k1", value="v1"), Label(key="k2", value="v2")],
            [Label(key="k1", value="v3")],
        ],
        preds=[
            [
                ScoredLabel(label=Label(key="k1", value="v1"), score=0.6),
                ScoredLabel(label=Label(key="k1", value="v2"), score=0.4),
                ScoredLabel(label=Label(key="k2", value="v6"), score=1.0),
            ],
            [
                ScoredLabel(label=Label(key="k1", value="v1"), score=0.1),
                ScoredLabel(label=Label(key="k1", value="v2"), score=0.9),
            ],
        ],
        preds_model_class=models.PredictedClassification,
        preds_expected_number=5,
        expected_labels_tuples={
            ("k1", "v1"),
            ("k1", "v2"),
            ("k2", "v6"),
            ("k1", "v2"),
        },
        expected_scores={0.6, 0.4, 1.0, 0.1, 0.9},
        db=db,
    )


def test_evaluate_tabular_clf(client: Session, db: Session):
    y_true = [1, 1, 2, 0, 0, 0, 1, 1, 1, 1]
    preds = [
        [0.37, 0.35, 0.28],
        [0.24, 0.61, 0.15],
        [0.03, 0.88, 0.09],
        [0.97, 0.03, 0.0],
        [1.0, 0.0, 0.0],
        [1.0, 0.0, 0.0],
        [0.01, 0.96, 0.03],
        [0.28, 0.02, 0.7],
        [0.78, 0.21, 0.01],
        [0.45, 0.11, 0.44],
    ]

    dataset = client.create_tabular_dataset(name=dset_name)
    model = client.create_tabular_model(name=model_name)

    dataset.add_groundtruth(
        [[Label(key="class", value=str(t))] for t in y_true]
    )
    model.add_predictions(
        dataset,
        [
            [
                ScoredLabel(Label(key="class", value=str(i)), score=pred[i])
                for i in range(len(pred))
            ]
            for pred in preds
        ],
    )

<<<<<<< HEAD
=======
    with pytest.raises(ClientException) as exc_info:
        model.evaluate_classification(dataset=dataset)
    assert "Cannot evaluate against dataset" in str(exc_info)

    dataset.finalize()

    with pytest.raises(ClientException) as exc_info:
        model.evaluate_classification(dataset=dataset)
    assert "Inferences for model" in str(exc_info)

    model.finalize_inferences(dataset)

>>>>>>> 77acb2e1
    eval_job = model.evaluate_classification(dataset=dataset)

    assert eval_job.ignored_pred_keys == []
    assert eval_job.missing_pred_keys == []

    # sleep to give the backend time to compute
    time.sleep(1)
    assert eval_job.status() == "Done"

    metrics = eval_job.metrics()

    expected_metrics = [
        {
            "type": "Accuracy",
            "parameters": {"label_key": "class"},
            "value": 0.5,
        },
        {
            "type": "ROCAUC",
            "parameters": {"label_key": "class"},
            "value": 0.7685185185185185,
        },
        {
            "type": "Precision",
            "value": 0.6666666666666666,
            "label": {"key": "class", "value": "1"},
        },
        {
            "type": "Recall",
            "value": 0.3333333333333333,
            "label": {"key": "class", "value": "1"},
        },
        {
            "type": "F1",
            "value": 0.4444444444444444,
            "label": {"key": "class", "value": "1"},
        },
        {
            "type": "Precision",
            "value": 0.0,
            "label": {"key": "class", "value": "2"},
        },
        {
            "type": "Recall",
            "value": 0.0,
            "label": {"key": "class", "value": "2"},
        },
        {"type": "F1", "value": 0.0, "label": {"key": "class", "value": "2"}},
        {
            "type": "Precision",
            "value": 0.5,
            "label": {"key": "class", "value": "0"},
        },
        {
            "type": "Recall",
            "value": 1.0,
            "label": {"key": "class", "value": "0"},
        },
        {
            "type": "F1",
            "value": 0.6666666666666666,
            "label": {"key": "class", "value": "0"},
        },
    ]
    for m in metrics:
        assert m in expected_metrics
    for m in expected_metrics:
        assert m in metrics

    confusion_matrices = eval_job.confusion_matrices()

    expected_confusion_matrices = [
        {
            "label_key": "class",
            "entries": [
                {"prediction": "0", "groundtruth": "0", "count": 3},
                {"prediction": "0", "groundtruth": "1", "count": 3},
                {"prediction": "1", "groundtruth": "1", "count": 2},
                {"prediction": "1", "groundtruth": "2", "count": 1},
                {"prediction": "2", "groundtruth": "1", "count": 1},
            ],
        }
    ]

    assert confusion_matrices == expected_confusion_matrices

    eval_settings = model.get_evaluation_settings()
    assert len(eval_settings) == 1
    es_id = eval_settings[0].pop("id")
    assert eval_settings[0] == {
        "model_name": "test model",
        "dataset_name": "test dataset",
        "model_pred_task_type": "Classification",
        "dataset_gt_task_type": "Classification",
    }

    assert (
        model.get_metrics_at_evaluation_settings_id(es_id) == expected_metrics
    )

    assert (
        model.get_confusion_matrices_at_evaluation_settings_id(es_id)
        == expected_confusion_matrices
    )<|MERGE_RESOLUTION|>--- conflicted
+++ resolved
@@ -1306,8 +1306,6 @@
         ],
     )
 
-<<<<<<< HEAD
-=======
     with pytest.raises(ClientException) as exc_info:
         model.evaluate_classification(dataset=dataset)
     assert "Cannot evaluate against dataset" in str(exc_info)
@@ -1320,7 +1318,6 @@
 
     model.finalize_inferences(dataset)
 
->>>>>>> 77acb2e1
     eval_job = model.evaluate_classification(dataset=dataset)
 
     assert eval_job.ignored_pred_keys == []
