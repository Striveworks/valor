""" These integration tests should be run with a backend at http://localhost:8000
that is no auth
"""

import io
import json
import time
from typing import Any

import numpy as np
import pytest
from geoalchemy2.functions import ST_Area, ST_AsPNG, ST_AsText, ST_Polygon
from PIL import Image as PILImage
from sqlalchemy import create_engine, select
from sqlalchemy.orm import Session
from sqlalchemy.sql import text

from velour.client import (
    Client,
    ClientException,
    ImageDataset,
    ImageModel,
    TabularDataset,
)
from velour.data_types import (
    BoundingBox,
    BoundingPolygon,
    GroundTruthDetection,
    GroundTruthImageClassification,
    GroundTruthInstanceSegmentation,
    GroundTruthSemanticSegmentation,
    Image,
    Label,
    Point,
    PolygonWithHole,
    PredictedDetection,
    PredictedImageClassification,
    PredictedInstanceSegmentation,
    ScoredLabel,
)
from velour.metrics import Task
from velour_api import crud, models, ops

dset_name = "test dataset"
model_name = "test model"


def bbox_to_poly(bbox: BoundingBox) -> BoundingPolygon:
    return BoundingPolygon(
        points=[
            Point(x=bbox.xmin, y=bbox.ymin),
            Point(x=bbox.xmin, y=bbox.ymax),
            Point(x=bbox.xmax, y=bbox.ymax),
            Point(x=bbox.xmax, y=bbox.ymin),
        ]
    )


def _list_of_points_from_wkt_polygon(
    db: Session, det: GroundTruthDetection | PredictedDetection
) -> list[tuple[int, int]]:
    geo = json.loads(db.scalar(det.boundary.ST_AsGeoJSON()))
    assert len(geo["coordinates"]) == 1
    return [tuple(p) for p in geo["coordinates"][0]]


def area(rect: BoundingPolygon) -> float:
    """Computes the area of a rectangle"""
    assert len(rect.points) == 4
    xs = [pt.x for pt in rect.points]
    ys = [pt.y for pt in rect.points]

    return (max(xs) - min(xs)) * (max(ys) - min(ys))


def intersection_area(rect1: BoundingPolygon, rect2: BoundingPolygon) -> float:
    """Computes the intersection area of two rectangles"""
    assert len(rect1.points) == len(rect2.points) == 4

    xs1 = [pt.x for pt in rect1.points]
    xs2 = [pt.x for pt in rect2.points]

    ys1 = [pt.y for pt in rect1.points]
    ys2 = [pt.y for pt in rect2.points]

    inter_xmin = max(min(xs1), min(xs2))
    inter_xmax = min(max(xs1), max(xs2))

    inter_ymin = max(min(ys1), min(ys2))
    inter_ymax = min(max(ys1), max(ys2))

    inter_width = max(inter_xmax - inter_xmin, 0)
    inter_height = max(inter_ymax - inter_ymin, 0)

    return inter_width * inter_height


def iou(rect1: BoundingPolygon, rect2: BoundingPolygon) -> float:
    """Computes the "intersection over union" of two rectangles"""
    inter_area = intersection_area(rect1, rect2)
    return inter_area / (area(rect1) + area(rect2) - inter_area)


@pytest.fixture
def client():
    return Client(host="http://localhost:8000")


@pytest.fixture
def img1():
    return Image(uid="uid1", height=900, width=300)


@pytest.fixture
def img2():
    return Image(uid="uid2", height=400, width=300)


@pytest.fixture
def img5():
    return Image(uid="uid5", height=400, width=300)


@pytest.fixture
def img6():
    return Image(uid="uid6", height=400, width=300)


@pytest.fixture
def img8():
    return Image(uid="uid8", height=400, width=300)


@pytest.fixture
def img9():
    return Image(uid="uid9", height=400, width=300)


@pytest.fixture
def db(client: Client) -> Session:
    """This fixture makes sure there's not datasets, models, or labels in the backend
    (raising a RuntimeError if there are). It returns a db session and as cleanup
    clears out all datasets, models, and labels from the backend.
    """
    if len(client.get_datasets()) > 0:
        raise RuntimeError(
            "Tests should be run on an empty velour backend but found existing datasets.",
            [ds["name"] for ds in client.get_datasets()],
        )

    if len(client.get_models()) > 0:
        raise RuntimeError(
            "Tests should be run on an empty velour backend but found existing models."
        )

    if len(client.get_all_labels()) > 0:
        raise RuntimeError(
            "Tests should be run on an empty velour backend but found existing labels."
        )

    engine = create_engine("postgresql://postgres:password@localhost/postgres")
    sess = Session(engine)
    sess.execute(text("SET postgis.gdal_enabled_drivers = 'ENABLE_ALL';"))
    sess.execute(text("SET postgis.enable_outdb_rasters = True;"))

    yield sess

    # cleanup by deleting all datasets, models, and labels
    for dataset in client.get_datasets():
        crud.delete_dataset(db=sess, dataset_name=dataset["name"])

    for model in client.get_models():
        client.delete_model(name=model["name"])

    labels = sess.scalars(select(models.Label))
    for label in labels:
        sess.delete(label)

    sess.commit()


@pytest.fixture
def rect1():
    return BoundingBox(xmin=10, ymin=10, xmax=60, ymax=40)


@pytest.fixture
def rect2():
    return BoundingBox(xmin=15, ymin=0, xmax=70, ymax=20)


@pytest.fixture
def rect3():
    return BoundingBox(xmin=87, ymin=10, xmax=158, ymax=820)


@pytest.fixture
def gt_dets1(
    rect1: BoundingBox, rect2: BoundingBox, img1: Image, img2: Image
) -> list[GroundTruthDetection]:
    return [
        GroundTruthDetection(
            bbox=rect1,
            labels=[Label(key="k1", value="v1")],
            image=img1,
        ),
        GroundTruthDetection(
            bbox=rect2,
            labels=[Label(key="k1", value="v1")],
            image=img2,
        ),
    ]


@pytest.fixture
def gt_poly_dets1(
    gt_dets1: list[GroundTruthDetection],
) -> list[GroundTruthDetection]:
    """Same thing as gt_dets1 but represented as a polygon instead of bounding box"""

    return [
        GroundTruthDetection(
            image=det.image, labels=det.labels, boundary=bbox_to_poly(det.bbox)
        )
        for det in gt_dets1
    ]


@pytest.fixture
def gt_dets2(rect3: BoundingBox, img1: Image) -> list[GroundTruthDetection]:
    return [
        GroundTruthDetection(
            bbox=rect3,
            labels=[Label(key="k2", value="v2")],
            image=img1,
        )
    ]


@pytest.fixture
def gt_dets3(rect3: BoundingBox, img8: Image) -> list[GroundTruthDetection]:
    return [
        GroundTruthDetection(
            bbox=rect3,
            labels=[Label(key="k3", value="v3")],
            image=img8,
        )
    ]


@pytest.fixture
def gt_segs1(
    rect1: BoundingBox, rect2: BoundingBox, img1: Image, img2: Image
) -> list[GroundTruthInstanceSegmentation]:
    return [
        GroundTruthInstanceSegmentation(
            shape=[PolygonWithHole(polygon=bbox_to_poly(rect1))],
            labels=[Label(key="k1", value="v1")],
            image=img1,
        ),
        GroundTruthInstanceSegmentation(
            shape=[
                PolygonWithHole(
                    polygon=bbox_to_poly(rect2), hole=bbox_to_poly(rect1)
                )
            ],
            labels=[Label(key="k1", value="v1")],
            image=img2,
        ),
    ]


@pytest.fixture
def gt_segs2(
    rect1: BoundingBox, rect3: BoundingBox, img1: Image
) -> list[GroundTruthSemanticSegmentation]:
    return [
        GroundTruthSemanticSegmentation(
            shape=[
                PolygonWithHole(polygon=bbox_to_poly(rect3)),
                PolygonWithHole(polygon=bbox_to_poly(rect1)),
            ],
            labels=[Label(key="k2", value="v2")],
            image=img1,
        )
    ]


@pytest.fixture
def gt_segs3(
    rect3: BoundingBox, img9: Image
) -> list[GroundTruthSemanticSegmentation]:
    return [
        GroundTruthSemanticSegmentation(
            shape=[PolygonWithHole(polygon=bbox_to_poly(rect3))],
            labels=[Label(key="k3", value="v3")],
            image=img9,
        )
    ]


@pytest.fixture
def gt_clfs1(img5: Image, img6: Image) -> list[GroundTruthImageClassification]:
    return [
        GroundTruthImageClassification(
            image=img5, labels=[Label(key="k5", value="v5")]
        ),
        GroundTruthImageClassification(
            image=img6, labels=[Label(key="k4", value="v4")]
        ),
    ]


@pytest.fixture
def gt_clfs2(img5: Image) -> list[GroundTruthImageClassification]:
    return [
        GroundTruthImageClassification(
            image=img5, labels=[Label(key="k4", value="v4")]
        )
    ]


@pytest.fixture
def gt_clfs3(img8: Image) -> list[GroundTruthImageClassification]:
    return [
        GroundTruthImageClassification(
            labels=[Label(key="k3", value="v3")],
            image=img8,
        )
    ]


@pytest.fixture
def pred_dets(
    rect1: BoundingBox, rect2: BoundingBox, img1: Image, img2: Image
) -> list[PredictedDetection]:
    return [
        PredictedDetection(
            bbox=rect1,
            scored_labels=[
                ScoredLabel(label=Label(key="k1", value="v1"), score=0.3)
            ],
            image=img1,
        ),
        PredictedDetection(
            bbox=rect2,
            scored_labels=[
                ScoredLabel(label=Label(key="k2", value="v2"), score=0.98)
            ],
            image=img2,
        ),
    ]


@pytest.fixture
def pred_poly_dets(
    pred_dets: list[PredictedDetection],
) -> list[PredictedDetection]:
    return [
        PredictedDetection(
            image=det.image,
            scored_labels=det.scored_labels,
            boundary=bbox_to_poly(det.bbox),
        )
        for det in pred_dets
    ]


@pytest.fixture
def pred_segs(img1: Image, img2: Image) -> list[PredictedInstanceSegmentation]:
    mask_1 = np.random.randint(0, 2, size=(64, 32), dtype=bool)
    mask_2 = np.random.randint(0, 2, size=(12, 23), dtype=bool)
    return [
        PredictedInstanceSegmentation(
            mask=mask_1,
            scored_labels=[
                ScoredLabel(label=Label(key="k1", value="v1"), score=0.87)
            ],
            image=img1,
        ),
        PredictedInstanceSegmentation(
            mask=mask_2,
            scored_labels=[
                ScoredLabel(label=Label(key="k2", value="v2"), score=0.92)
            ],
            image=img2,
        ),
    ]


@pytest.fixture
def pred_clfs(img5: Image, img6: Image) -> list[PredictedImageClassification]:
    return [
        PredictedImageClassification(
            image=img5,
            scored_labels=[
                ScoredLabel(label=Label(key="k12", value="v12"), score=0.47),
                ScoredLabel(label=Label(key="k12", value="v16"), score=0.53),
                ScoredLabel(label=Label(key="k13", value="v13"), score=1.0),
            ],
        ),
        PredictedImageClassification(
            image=img6,
            scored_labels=[
                ScoredLabel(label=Label(key="k4", value="v4"), score=0.71),
                ScoredLabel(label=Label(key="k4", value="v5"), score=0.29),
            ],
        ),
    ]


def _test_create_image_dataset_with_gts(
    client: Client,
    gts1: list[Any],
    gts2: list[Any],
    gts3: list[Any],
    expected_labels_tuples: set[tuple[str, str]],
    expected_image_uids: list[str],
) -> ImageDataset:
    """This test does the following
    - Creates a dataset
    - Adds groundtruth data to it in two batches
    - Verifies the images and labels have actually been added
    - Finalizes dataset
    - Tries to add more data and verifies an error is thrown

    Parameters
    ----------
    client
    gts1
        list of groundtruth objects (from `velour.data_types`)
    gts2
        list of groundtruth objects (from `velour.data_types`)
    gts3
        list of groundtruth objects (from `velour.data_types`)
    expected_labels_tuples
        set of tuples of key/value labels to check were added to the database
    expected_image_uids
        set of image uids to check were added to the database
    """
    dataset = client.create_image_dataset(dset_name)

    with pytest.raises(ClientException) as exc_info:
        client.create_image_dataset(dset_name)
    assert "already exists" in str(exc_info)

    dataset.add_groundtruth(gts1)
    dataset.add_groundtruth(gts2)

    # check that the dataset has two images
    images = dataset.get_images()
    assert len(images) == len(expected_image_uids)
    assert set([image.uid for image in images]) == expected_image_uids

    # check that there are two labels
    labels = dataset.get_labels()
    assert len(labels) == len(expected_labels_tuples)
    assert (
        set([(label.key, label.value) for label in labels])
        == expected_labels_tuples
    )

    dataset.finalize()
    # check that we get an error when trying to add more images
    # to the dataset since it is finalized
    with pytest.raises(ClientException) as exc_info:
        dataset.add_groundtruth(gts3)
    assert "since it is finalized" in str(exc_info)

    return dataset


def _test_create_image_model_with_preds(
    client: Client,
    gts: list[Any],
    preds: list[Any],
    preds_model_class: type,
    preds_expected_number: int,
    expected_labels_tuples: set[tuple[str, str]],
    expected_scores: set[float],
    db: Session,
):
    """Tests that the client can be used to add predictions.

    Parameters
    ----------
    client
    gts
        list of groundtruth objects (from `velour.data_types`)
    preds
        list of prediction objects (from `velour.data_types`)
<<<<<<< HEAD
    add_preds_method_name
        method name of `velour.client.ImageModel` to add prediction objects
=======
>>>>>>> 537717da
    preds_model_class
        class in `velour_api.models` that specifies the labeled predictions
    preds_expected_number
        expected number of (labeled) predictions added to the database
    expected_labels_tuples
        set of tuples of key/value labels to check were added to the database
    expected_scores
        set of the scores of hte predictions
    db

    Returns
    -------
    the sqlalchemy objects for the created predictions
    """
    model = client.create_image_model(model_name)
    dataset = client.create_image_dataset(dset_name)

    # verify we get an error if we try to create another model
    # with the same name
    with pytest.raises(ClientException) as exc_info:
        client.create_image_model(model_name)
    assert "already exists" in str(exc_info)

    # check that if we try to add detections we get an error
    # since we haven't added any images yet
    with pytest.raises(ClientException) as exc_info:
        model.add_predictions(dataset, preds)
    assert "Image with uid" in str(exc_info)

    dataset.add_groundtruth(gts)
    model.add_predictions(dataset, preds)

    # check predictions have been added
    db_preds = db.scalars(select(preds_model_class)).all()
    assert len(db_preds) == preds_expected_number

    # check labels
    assert (
        set([(p.label.key, p.label.value) for p in db_preds])
        == expected_labels_tuples
    )

    # check scores
    assert set([p.score for p in db_preds]) == expected_scores

    # check that the get_model method works
    retrieved_model = client.get_model(model_name)
    assert isinstance(retrieved_model, ImageModel)
    assert retrieved_model.name == model_name

    return db_preds


def test_create_image_dataset_with_href_and_description(
    client: Client, db: Session
):
    href = "http://a.com/b"
    description = "a description"
    client.create_image_dataset(dset_name, href=href, description=description)
    db_dataset = db.scalar(select(models.Dataset))
    assert db_dataset.href == href
    assert db_dataset.description == description


def test_create_model_with_href_and_description(client: Client, db: Session):
    href = "http://a.com/b"
    description = "a description"
    client.create_image_model(model_name, href=href, description=description)
    db_model = db.scalar(select(models.Model))
    assert db_model.href == href
    assert db_model.description == description


def test_create_image_dataset_with_detections(
    client: Client,
    gt_dets1: list[GroundTruthDetection],
    gt_dets2: list[GroundTruthDetection],
    gt_dets3: list[GroundTruthDetection],
    db: Session,  # this is unused but putting it here since the teardown of the fixture does cleanup
):
    dataset = _test_create_image_dataset_with_gts(
        client=client,
        gts1=gt_dets1,
        gts2=gt_dets2,
        gts3=gt_dets3,
        expected_image_uids={"uid1", "uid2"},
        expected_labels_tuples={
            ("k1", "v1"),
            ("k2", "v2"),
        },
    )

    dets1 = dataset.get_groundtruth_detections("uid1")
    dets2 = dataset.get_groundtruth_detections("uid2")

    # check we get back what we inserted
    gt_dets_uid1 = [
        gt for gt in gt_dets1 + gt_dets2 + gt_dets3 if gt.image.uid == "uid1"
    ]
    assert dets1 == gt_dets_uid1

    gt_dets_uid2 = [
        gt for gt in gt_dets1 + gt_dets2 + gt_dets3 if gt.image.uid == "uid2"
    ]
    assert dets2 == gt_dets_uid2


def test_create_image_model_with_predicted_detections(
    client: Client,
    gt_poly_dets1: list[GroundTruthDetection],
    pred_poly_dets: list[PredictedDetection],
    db: Session,
):
    labeled_pred_dets = _test_create_image_model_with_preds(
        client=client,
        gts=gt_poly_dets1,
        preds=pred_poly_dets,
        preds_model_class=models.LabeledPredictedDetection,
        preds_expected_number=2,
        expected_labels_tuples={("k1", "v1"), ("k2", "v2")},
        expected_scores={0.3, 0.98},
        db=db,
    )

    # check boundary
    db_pred = [
        p for p in labeled_pred_dets if p.detection.datum.uid == "uid1"
    ][0]
    points = _list_of_points_from_wkt_polygon(db, db_pred.detection)
    pred = pred_poly_dets[0]

    assert set(points) == set([(pt.x, pt.y) for pt in pred.boundary.points])


def test_create_gt_detections_as_bbox_or_poly(db: Session, client: Client):
    """Test that a groundtruth detection can be created as either a bounding box
    or a polygon
    """
    xmin, ymin, xmax, ymax = 10, 25, 30, 50
    image = Image(uid="uid", height=200, width=150)
    dataset = client.create_image_dataset(dset_name)

    gt_bbox = GroundTruthDetection(
        image=image,
        labels=[Label(key="k", value="v")],
        bbox=BoundingBox(xmin=xmin, ymin=ymin, xmax=xmax, ymax=ymax),
    )
    gt_poly = GroundTruthDetection(
        image=image,
        labels=[Label(key="k", value="v")],
        boundary=BoundingPolygon(
            points=[
                Point(x=xmin, y=ymin),
                Point(x=xmin, y=ymax),
                Point(x=xmax, y=ymax),
                Point(x=xmax, y=ymin),
            ]
        ),
    )

    dataset.add_groundtruth([gt_bbox, gt_poly])

    db_dets = db.scalars(select(models.GroundTruthDetection)).all()
    assert len(db_dets) == 2
    assert set([db_det.is_bbox for db_det in db_dets]) == {True, False}
    assert (
        db.scalar(ST_AsText(db_dets[0].boundary))
        == "POLYGON((10 25,10 50,30 50,30 25,10 25))"
        == db.scalar(ST_AsText(db_dets[1].boundary))
    )

    # check that they can be recovered by the client
    detections = dataset.get_groundtruth_detections("uid")
    assert len(detections) == 2
    assert len([det for det in detections if det.is_bbox]) == 1
    for det in detections:
        if det.bbox:
            assert det == gt_bbox
        else:
            assert det == gt_poly


def test_create_pred_detections_as_bbox_or_poly(
    db: Session,
    client: Client,
    gt_dets1: list[GroundTruthDetection],
    img1: Image,
):
    """Test that a predicted detection can be created as either a bounding box
    or a polygon
    """
    xmin, ymin, xmax, ymax = 10, 25, 30, 50
    dataset = client.create_image_dataset(dset_name)
    model = client.create_image_model(model_name)

    dataset.add_groundtruth(gt_dets1)

    pred_bbox = PredictedDetection(
        image=img1,
        scored_labels=[
            ScoredLabel(label=Label(key="k", value="v"), score=0.6)
        ],
        bbox=BoundingBox(xmin=xmin, ymin=ymin, xmax=xmax, ymax=ymax),
    )
    pred_poly = PredictedDetection(
        image=img1,
        scored_labels=[
            ScoredLabel(label=Label(key="k", value="v"), score=0.4)
        ],
        boundary=BoundingPolygon(
            points=[
                Point(x=xmin, y=ymin),
                Point(x=xmin, y=ymax),
                Point(x=xmax, y=ymax),
                Point(x=xmax, y=ymin),
            ]
        ),
    )

    model.add_predictions(dataset=dataset, predictions=[pred_bbox, pred_poly])

    db_dets = db.scalars(select(models.PredictedDetection)).all()
    assert len(db_dets) == 2
    assert set([db_det.is_bbox for db_det in db_dets]) == {True, False}
    assert (
        db.scalar(ST_AsText(db_dets[0].boundary))
        == "POLYGON((10 25,10 50,30 50,30 25,10 25))"
        == db.scalar(ST_AsText(db_dets[1].boundary))
    )


def test_create_image_dataset_with_segmentations(
    client: Client,
    gt_segs1: list[GroundTruthSemanticSegmentation],
    gt_segs2: list[GroundTruthSemanticSegmentation],
    gt_segs3: list[GroundTruthSemanticSegmentation],
    db: Session,  # this is unused but putting it here since the teardown of the fixture does cleanup
):
    dataset = _test_create_image_dataset_with_gts(
        client=client,
        gts1=gt_segs1,
        gts2=gt_segs2,
        gts3=gt_segs3,
        expected_image_uids={"uid1", "uid2"},
        expected_labels_tuples={
            ("k1", "v1"),
            ("k2", "v2"),
        },
    )

    # should have one instance segmentation that's a rectangle
    # with xmin, ymin, xmax, ymax = 10, 10, 60, 40
    instance_segs = dataset.get_groundtruth_instance_segmentations("uid1")
    for seg in instance_segs:
        assert isinstance(seg, GroundTruthInstanceSegmentation)
    assert len(instance_segs) == 1
    mask = instance_segs[0].shape
    # check get all True in the box
    assert mask[10:40, 10:60].all()
    # check that outside the box is all False
    assert mask.sum() == (40 - 10) * (60 - 10)
    # check shape agrees with image
    assert mask.shape == (gt_segs1[0].image.height, gt_segs1[0].image.width)

    # should have one semantic segmentation that's a rectangle
    # with xmin, ymin, xmax, ymax = 10, 10, 60, 40 plus a rectangle
    # with xmin, ymin, xmax, ymax = 87, 10, 158, 820
    semantic_segs = dataset.get_groundtruth_semantic_segmentations("uid1")
    for seg in semantic_segs:
        assert isinstance(seg, GroundTruthSemanticSegmentation)
    mask = semantic_segs[0].shape
    assert mask[10:40, 10:60].all()
    assert mask[10:820, 87:158].all()
    assert mask.sum() == (40 - 10) * (60 - 10) + (820 - 10) * (158 - 87)
    assert mask.shape == (gt_segs1[0].image.height, gt_segs1[0].image.width)


def test_create_gt_segs_as_polys_or_masks(
    client: Client, img1: Image, db: Session
):
    """Test that we can create a dataset with groundtruth segmentations that are defined
    both my polygons and mask arrays
    """
    dataset = client.create_image_dataset(dset_name)

    xmin, xmax, ymin, ymax = 11, 45, 37, 102
    h, w = 900, 300
    mask = np.zeros((h, w), dtype=bool)
    mask[ymin:ymax, xmin:xmax] = True

    poly = PolygonWithHole(
        polygon=BoundingPolygon(
            [
                Point(x=xmin, y=ymin),
                Point(x=xmin, y=ymax),
                Point(x=xmax, y=ymax),
                Point(x=xmax, y=ymin),
            ]
        )
    )

    gt1 = GroundTruthSemanticSegmentation(
        shape=mask, labels=[Label(key="k1", value="v1")], image=img1
    )
    gt2 = GroundTruthSemanticSegmentation(
        shape=[poly], labels=[Label(key="k1", value="v1")], image=img1
    )

    dataset.add_groundtruth([gt1, gt2])
    wkts = db.scalars(
        select(ST_AsText(ST_Polygon(models.GroundTruthSegmentation.shape)))
    ).all()

    for wkt in wkts:
        assert (
            wkt
            == f"MULTIPOLYGON((({xmin} {ymin},{xmin} {ymax},{xmax} {ymax},{xmax} {ymin},{xmin} {ymin})))"
        )


def test_create_model_with_predicted_segmentations(
    client: Client,
    gt_segs1: list[GroundTruthInstanceSegmentation],
    pred_segs: list[PredictedInstanceSegmentation],
    db: Session,
):
    """Tests that we can create a predicted segmentation from a mask array"""
    labeled_pred_segs = _test_create_image_model_with_preds(
        client=client,
        gts=gt_segs1,
        preds=pred_segs,
        preds_model_class=models.LabeledPredictedSegmentation,
        preds_expected_number=2,
        expected_labels_tuples={("k1", "v1"), ("k2", "v2")},
        expected_scores={0.87, 0.92},
        db=db,
    )

    # grab the segmentation from the db, recover the mask, and check
    # its equal to the mask the client sent over
    db_pred = [
        p for p in labeled_pred_segs if p.segmentation.datum.uid == "uid1"
    ][0]
    png_from_db = db.scalar(ST_AsPNG(db_pred.segmentation.shape))
    f = io.BytesIO(png_from_db.tobytes())
    mask_array = np.array(PILImage.open(f))

    np.testing.assert_equal(mask_array, pred_segs[0].mask)


def test_create_image_dataset_with_classifications(
    client: Client,
    gt_clfs1: list[GroundTruthImageClassification],
    gt_clfs2: list[GroundTruthImageClassification],
    gt_clfs3: list[GroundTruthImageClassification],
    db: Session,  # this is unused but putting it here since the teardown of the fixture does cleanup
):
    _test_create_image_dataset_with_gts(
        client=client,
        gts1=gt_clfs1,
        gts2=gt_clfs2,
        gts3=gt_clfs3,
        expected_image_uids={"uid5", "uid6"},
        expected_labels_tuples={
            ("k5", "v5"),
            ("k4", "v4"),
        },
    )


def test_create_model_with_predicted_classifications(
    client: Client,
    gt_clfs1: list[GroundTruthDetection],
    pred_clfs: list[PredictedDetection],
    db: Session,
):
    _test_create_image_model_with_preds(
        client=client,
        gts=gt_clfs1,
        preds=pred_clfs,
<<<<<<< HEAD
        add_preds_method_name="add_predicted_classifications",
        preds_model_class=models.PredictedClassification,
=======
        preds_model_class=models.PredictedImageClassification,
>>>>>>> 537717da
        preds_expected_number=5,
        expected_labels_tuples={
            ("k12", "v12"),
            ("k12", "v16"),
            ("k13", "v13"),
            ("k4", "v4"),
            ("k4", "v5"),
        },
        expected_scores={0.47, 0.53, 1.0, 0.71, 0.29},
        db=db,
    )


def test_boundary(
    client: Client, db: Session, rect1: BoundingPolygon, img1: Image
):
    """Test consistency of boundary in backend and client"""
    dataset = client.create_image_dataset(dset_name)
    rect1_poly = bbox_to_poly(rect1)
    dataset.add_groundtruth(
        [
            GroundTruthDetection(
                boundary=rect1_poly,
                labels=[Label(key="k1", value="v1")],
                image=img1,
            )
        ]
    )

    # get the one detection that exists
    db_det = db.scalar(select(models.GroundTruthDetection))

    # check boundary
    points = _list_of_points_from_wkt_polygon(db, db_det)

    assert set(points) == set([(pt.x, pt.y) for pt in rect1_poly.points])


def test_iou(
    client: Client,
    db: Session,
    rect1: BoundingPolygon,
    rect2: BoundingPolygon,
    img1: Image,
):
    dataset = client.create_image_dataset(dset_name)
    model = client.create_image_model(model_name)

    rect1_poly = bbox_to_poly(rect1)
    rect2_poly = bbox_to_poly(rect2)

    dataset.add_groundtruth(
        [
            GroundTruthDetection(
                boundary=rect1_poly, labels=[Label("k", "v")], image=img1
            )
        ]
    )
    db_gt = db.scalar(select(models.GroundTruthDetection))

    model.add_predictions(
        dataset,
        [
            PredictedDetection(
                boundary=rect2_poly,
                scored_labels=[ScoredLabel(label=Label("k", "v"), score=0.6)],
                image=img1,
            )
        ],
    )
    db_pred = db.scalar(select(models.PredictedDetection))

    assert ops.iou_two_dets(db, db_gt, db_pred) == iou(rect1_poly, rect2_poly)


def test_delete_dataset_exception(client: Client):
    with pytest.raises(ClientException) as exc_info:
        client.delete_dataset("non-existent dataset")
    assert "does not exist" in str(exc_info)


def test_delete_dataset_background_job(
    client: Client, gt_dets1, gt_dets2, gt_dets3, db: Session
):
    """test that delete dataset returns a job whose status changes from "Processing" to "Done" """
    dataset = client.create_image_dataset(dset_name)
    dataset.add_groundtruth(gt_dets1 + gt_dets2 + gt_dets3)

    job = client.delete_dataset(dset_name)
    assert job.status() == "Processing"
    time.sleep(1.0)
    assert job.status() == "Done"


def test_evaluate_ap(
    client: Client,
    gt_dets1: list[GroundTruthDetection],
    pred_dets: list[PredictedDetection],
    db: Session,
):
    dataset = client.create_image_dataset(dset_name)
    dataset.add_groundtruth(gt_dets1)
    dataset.finalize()

<<<<<<< HEAD
    model = client.create_image_model(model_name)
    model.add_predicted_detections(dataset, pred_dets)
=======
    model = client.create_model(model_name)
    model.add_predictions(dataset, pred_dets)
>>>>>>> 537717da
    model.finalize_inferences(dataset)

    eval_job = model.evaluate_ap(
        dataset=dataset,
        iou_thresholds=[0.1, 0.6],
        ious_to_keep=[0.1, 0.6],
    )

    assert eval_job.ignored_pred_labels == [Label(key="k2", value="v2")]
    assert eval_job.missing_pred_labels == []
    assert isinstance(eval_job._id, str)

    # sleep to give the backend time to compute
    time.sleep(1)
    assert eval_job.status() == "Done"

    settings = eval_job.settings()
    settings.pop("id")
    assert settings == {
        "model_name": "test model",
        "dataset_name": "test dataset",
        "model_pred_task_type": "Bounding Box Object Detection",
        "dataset_gt_task_type": "Bounding Box Object Detection",
        "min_area": None,
        "max_area": None,
    }

    expected_metrics = [
        {
            "type": "AP",
            "value": 0.504950495049505,
            "label": {"key": "k1", "value": "v1"},
            "parameters": {
                "iou": 0.1,
            },
        },
        {
            "type": "AP",
            "value": 0.504950495049505,
            "label": {"key": "k1", "value": "v1"},
            "parameters": {
                "iou": 0.6,
            },
        },
        {
            "type": "mAP",
            "parameters": {"iou": 0.1},
            "value": 0.504950495049505,
        },
        {
            "type": "mAP",
            "parameters": {"iou": 0.6},
            "value": 0.504950495049505,
        },
        {
            "type": "APAveragedOverIOUs",
            "parameters": {"ious": [0.1, 0.6]},
            "value": 0.504950495049505,
            "label": {"key": "k1", "value": "v1"},
        },
        {
            "type": "mAPAveragedOverIOUs",
            "parameters": {"ious": [0.1, 0.6]},
            "value": 0.504950495049505,
        },
    ]

    assert eval_job.metrics() == expected_metrics

    # now test if we set min_area and/or max_area
    areas = db.scalars(ST_Area(models.GroundTruthDetection.boundary)).all()
    assert sorted(areas) == [1100.0, 1500.0]

    # sanity check this should give us the same thing excpet min_area and max_area
    # are not None
    eval_job = model.evaluate_ap(
        dataset=dataset,
        model_pred_task_type=Task.BBOX_OBJECT_DETECTION,
        dataset_gt_task_type=Task.BBOX_OBJECT_DETECTION,
        iou_thresholds=[0.1, 0.6],
        ious_to_keep=[0.1, 0.6],
        min_area=10,
        max_area=2000,
    )
    time.sleep(1)
    settings = eval_job.settings()
    settings.pop("id")
    assert settings == {
        "model_name": "test model",
        "dataset_name": "test dataset",
        "model_pred_task_type": "Bounding Box Object Detection",
        "dataset_gt_task_type": "Bounding Box Object Detection",
        "min_area": 10,
        "max_area": 2000,
    }
    assert eval_job.metrics() == expected_metrics

    # now check we get different things by setting the thresholds accordingly
    eval_job = model.evaluate_ap(
        dataset=dataset,
        model_pred_task_type=Task.BBOX_OBJECT_DETECTION,
        dataset_gt_task_type=Task.BBOX_OBJECT_DETECTION,
        iou_thresholds=[0.1, 0.6],
        ious_to_keep=[0.1, 0.6],
        min_area=1200,
    )
    time.sleep(1)

    settings = eval_job.settings()
    settings.pop("id")
    assert settings == {
        "model_name": "test model",
        "dataset_name": "test dataset",
        "model_pred_task_type": "Bounding Box Object Detection",
        "dataset_gt_task_type": "Bounding Box Object Detection",
        "min_area": 1200,
        "max_area": None,
    }

    assert eval_job.metrics() != expected_metrics

    eval_job = model.evaluate_ap(
        dataset=dataset,
        model_pred_task_type=Task.BBOX_OBJECT_DETECTION,
        dataset_gt_task_type=Task.BBOX_OBJECT_DETECTION,
        iou_thresholds=[0.1, 0.6],
        ious_to_keep=[0.1, 0.6],
        max_area=1200,
    )
    time.sleep(1)
    settings = eval_job.settings()
    settings.pop("id")
    assert settings == {
        "model_name": "test model",
        "dataset_name": "test dataset",
        "model_pred_task_type": "Bounding Box Object Detection",
        "dataset_gt_task_type": "Bounding Box Object Detection",
        "min_area": None,
        "max_area": 1200,
    }
    assert eval_job.metrics() != expected_metrics

    eval_job = model.evaluate_ap(
        dataset=dataset,
        model_pred_task_type=Task.BBOX_OBJECT_DETECTION,
        dataset_gt_task_type=Task.BBOX_OBJECT_DETECTION,
        iou_thresholds=[0.1, 0.6],
        ious_to_keep=[0.1, 0.6],
        min_area=1200,
        max_area=1800,
    )
    time.sleep(1)
    settings = eval_job.settings()
    settings.pop("id")
    assert settings == {
        "model_name": "test model",
        "dataset_name": "test dataset",
        "model_pred_task_type": "Bounding Box Object Detection",
        "dataset_gt_task_type": "Bounding Box Object Detection",
        "min_area": 1200,
        "max_area": 1800,
    }
    assert eval_job.metrics() != expected_metrics


def test_evaluate_clf(
    client: Client,
    gt_clfs1: list[GroundTruthImageClassification],
    pred_clfs: list[PredictedImageClassification],
    db: Session,  # this is unused but putting it here since the teardown of the fixture does cleanup
):
    dataset = client.create_image_dataset(dset_name)
    dataset.add_groundtruth(gt_clfs1)
    dataset.finalize()

<<<<<<< HEAD
    model = client.create_image_model(model_name)
    model.add_predicted_classifications(dataset, pred_clfs)
=======
    model = client.create_model(model_name)
    model.add_predictions(dataset, pred_clfs)
>>>>>>> 537717da
    model.finalize_inferences(dataset)

    eval_job = model.evaluate_classification(dataset=dataset)

    assert set(eval_job.ignored_pred_keys) == {"k12", "k13"}
    assert set(eval_job.missing_pred_keys) == {"k5"}

    # sleep to give the backend time to compute
    time.sleep(1)
    assert eval_job.status() == "Done"

    metrics = eval_job.metrics()

    expected_metrics = [
        {"type": "Accuracy", "parameters": {"label_key": "k4"}, "value": 1.0},
        {"type": "ROCAUC", "parameters": {"label_key": "k4"}, "value": 1.0},
        {
            "type": "Precision",
            "value": 1.0,
            "label": {"key": "k4", "value": "v4"},
        },
        {
            "type": "Recall",
            "value": 1.0,
            "label": {"key": "k4", "value": "v4"},
        },
        {"type": "F1", "value": 1.0, "label": {"key": "k4", "value": "v4"}},
        {"type": "Precision", "label": {"key": "k4", "value": "v5"}},
        {"type": "Recall", "label": {"key": "k4", "value": "v5"}},
        {"type": "F1", "label": {"key": "k4", "value": "v5"}},
    ]
    for m in metrics:
        assert m in expected_metrics
    for m in expected_metrics:
        assert m in metrics

    confusion_matrices = eval_job.confusion_matrices()
    assert confusion_matrices == [
        {
            "label_key": "k4",
            "entries": [{"prediction": "v4", "groundtruth": "v4", "count": 1}],
        }
    ]


def test_create_tabular_dataset_and_add_groundtruth(
    client: Client, db: Session
):
    dataset = client.create_tabular_dataset(name=dset_name)
    assert isinstance(dataset, TabularDataset)

    dataset.add_groundtruth(
        [
            [Label(key="k1", value="v1"), Label(key="k2", value="v2")],
            [Label(key="k1", value="v3")],
        ]
    )
    assert len(db.scalars(select(models.GroundTruthClassification)).all()) == 3
    # check we have two Datums and they have the correct uids
    data = db.scalars(select(models.Datum)).all()
    assert len(data) == 2
    assert set(d.uid for d in data) == {"0", "1"}

    # check that we can add data with specified uids
    dataset.add_groundtruth(
        {
            "uid1": [Label(key="k1", value="v1")],
            "uid2": [Label(key="k1", value="v5")],
        }
    )

    assert len(db.scalars(select(models.GroundTruthClassification)).all()) == 5
    # check we have two Datums and they have the correct uids
    data = db.scalars(select(models.Datum)).all()
    assert len(data) == 4
    assert set(d.uid for d in data) == {"0", "1", "uid1", "uid2"}<|MERGE_RESOLUTION|>--- conflicted
+++ resolved
@@ -489,11 +489,6 @@
         list of groundtruth objects (from `velour.data_types`)
     preds
         list of prediction objects (from `velour.data_types`)
-<<<<<<< HEAD
-    add_preds_method_name
-        method name of `velour.client.ImageModel` to add prediction objects
-=======
->>>>>>> 537717da
     preds_model_class
         class in `velour_api.models` that specifies the labeled predictions
     preds_expected_number
@@ -874,12 +869,7 @@
         client=client,
         gts=gt_clfs1,
         preds=pred_clfs,
-<<<<<<< HEAD
-        add_preds_method_name="add_predicted_classifications",
         preds_model_class=models.PredictedClassification,
-=======
-        preds_model_class=models.PredictedImageClassification,
->>>>>>> 537717da
         preds_expected_number=5,
         expected_labels_tuples={
             ("k12", "v12"),
@@ -984,13 +974,8 @@
     dataset.add_groundtruth(gt_dets1)
     dataset.finalize()
 
-<<<<<<< HEAD
     model = client.create_image_model(model_name)
-    model.add_predicted_detections(dataset, pred_dets)
-=======
-    model = client.create_model(model_name)
     model.add_predictions(dataset, pred_dets)
->>>>>>> 537717da
     model.finalize_inferences(dataset)
 
     eval_job = model.evaluate_ap(
@@ -1166,13 +1151,8 @@
     dataset.add_groundtruth(gt_clfs1)
     dataset.finalize()
 
-<<<<<<< HEAD
     model = client.create_image_model(model_name)
-    model.add_predicted_classifications(dataset, pred_clfs)
-=======
-    model = client.create_model(model_name)
     model.add_predictions(dataset, pred_clfs)
->>>>>>> 537717da
     model.finalize_inferences(dataset)
 
     eval_job = model.evaluate_classification(dataset=dataset)
