""" These integration tests should be run with a backend at http://localhost:8000
that is no auth
"""

import io
import json
import time
from typing import Any

import numpy as np
import pytest
from geoalchemy2.functions import (
    ST_Area,
    ST_AsGeoJSON,
    ST_AsPNG,
    ST_AsText,
    ST_Polygon,
)
from PIL import Image as PILImage
from sqlalchemy import create_engine, select
from sqlalchemy.orm import Session
from sqlalchemy.sql import text

from velour.client import (
    Client,
    ClientException,
    DatumTypes,
    ImageDataset,
    TabularDataset,
)
from velour.data_types import (
    BoundingBox,
    BoundingPolygon,
    GroundTruthDetection,
    GroundTruthImageClassification,
    GroundTruthInstanceSegmentation,
    GroundTruthSemanticSegmentation,
    Image,
    Label,
    Metadatum,
    Point,
    PolygonWithHole,
    PredictedDetection,
    PredictedImageClassification,
    PredictedInstanceSegmentation,
    ScoredLabel,
)
from velour.metrics import Task
from velour_api import crud, models, ops

dset_name = "test dataset"
model_name = "test model"


def bbox_to_poly(bbox: BoundingBox) -> BoundingPolygon:
    return BoundingPolygon(
        points=[
            Point(x=bbox.xmin, y=bbox.ymin),
            Point(x=bbox.xmin, y=bbox.ymax),
            Point(x=bbox.xmax, y=bbox.ymax),
            Point(x=bbox.xmax, y=bbox.ymin),
        ]
    )


def _list_of_points_from_wkt_polygon(
    db: Session, det: GroundTruthDetection | PredictedDetection
) -> list[tuple[int, int]]:
    geo = json.loads(db.scalar(det.boundary.ST_AsGeoJSON()))
    assert len(geo["coordinates"]) == 1
    return [tuple(p) for p in geo["coordinates"][0]]


def area(rect: BoundingPolygon) -> float:
    """Computes the area of a rectangle"""
    assert len(rect.points) == 4
    xs = [pt.x for pt in rect.points]
    ys = [pt.y for pt in rect.points]

    return (max(xs) - min(xs)) * (max(ys) - min(ys))


def intersection_area(rect1: BoundingPolygon, rect2: BoundingPolygon) -> float:
    """Computes the intersection area of two rectangles"""
    assert len(rect1.points) == len(rect2.points) == 4

    xs1 = [pt.x for pt in rect1.points]
    xs2 = [pt.x for pt in rect2.points]

    ys1 = [pt.y for pt in rect1.points]
    ys2 = [pt.y for pt in rect2.points]

    inter_xmin = max(min(xs1), min(xs2))
    inter_xmax = min(max(xs1), max(xs2))

    inter_ymin = max(min(ys1), min(ys2))
    inter_ymax = min(max(ys1), max(ys2))

    inter_width = max(inter_xmax - inter_xmin, 0)
    inter_height = max(inter_ymax - inter_ymin, 0)

    return inter_width * inter_height


def iou(rect1: BoundingPolygon, rect2: BoundingPolygon) -> float:
    """Computes the "intersection over union" of two rectangles"""
    inter_area = intersection_area(rect1, rect2)
    return inter_area / (area(rect1) + area(rect2) - inter_area)


@pytest.fixture
def metadata():
    """Some sample metadata of different types"""
    return [
        Metadatum(
            name="metadatum name1",
            value={
                "type": "Point",
                "coordinates": [-48.23456, 20.12345],
            },
        ),
        Metadatum(name="metadatum name2", value="a string"),
        Metadatum(name="metadatum name3", value=0.45),
    ]


@pytest.fixture
def client():
    return Client(host="http://localhost:8000")


@pytest.fixture
def img1():
    return Image(uid="uid1", height=900, width=300)


@pytest.fixture
def img2():
    return Image(uid="uid2", height=400, width=300)


@pytest.fixture
def img5():
    return Image(uid="uid5", height=400, width=300)


@pytest.fixture
def img6():
    return Image(uid="uid6", height=400, width=300)


@pytest.fixture
def img8():
    return Image(uid="uid8", height=400, width=300)


@pytest.fixture
def img9():
    return Image(uid="uid9", height=400, width=300)


@pytest.fixture
def db(client: Client) -> Session:
    """This fixture makes sure there's not datasets, models, or labels in the backend
    (raising a RuntimeError if there are). It returns a db session and as cleanup
    clears out all datasets, models, and labels from the backend.
    """
    if len(client.get_datasets()) > 0:
        raise RuntimeError(
            "Tests should be run on an empty velour backend but found existing datasets.",
            [ds["name"] for ds in client.get_datasets()],
        )

    if len(client.get_models()) > 0:
        raise RuntimeError(
            "Tests should be run on an empty velour backend but found existing models."
        )

    if len(client.get_all_labels()) > 0:
        raise RuntimeError(
            "Tests should be run on an empty velour backend but found existing labels."
        )

    engine = create_engine("postgresql://postgres:password@localhost/postgres")
    sess = Session(engine)
    sess.execute(text("SET postgis.gdal_enabled_drivers = 'ENABLE_ALL';"))
    sess.execute(text("SET postgis.enable_outdb_rasters = True;"))

    yield sess

    # cleanup by deleting all datasets, models, and labels
    for dataset in client.get_datasets():
        crud.delete_dataset(db=sess, dataset_name=dataset["name"])

    for model in client.get_models():
        client.delete_model(name=model["name"])

    labels = sess.scalars(select(models.Label))
    for label in labels:
        sess.delete(label)

    sess.commit()


@pytest.fixture
def rect1():
    return BoundingBox(xmin=10, ymin=10, xmax=60, ymax=40)


@pytest.fixture
def rect2():
    return BoundingBox(xmin=15, ymin=0, xmax=70, ymax=20)


@pytest.fixture
def rect3():
    return BoundingBox(xmin=87, ymin=10, xmax=158, ymax=820)


@pytest.fixture
def gt_dets1(
    rect1: BoundingBox, rect2: BoundingBox, img1: Image, img2: Image
) -> list[GroundTruthDetection]:
    return [
        GroundTruthDetection(
            bbox=rect1,
            labels=[Label(key="k1", value="v1")],
            image=img1,
        ),
        GroundTruthDetection(
            bbox=rect2,
            labels=[Label(key="k1", value="v1")],
            image=img2,
        ),
    ]


@pytest.fixture
def gt_poly_dets1(
    gt_dets1: list[GroundTruthDetection],
) -> list[GroundTruthDetection]:
    """Same thing as gt_dets1 but represented as a polygon instead of bounding box"""

    return [
        GroundTruthDetection(
            image=det.image, labels=det.labels, boundary=bbox_to_poly(det.bbox)
        )
        for det in gt_dets1
    ]


@pytest.fixture
def gt_dets2(rect3: BoundingBox, img1: Image) -> list[GroundTruthDetection]:
    return [
        GroundTruthDetection(
            bbox=rect3,
            labels=[Label(key="k2", value="v2")],
            image=img1,
        )
    ]


@pytest.fixture
def gt_dets3(rect3: BoundingBox, img8: Image) -> list[GroundTruthDetection]:
    return [
        GroundTruthDetection(
            bbox=rect3,
            labels=[Label(key="k3", value="v3")],
            image=img8,
        )
    ]


@pytest.fixture
def gt_segs1(
    rect1: BoundingBox, rect2: BoundingBox, img1: Image, img2: Image
) -> list[GroundTruthInstanceSegmentation]:
    return [
        GroundTruthInstanceSegmentation(
            shape=[PolygonWithHole(polygon=bbox_to_poly(rect1))],
            labels=[Label(key="k1", value="v1")],
            image=img1,
        ),
        GroundTruthInstanceSegmentation(
            shape=[
                PolygonWithHole(
                    polygon=bbox_to_poly(rect2), hole=bbox_to_poly(rect1)
                )
            ],
            labels=[Label(key="k1", value="v1")],
            image=img2,
        ),
    ]


@pytest.fixture
def gt_segs2(
    rect1: BoundingBox, rect3: BoundingBox, img1: Image
) -> list[GroundTruthSemanticSegmentation]:
    return [
        GroundTruthSemanticSegmentation(
            shape=[
                PolygonWithHole(polygon=bbox_to_poly(rect3)),
                PolygonWithHole(polygon=bbox_to_poly(rect1)),
            ],
            labels=[Label(key="k2", value="v2")],
            image=img1,
        )
    ]


@pytest.fixture
def gt_segs3(
    rect3: BoundingBox, img9: Image
) -> list[GroundTruthSemanticSegmentation]:
    return [
        GroundTruthSemanticSegmentation(
            shape=[PolygonWithHole(polygon=bbox_to_poly(rect3))],
            labels=[Label(key="k3", value="v3")],
            image=img9,
        )
    ]


@pytest.fixture
def gt_clfs1(img5: Image, img6: Image) -> list[GroundTruthImageClassification]:
    return [
        GroundTruthImageClassification(
            image=img5, labels=[Label(key="k5", value="v5")]
        ),
        GroundTruthImageClassification(
            image=img6, labels=[Label(key="k4", value="v4")]
        ),
    ]


@pytest.fixture
def gt_clfs2(img5: Image) -> list[GroundTruthImageClassification]:
    return [
        GroundTruthImageClassification(
            image=img5, labels=[Label(key="k4", value="v4")]
        )
    ]


@pytest.fixture
def gt_clfs3(img8: Image) -> list[GroundTruthImageClassification]:
    return [
        GroundTruthImageClassification(
            labels=[Label(key="k3", value="v3")],
            image=img8,
        )
    ]


@pytest.fixture
def pred_dets(
    rect1: BoundingBox, rect2: BoundingBox, img1: Image, img2: Image
) -> list[PredictedDetection]:
    return [
        PredictedDetection(
            bbox=rect1,
            scored_labels=[
                ScoredLabel(label=Label(key="k1", value="v1"), score=0.3)
            ],
            image=img1,
        ),
        PredictedDetection(
            bbox=rect2,
            scored_labels=[
                ScoredLabel(label=Label(key="k2", value="v2"), score=0.98)
            ],
            image=img2,
        ),
    ]


@pytest.fixture
def pred_poly_dets(
    pred_dets: list[PredictedDetection],
) -> list[PredictedDetection]:
    return [
        PredictedDetection(
            image=det.image,
            scored_labels=det.scored_labels,
            boundary=bbox_to_poly(det.bbox),
        )
        for det in pred_dets
    ]


@pytest.fixture
def pred_segs(img1: Image, img2: Image) -> list[PredictedInstanceSegmentation]:
    mask_1 = np.random.randint(0, 2, size=(64, 32), dtype=bool)
    mask_2 = np.random.randint(0, 2, size=(12, 23), dtype=bool)
    return [
        PredictedInstanceSegmentation(
            mask=mask_1,
            scored_labels=[
                ScoredLabel(label=Label(key="k1", value="v1"), score=0.87)
            ],
            image=img1,
        ),
        PredictedInstanceSegmentation(
            mask=mask_2,
            scored_labels=[
                ScoredLabel(label=Label(key="k2", value="v2"), score=0.92)
            ],
            image=img2,
        ),
    ]


@pytest.fixture
def pred_clfs(img5: Image, img6: Image) -> list[PredictedImageClassification]:
    return [
        PredictedImageClassification(
            image=img5,
            scored_labels=[
                ScoredLabel(label=Label(key="k12", value="v12"), score=0.47),
                ScoredLabel(label=Label(key="k12", value="v16"), score=0.53),
                ScoredLabel(label=Label(key="k13", value="v13"), score=1.0),
            ],
        ),
        PredictedImageClassification(
            image=img6,
            scored_labels=[
                ScoredLabel(label=Label(key="k4", value="v4"), score=0.71),
                ScoredLabel(label=Label(key="k4", value="v5"), score=0.29),
            ],
        ),
    ]


@pytest.fixture
def y_true() -> list[int]:
    """groundtruth for a tabular classification task"""
    return [1, 1, 2, 0, 0, 0, 1, 1, 1, 1]


@pytest.fixture
def tabular_preds() -> list[list[float]]:
    """predictions for a tabular classification task"""
    return [
        [0.37, 0.35, 0.28],
        [0.24, 0.61, 0.15],
        [0.03, 0.88, 0.09],
        [0.97, 0.03, 0.0],
        [1.0, 0.0, 0.0],
        [1.0, 0.0, 0.0],
        [0.01, 0.96, 0.03],
        [0.28, 0.02, 0.7],
        [0.78, 0.21, 0.01],
        [0.45, 0.11, 0.44],
    ]


def _test_create_image_dataset_with_gts(
    client: Client,
    gts1: list[Any],
    gts2: list[Any],
    gts3: list[Any],
    expected_labels_tuples: set[tuple[str, str]],
    expected_image_uids: list[str],
) -> ImageDataset:
    """This test does the following
    - Creates a dataset
    - Adds groundtruth data to it in two batches
    - Verifies the images and labels have actually been added
    - Finalizes dataset
    - Tries to add more data and verifies an error is thrown

    Parameters
    ----------
    client
    gts1
        list of groundtruth objects (from `velour.data_types`)
    gts2
        list of groundtruth objects (from `velour.data_types`)
    gts3
        list of groundtruth objects (from `velour.data_types`)
    expected_labels_tuples
        set of tuples of key/value labels to check were added to the database
    expected_image_uids
        set of image uids to check were added to the database
    """
    dataset = client.create_image_dataset(dset_name)

    with pytest.raises(ClientException) as exc_info:
        client.create_image_dataset(dset_name)
    assert "already exists" in str(exc_info)

    dataset.add_groundtruth(gts1)
    dataset.add_groundtruth(gts2)

    # check that the dataset has two images
    images = dataset.get_images()
    assert len(images) == len(expected_image_uids)
    assert set([image.uid for image in images]) == expected_image_uids

    # check that there are two labels
    labels = dataset.get_labels()
    assert len(labels) == len(expected_labels_tuples)
    assert (
        set([(label.key, label.value) for label in labels])
        == expected_labels_tuples
    )

    dataset.finalize()
    # check that we get an error when trying to add more images
    # to the dataset since it is finalized
    with pytest.raises(ClientException) as exc_info:
        dataset.add_groundtruth(gts3)
    assert "since it is finalized" in str(exc_info)

    return dataset


def _test_create_model_with_preds(
    client: Client,
    datum_type: DatumTypes,
    gts: list[Any],
    preds: list[Any],
    preds_model_class: type,
    preds_expected_number: int,
    expected_labels_tuples: set[tuple[str, str]],
    expected_scores: set[float],
    db: Session,
):
    """Tests that the client can be used to add predictions.

    Parameters
    ----------
    client
    gts
        list of groundtruth objects (from `velour.data_types`)
    preds
        list of prediction objects (from `velour.data_types`)
    preds_model_class
        class in `velour_api.models` that specifies the labeled predictions
    preds_expected_number
        expected number of (labeled) predictions added to the database
    expected_labels_tuples
        set of tuples of key/value labels to check were added to the database
    expected_scores
        set of the scores of hte predictions
    db

    Returns
    -------
    the sqlalchemy objects for the created predictions
    """
    if datum_type == DatumTypes.IMAGE:
        model = client.create_image_model(model_name)
        dataset = client.create_image_dataset(dset_name)
    else:
        model = client.create_tabular_model(model_name)
        dataset = client.create_tabular_dataset(dset_name)

    # verify we get an error if we try to create another model
    # with the same name
    with pytest.raises(ClientException) as exc_info:
        client.create_image_model(model_name)
    assert "already exists" in str(exc_info)

    # check that if we try to add detections we get an error
    # since we haven't added any images yet
    with pytest.raises(ClientException) as exc_info:
        model.add_predictions(dataset, preds)
    assert "Image with uid" in str(exc_info)

    dataset.add_groundtruth(gts)
    model.add_predictions(dataset, preds)

    # check predictions have been added
    db_preds = db.scalars(select(preds_model_class)).all()
    assert len(db_preds) == preds_expected_number

    # check labels
    assert (
        set([(p.label.key, p.label.value) for p in db_preds])
        == expected_labels_tuples
    )

    # check scores
    assert set([p.score for p in db_preds]) == expected_scores

    # check that the get_model method works
    retrieved_model = client.get_model(model_name)
    assert isinstance(retrieved_model, type(model))
    assert retrieved_model.name == model_name

    return db_preds


def test_create_image_dataset_with_href_and_description(
    client: Client, db: Session
):
    href = "http://a.com/b"
    description = "a description"
    client.create_image_dataset(dset_name, href=href, description=description)
    db_dataset = db.scalar(select(models.Dataset))
    assert db_dataset.href == href
    assert db_dataset.description == description


def test_create_model_with_href_and_description(client: Client, db: Session):
    href = "http://a.com/b"
    description = "a description"
    client.create_image_model(model_name, href=href, description=description)
    db_model = db.scalar(select(models.Model))
    assert db_model.href == href
    assert db_model.description == description


def test_create_image_dataset_with_detections(
    client: Client,
    gt_dets1: list[GroundTruthDetection],
    gt_dets2: list[GroundTruthDetection],
    gt_dets3: list[GroundTruthDetection],
    db: Session,  # this is unused but putting it here since the teardown of the fixture does cleanup
):
    dataset = _test_create_image_dataset_with_gts(
        client=client,
        gts1=gt_dets1,
        gts2=gt_dets2,
        gts3=gt_dets3,
        expected_image_uids={"uid1", "uid2"},
        expected_labels_tuples={
            ("k1", "v1"),
            ("k2", "v2"),
        },
    )

    dets1 = dataset.get_groundtruth_detections("uid1")
    dets2 = dataset.get_groundtruth_detections("uid2")

    # check we get back what we inserted
    gt_dets_uid1 = [
        gt for gt in gt_dets1 + gt_dets2 + gt_dets3 if gt.image.uid == "uid1"
    ]
    assert dets1 == gt_dets_uid1

    gt_dets_uid2 = [
        gt for gt in gt_dets1 + gt_dets2 + gt_dets3 if gt.image.uid == "uid2"
    ]
    assert dets2 == gt_dets_uid2


def test_create_image_model_with_predicted_detections(
    client: Client,
    gt_poly_dets1: list[GroundTruthDetection],
    pred_poly_dets: list[PredictedDetection],
    db: Session,
):
    labeled_pred_dets = _test_create_model_with_preds(
        client=client,
        datum_type=DatumTypes.IMAGE,
        gts=gt_poly_dets1,
        preds=pred_poly_dets,
        preds_model_class=models.LabeledPredictedDetection,
        preds_expected_number=2,
        expected_labels_tuples={("k1", "v1"), ("k2", "v2")},
        expected_scores={0.3, 0.98},
        db=db,
    )

    # check boundary
    db_pred = [
        p for p in labeled_pred_dets if p.detection.datum.uid == "uid1"
    ][0]
    points = _list_of_points_from_wkt_polygon(db, db_pred.detection)
    pred = pred_poly_dets[0]

    assert set(points) == set([(pt.x, pt.y) for pt in pred.boundary.points])


def test_create_gt_detections_as_bbox_or_poly(db: Session, client: Client):
    """Test that a groundtruth detection can be created as either a bounding box
    or a polygon
    """
    xmin, ymin, xmax, ymax = 10, 25, 30, 50
    image = Image(uid="uid", height=200, width=150)
    dataset = client.create_image_dataset(dset_name)

    gt_bbox = GroundTruthDetection(
        image=image,
        labels=[Label(key="k", value="v")],
        bbox=BoundingBox(xmin=xmin, ymin=ymin, xmax=xmax, ymax=ymax),
    )
    gt_poly = GroundTruthDetection(
        image=image,
        labels=[Label(key="k", value="v")],
        boundary=BoundingPolygon(
            points=[
                Point(x=xmin, y=ymin),
                Point(x=xmin, y=ymax),
                Point(x=xmax, y=ymax),
                Point(x=xmax, y=ymin),
            ]
        ),
    )

    dataset.add_groundtruth([gt_bbox, gt_poly])

    db_dets = db.scalars(select(models.GroundTruthDetection)).all()
    assert len(db_dets) == 2
    assert set([db_det.is_bbox for db_det in db_dets]) == {True, False}
    assert (
        db.scalar(ST_AsText(db_dets[0].boundary))
        == "POLYGON((10 25,10 50,30 50,30 25,10 25))"
        == db.scalar(ST_AsText(db_dets[1].boundary))
    )

    # check that they can be recovered by the client
    detections = dataset.get_groundtruth_detections("uid")
    assert len(detections) == 2
    assert len([det for det in detections if det.is_bbox]) == 1
    for det in detections:
        if det.bbox:
            assert det == gt_bbox
        else:
            assert det == gt_poly


def test_create_pred_detections_as_bbox_or_poly(
    db: Session,
    client: Client,
    gt_dets1: list[GroundTruthDetection],
    img1: Image,
):
    """Test that a predicted detection can be created as either a bounding box
    or a polygon
    """
    xmin, ymin, xmax, ymax = 10, 25, 30, 50
    dataset = client.create_image_dataset(dset_name)
    model = client.create_image_model(model_name)

    dataset.add_groundtruth(gt_dets1)

    pred_bbox = PredictedDetection(
        image=img1,
        scored_labels=[
            ScoredLabel(label=Label(key="k", value="v"), score=0.6)
        ],
        bbox=BoundingBox(xmin=xmin, ymin=ymin, xmax=xmax, ymax=ymax),
    )
    pred_poly = PredictedDetection(
        image=img1,
        scored_labels=[
            ScoredLabel(label=Label(key="k", value="v"), score=0.4)
        ],
        boundary=BoundingPolygon(
            points=[
                Point(x=xmin, y=ymin),
                Point(x=xmin, y=ymax),
                Point(x=xmax, y=ymax),
                Point(x=xmax, y=ymin),
            ]
        ),
    )

    model.add_predictions(dataset=dataset, predictions=[pred_bbox, pred_poly])

    db_dets = db.scalars(select(models.PredictedDetection)).all()
    assert len(db_dets) == 2
    assert set([db_det.is_bbox for db_det in db_dets]) == {True, False}
    assert (
        db.scalar(ST_AsText(db_dets[0].boundary))
        == "POLYGON((10 25,10 50,30 50,30 25,10 25))"
        == db.scalar(ST_AsText(db_dets[1].boundary))
    )


def test_create_image_dataset_with_segmentations(
    client: Client,
    gt_segs1: list[GroundTruthSemanticSegmentation],
    gt_segs2: list[GroundTruthSemanticSegmentation],
    gt_segs3: list[GroundTruthSemanticSegmentation],
    db: Session,  # this is unused but putting it here since the teardown of the fixture does cleanup
):
    dataset = _test_create_image_dataset_with_gts(
        client=client,
        gts1=gt_segs1,
        gts2=gt_segs2,
        gts3=gt_segs3,
        expected_image_uids={"uid1", "uid2"},
        expected_labels_tuples={
            ("k1", "v1"),
            ("k2", "v2"),
        },
    )

    # should have one instance segmentation that's a rectangle
    # with xmin, ymin, xmax, ymax = 10, 10, 60, 40
    instance_segs = dataset.get_groundtruth_instance_segmentations("uid1")
    for seg in instance_segs:
        assert isinstance(seg, GroundTruthInstanceSegmentation)
    assert len(instance_segs) == 1
    mask = instance_segs[0].shape
    # check get all True in the box
    assert mask[10:40, 10:60].all()
    # check that outside the box is all False
    assert mask.sum() == (40 - 10) * (60 - 10)
    # check shape agrees with image
    assert mask.shape == (gt_segs1[0].image.height, gt_segs1[0].image.width)

    # should have one semantic segmentation that's a rectangle
    # with xmin, ymin, xmax, ymax = 10, 10, 60, 40 plus a rectangle
    # with xmin, ymin, xmax, ymax = 87, 10, 158, 820
    semantic_segs = dataset.get_groundtruth_semantic_segmentations("uid1")
    for seg in semantic_segs:
        assert isinstance(seg, GroundTruthSemanticSegmentation)
    mask = semantic_segs[0].shape
    assert mask[10:40, 10:60].all()
    assert mask[10:820, 87:158].all()
    assert mask.sum() == (40 - 10) * (60 - 10) + (820 - 10) * (158 - 87)
    assert mask.shape == (gt_segs1[0].image.height, gt_segs1[0].image.width)


def test_create_gt_segs_as_polys_or_masks(
    client: Client, img1: Image, db: Session
):
    """Test that we can create a dataset with groundtruth segmentations that are defined
    both my polygons and mask arrays
    """
    dataset = client.create_image_dataset(dset_name)

    xmin, xmax, ymin, ymax = 11, 45, 37, 102
    h, w = 900, 300
    mask = np.zeros((h, w), dtype=bool)
    mask[ymin:ymax, xmin:xmax] = True

    poly = PolygonWithHole(
        polygon=BoundingPolygon(
            [
                Point(x=xmin, y=ymin),
                Point(x=xmin, y=ymax),
                Point(x=xmax, y=ymax),
                Point(x=xmax, y=ymin),
            ]
        )
    )

    gt1 = GroundTruthSemanticSegmentation(
        shape=mask, labels=[Label(key="k1", value="v1")], image=img1
    )
    gt2 = GroundTruthSemanticSegmentation(
        shape=[poly], labels=[Label(key="k1", value="v1")], image=img1
    )

    dataset.add_groundtruth([gt1, gt2])
    wkts = db.scalars(
        select(ST_AsText(ST_Polygon(models.GroundTruthSegmentation.shape)))
    ).all()

    for wkt in wkts:
        assert (
            wkt
            == f"MULTIPOLYGON((({xmin} {ymin},{xmin} {ymax},{xmax} {ymax},{xmax} {ymin},{xmin} {ymin})))"
        )


def test_create_model_with_predicted_segmentations(
    client: Client,
    gt_segs1: list[GroundTruthInstanceSegmentation],
    pred_segs: list[PredictedInstanceSegmentation],
    db: Session,
):
    """Tests that we can create a predicted segmentation from a mask array"""
    labeled_pred_segs = _test_create_model_with_preds(
        client=client,
        datum_type=DatumTypes.IMAGE,
        gts=gt_segs1,
        preds=pred_segs,
        preds_model_class=models.LabeledPredictedSegmentation,
        preds_expected_number=2,
        expected_labels_tuples={("k1", "v1"), ("k2", "v2")},
        expected_scores={0.87, 0.92},
        db=db,
    )

    # grab the segmentation from the db, recover the mask, and check
    # its equal to the mask the client sent over
    db_pred = [
        p for p in labeled_pred_segs if p.segmentation.datum.uid == "uid1"
    ][0]
    png_from_db = db.scalar(ST_AsPNG(db_pred.segmentation.shape))
    f = io.BytesIO(png_from_db.tobytes())
    mask_array = np.array(PILImage.open(f))

    np.testing.assert_equal(mask_array, pred_segs[0].mask)


def test_create_image_dataset_with_classifications(
    client: Client,
    gt_clfs1: list[GroundTruthImageClassification],
    gt_clfs2: list[GroundTruthImageClassification],
    gt_clfs3: list[GroundTruthImageClassification],
    db: Session,  # this is unused but putting it here since the teardown of the fixture does cleanup
):
    _test_create_image_dataset_with_gts(
        client=client,
        gts1=gt_clfs1,
        gts2=gt_clfs2,
        gts3=gt_clfs3,
        expected_image_uids={"uid5", "uid6"},
        expected_labels_tuples={
            ("k5", "v5"),
            ("k4", "v4"),
        },
    )


def test_create_image_model_with_predicted_classifications(
    client: Client,
    gt_clfs1: list[GroundTruthDetection],
    pred_clfs: list[PredictedDetection],
    db: Session,
):
    _test_create_model_with_preds(
        client=client,
        datum_type=DatumTypes.IMAGE,
        gts=gt_clfs1,
        preds=pred_clfs,
        preds_model_class=models.PredictedClassification,
        preds_expected_number=5,
        expected_labels_tuples={
            ("k12", "v12"),
            ("k12", "v16"),
            ("k13", "v13"),
            ("k4", "v4"),
            ("k4", "v5"),
        },
        expected_scores={0.47, 0.53, 1.0, 0.71, 0.29},
        db=db,
    )


def test_boundary(
    client: Client, db: Session, rect1: BoundingPolygon, img1: Image
):
    """Test consistency of boundary in backend and client"""
    dataset = client.create_image_dataset(dset_name)
    rect1_poly = bbox_to_poly(rect1)
    dataset.add_groundtruth(
        [
            GroundTruthDetection(
                boundary=rect1_poly,
                labels=[Label(key="k1", value="v1")],
                image=img1,
            )
        ]
    )

    # get the one detection that exists
    db_det = db.scalar(select(models.GroundTruthDetection))

    # check boundary
    points = _list_of_points_from_wkt_polygon(db, db_det)

    assert set(points) == set([(pt.x, pt.y) for pt in rect1_poly.points])


def test_iou(
    client: Client,
    db: Session,
    rect1: BoundingPolygon,
    rect2: BoundingPolygon,
    img1: Image,
):
    dataset = client.create_image_dataset(dset_name)
    model = client.create_image_model(model_name)

    rect1_poly = bbox_to_poly(rect1)
    rect2_poly = bbox_to_poly(rect2)

    dataset.add_groundtruth(
        [
            GroundTruthDetection(
                boundary=rect1_poly, labels=[Label("k", "v")], image=img1
            )
        ]
    )
    db_gt = db.scalar(select(models.GroundTruthDetection))

    model.add_predictions(
        dataset,
        [
            PredictedDetection(
                boundary=rect2_poly,
                scored_labels=[ScoredLabel(label=Label("k", "v"), score=0.6)],
                image=img1,
            )
        ],
    )
    db_pred = db.scalar(select(models.PredictedDetection))

    assert ops.iou_two_dets(db, db_gt, db_pred) == iou(rect1_poly, rect2_poly)


def test_delete_dataset_exception(client: Client):
    with pytest.raises(ClientException) as exc_info:
        client.delete_dataset("non-existent dataset")
    assert "does not exist" in str(exc_info)


def test_delete_dataset_background_job(
    client: Client, gt_dets1: list, gt_dets2: list, gt_dets3: list, db: Session
):
    """test that delete dataset returns a job whose status changes from "Processing" to "Done" """
    dataset = client.create_image_dataset(dset_name)
    dataset.add_groundtruth(gt_dets1 + gt_dets2 + gt_dets3)

    job = client.delete_dataset(dset_name)
    assert job.status() in ["Processing", "Pending"]
    time.sleep(1.0)
    assert job.status() == "Done"


def test_evaluate_ap(
    client: Client,
    gt_dets1: list[GroundTruthDetection],
    pred_dets: list[PredictedDetection],
    db: Session,
):
    dataset = client.create_image_dataset(dset_name)
    dataset.add_groundtruth(gt_dets1)
    dataset.finalize()

    model = client.create_image_model(model_name)
    model.add_predictions(dataset, pred_dets)
    model.finalize_inferences(dataset)

    eval_job = model.evaluate_ap(
        dataset=dataset,
        iou_thresholds=[0.1, 0.6],
        ious_to_keep=[0.1, 0.6],
        label_key="k1",
    )

    # import time
    # while True:
    #     time.sleep(0.5)

    assert eval_job.ignored_pred_labels == [Label(key="k2", value="v2")]
    assert eval_job.missing_pred_labels == []
    assert isinstance(eval_job._id, str)

    # sleep to give the backend time to compute
    time.sleep(1)
    assert eval_job.status() == "Done"

    settings = eval_job.settings()
    settings.pop("id")
    assert settings == {
        "model_name": "test model",
        "dataset_name": "test dataset",
        "model_pred_task_type": "Bounding Box Object Detection",
        "dataset_gt_task_type": "Bounding Box Object Detection",
        "label_key": "k1",
<<<<<<< HEAD
        "min_area": None,
        "max_area": None,
=======
>>>>>>> e74a0a01
    }

    expected_metrics = [
        {
            "type": "AP",
            "value": 0.504950495049505,
            "label": {"key": "k1", "value": "v1"},
            "parameters": {
                "iou": 0.1,
            },
        },
        {
            "type": "AP",
            "value": 0.504950495049505,
            "label": {"key": "k1", "value": "v1"},
            "parameters": {
                "iou": 0.6,
            },
        },
        {
            "type": "mAP",
            "parameters": {"iou": 0.1},
            "value": 0.504950495049505,
        },
        {
            "type": "mAP",
            "parameters": {"iou": 0.6},
            "value": 0.504950495049505,
        },
        {
            "type": "APAveragedOverIOUs",
            "parameters": {"ious": [0.1, 0.6]},
            "value": 0.504950495049505,
            "label": {"key": "k1", "value": "v1"},
        },
        {
            "type": "mAPAveragedOverIOUs",
            "parameters": {"ious": [0.1, 0.6]},
            "value": 0.504950495049505,
        },
    ]

    assert eval_job.metrics() == expected_metrics

    # now test if we set min_area and/or max_area
    areas = db.scalars(ST_Area(models.GroundTruthDetection.boundary)).all()
    assert sorted(areas) == [1100.0, 1500.0]

    # sanity check this should give us the same thing excpet min_area and max_area
    # are not None
    eval_job = model.evaluate_ap(
        dataset=dataset,
        model_pred_task_type=Task.BBOX_OBJECT_DETECTION,
        dataset_gt_task_type=Task.BBOX_OBJECT_DETECTION,
        iou_thresholds=[0.1, 0.6],
        ious_to_keep=[0.1, 0.6],
        label_key="k1",
        min_area=10,
        max_area=2000,
    )
    time.sleep(1)
    settings = eval_job.settings()
    settings.pop("id")
    assert settings == {
        "model_name": "test model",
        "dataset_name": "test dataset",
        "model_pred_task_type": "Bounding Box Object Detection",
        "dataset_gt_task_type": "Bounding Box Object Detection",
        "label_key": "k1",
        "min_area": 10,
        "max_area": 2000,
    }
    assert eval_job.metrics() == expected_metrics

    # now check we get different things by setting the thresholds accordingly
    eval_job = model.evaluate_ap(
        dataset=dataset,
        model_pred_task_type=Task.BBOX_OBJECT_DETECTION,
        dataset_gt_task_type=Task.BBOX_OBJECT_DETECTION,
        iou_thresholds=[0.1, 0.6],
        ious_to_keep=[0.1, 0.6],
        label_key="k1",
        min_area=1200,
    )
    time.sleep(1)

    settings = eval_job.settings()
    settings.pop("id")
    assert settings == {
        "model_name": "test model",
        "dataset_name": "test dataset",
        "model_pred_task_type": "Bounding Box Object Detection",
        "dataset_gt_task_type": "Bounding Box Object Detection",
        "label_key": "k1",
        "min_area": 1200,
    }

    assert eval_job.metrics() != expected_metrics

    eval_job = model.evaluate_ap(
        dataset=dataset,
        model_pred_task_type=Task.BBOX_OBJECT_DETECTION,
        dataset_gt_task_type=Task.BBOX_OBJECT_DETECTION,
        iou_thresholds=[0.1, 0.6],
        ious_to_keep=[0.1, 0.6],
        label_key="k1",
        max_area=1200,
    )
    time.sleep(1)
    settings = eval_job.settings()
    settings.pop("id")
    assert settings == {
        "model_name": "test model",
        "dataset_name": "test dataset",
        "model_pred_task_type": "Bounding Box Object Detection",
        "dataset_gt_task_type": "Bounding Box Object Detection",
        "label_key": "k1",
        "max_area": 1200,
    }
    assert eval_job.metrics() != expected_metrics

    eval_job = model.evaluate_ap(
        dataset=dataset,
        model_pred_task_type=Task.BBOX_OBJECT_DETECTION,
        dataset_gt_task_type=Task.BBOX_OBJECT_DETECTION,
        iou_thresholds=[0.1, 0.6],
        ious_to_keep=[0.1, 0.6],
        label_key="k1",
        min_area=1200,
        max_area=1800,
    )
    time.sleep(1)
    settings = eval_job.settings()
    settings.pop("id")
    assert settings == {
        "model_name": "test model",
        "dataset_name": "test dataset",
        "model_pred_task_type": "Bounding Box Object Detection",
        "dataset_gt_task_type": "Bounding Box Object Detection",
        "label_key": "k1",
        "min_area": 1200,
        "max_area": 1800,
    }
    assert eval_job.metrics() != expected_metrics


def test_evaluate_image_clf(
    client: Client,
    gt_clfs1: list[GroundTruthImageClassification],
    pred_clfs: list[PredictedImageClassification],
    db: Session,  # this is unused but putting it here since the teardown of the fixture does cleanup
):
    dataset = client.create_image_dataset(dset_name)
    dataset.add_groundtruth(gt_clfs1)
    dataset.finalize()

    model = client.create_image_model(model_name)
    model.add_predictions(dataset, pred_clfs)
    model.finalize_inferences(dataset)

    eval_job = model.evaluate_classification(dataset=dataset)

    assert set(eval_job.ignored_pred_keys) == {"k12", "k13"}
    assert set(eval_job.missing_pred_keys) == {"k5"}

    # sleep to give the backend time to compute
    time.sleep(1)
    assert eval_job.status() == "Done"

    metrics = eval_job.metrics()

    expected_metrics = [
        {"type": "Accuracy", "parameters": {"label_key": "k4"}, "value": 1.0},
        {"type": "ROCAUC", "parameters": {"label_key": "k4"}, "value": 1.0},
        {
            "type": "Precision",
            "value": 1.0,
            "label": {"key": "k4", "value": "v4"},
        },
        {
            "type": "Recall",
            "value": 1.0,
            "label": {"key": "k4", "value": "v4"},
        },
        {"type": "F1", "value": 1.0, "label": {"key": "k4", "value": "v4"}},
        {
            "type": "Precision",
            "value": -1.0,
            "label": {"key": "k4", "value": "v5"},
        },
        {
            "type": "Recall",
            "value": -1.0,
            "label": {"key": "k4", "value": "v5"},
        },
        {"type": "F1", "value": -1.0, "label": {"key": "k4", "value": "v5"}},
    ]
    for m in metrics:
        assert m in expected_metrics
    for m in expected_metrics:
        assert m in metrics

    confusion_matrices = eval_job.confusion_matrices()
    assert confusion_matrices == [
        {
            "label_key": "k4",
            "entries": [{"prediction": "v4", "groundtruth": "v4", "count": 1}],
        }
    ]


def test_create_tabular_dataset_and_add_groundtruth(
    client: Client, db: Session, metadata: list[Metadatum]
):
    dataset = client.create_tabular_dataset(name=dset_name)
    assert isinstance(dataset, TabularDataset)

    md1, md2, md3 = metadata

    dataset.add_groundtruth(
        [
            [Label(key="k1", value="v1"), Label(key="k2", value="v2"), md1],
            [Label(key="k1", value="v3"), md2, md3],
        ]
    )
    assert len(db.scalars(select(models.GroundTruthClassification)).all()) == 3
    # check we have two Datums and they have the correct uids
    data = db.scalars(select(models.Datum)).all()
    assert len(data) == 2
    assert set(d.uid for d in data) == {"0", "1"}

    # check metadata is there
    metadata_links = data[0].datum_metadatum_links
    assert len(metadata_links) == 1
    metadatum = metadata_links[0].metadatum
    assert metadatum.name == "metadatum name1"
    assert json.loads(db.scalar(ST_AsGeoJSON(metadatum.geo))) == {
        "type": "Point",
        "coordinates": [-48.23456, 20.12345],
    }

    metadata_links = data[1].datum_metadatum_links
    assert len(metadata_links) == 2
    metadatum1 = metadata_links[0].metadatum
    metadatum2 = metadata_links[1].metadatum
    assert metadatum1.name == "metadatum name2"
    assert metadatum1.string_value == "a string"
    assert metadatum2.name == "metadatum name3"
    assert metadatum2.numeric_value == 0.45

    # check that we can add data with specified uids
    dataset.add_groundtruth(
        {
            "uid1": [Label(key="k1", value="v1")],
            "uid2": [Label(key="k1", value="v5")],
        }
    )

    assert len(db.scalars(select(models.GroundTruthClassification)).all()) == 5
    # check we have two Datums and they have the correct uids
    data = db.scalars(select(models.Datum)).all()
    assert len(data) == 4
    assert set(d.uid for d in data) == {"0", "1", "uid1", "uid2"}


def test_create_tabular_model_with_predicted_classifications(
    client: Client,
    db: Session,
):
    _test_create_model_with_preds(
        client=client,
        datum_type=DatumTypes.TABULAR,
        gts=[
            [Label(key="k1", value="v1"), Label(key="k2", value="v2")],
            [Label(key="k1", value="v3")],
        ],
        preds=[
            [
                ScoredLabel(label=Label(key="k1", value="v1"), score=0.6),
                ScoredLabel(label=Label(key="k1", value="v2"), score=0.4),
                ScoredLabel(label=Label(key="k2", value="v6"), score=1.0),
            ],
            [
                ScoredLabel(label=Label(key="k1", value="v1"), score=0.1),
                ScoredLabel(label=Label(key="k1", value="v2"), score=0.9),
            ],
        ],
        preds_model_class=models.PredictedClassification,
        preds_expected_number=5,
        expected_labels_tuples={
            ("k1", "v1"),
            ("k1", "v2"),
            ("k2", "v6"),
            ("k1", "v2"),
        },
        expected_scores={0.6, 0.4, 1.0, 0.1, 0.9},
        db=db,
    )


def test_evaluate_tabular_clf(
    client: Session,
    db: Session,
    y_true: list[int],
    tabular_preds: list[list[float]],
):
    dataset = client.create_tabular_dataset(name=dset_name)
    model = client.create_tabular_model(name=model_name)

    dataset.add_groundtruth(
        [[Label(key="class", value=str(t))] for t in y_true]
    )
    model.add_predictions(
        dataset,
        [
            [
                ScoredLabel(Label(key="class", value=str(i)), score=pred[i])
                for i in range(len(pred))
            ]
            for pred in tabular_preds
        ],
    )

    with pytest.raises(ClientException) as exc_info:
        model.evaluate_classification(dataset=dataset)
    assert "Cannot evaluate against dataset" in str(exc_info)

    dataset.finalize()

    with pytest.raises(ClientException) as exc_info:
        model.evaluate_classification(dataset=dataset)
    assert "Inferences for model" in str(exc_info)

    model.finalize_inferences(dataset)

    eval_job = model.evaluate_classification(dataset=dataset)

    assert eval_job.ignored_pred_keys == []
    assert eval_job.missing_pred_keys == []

    # sleep to give the backend time to compute
    time.sleep(1)
    assert eval_job.status() == "Done"

    metrics = eval_job.metrics()

    expected_metrics = [
        {
            "type": "Accuracy",
            "parameters": {"label_key": "class"},
            "value": 0.5,
        },
        {
            "type": "ROCAUC",
            "parameters": {"label_key": "class"},
            "value": 0.7685185185185185,
        },
        {
            "type": "Precision",
            "value": 0.6666666666666666,
            "label": {"key": "class", "value": "1"},
        },
        {
            "type": "Recall",
            "value": 0.3333333333333333,
            "label": {"key": "class", "value": "1"},
        },
        {
            "type": "F1",
            "value": 0.4444444444444444,
            "label": {"key": "class", "value": "1"},
        },
        {
            "type": "Precision",
            "value": 0.0,
            "label": {"key": "class", "value": "2"},
        },
        {
            "type": "Recall",
            "value": 0.0,
            "label": {"key": "class", "value": "2"},
        },
        {"type": "F1", "value": 0.0, "label": {"key": "class", "value": "2"}},
        {
            "type": "Precision",
            "value": 0.5,
            "label": {"key": "class", "value": "0"},
        },
        {
            "type": "Recall",
            "value": 1.0,
            "label": {"key": "class", "value": "0"},
        },
        {
            "type": "F1",
            "value": 0.6666666666666666,
            "label": {"key": "class", "value": "0"},
        },
    ]
    for m in metrics:
        assert m in expected_metrics
    for m in expected_metrics:
        assert m in metrics

    confusion_matrices = eval_job.confusion_matrices()

    expected_confusion_matrices = [
        {
            "label_key": "class",
            "entries": [
                {"prediction": "0", "groundtruth": "0", "count": 3},
                {"prediction": "0", "groundtruth": "1", "count": 3},
                {"prediction": "1", "groundtruth": "1", "count": 2},
                {"prediction": "1", "groundtruth": "2", "count": 1},
                {"prediction": "2", "groundtruth": "1", "count": 1},
            ],
        }
    ]

    assert confusion_matrices == expected_confusion_matrices

    eval_settings = model.get_evaluation_settings()
    assert len(eval_settings) == 1
    es_id = eval_settings[0].pop("id")
    assert eval_settings[0] == {
        "model_name": "test model",
        "dataset_name": "test dataset",
        "model_pred_task_type": "Classification",
        "dataset_gt_task_type": "Classification",
    }

<<<<<<< HEAD
    metrics = model.get_metrics_at_evaluation_settings_id(es_id)
    for m in metrics:
        assert m in expected_metrics
    for m in expected_metrics:
        assert m in metrics
=======
    metrics_from_eval_settings_id = (
        model.get_metrics_at_evaluation_settings_id(es_id)
    )
    assert len(metrics_from_eval_settings_id) == len(expected_metrics)
    for m in metrics_from_eval_settings_id:
        assert m in expected_metrics
    for m in expected_metrics:
        assert m in metrics_from_eval_settings_id
>>>>>>> e74a0a01

    assert (
        model.get_confusion_matrices_at_evaluation_settings_id(es_id)
        == expected_confusion_matrices
    )

    client.delete_model(model_name)

    assert len(client.get_models()) == 0


def test_create_images_with_metadata(
    client: Client, db: Session, metadata: list[Metadatum], rect1: BoundingBox
):
    dataset = client.create_image_dataset(dset_name)

    md1, md2, md3 = metadata
    img1 = Image(uid="uid1", metadata=[md1], height=100, width=200)
    img2 = Image(uid="uid2", metadata=[md2, md3], height=100, width=200)

    dataset.add_groundtruth(
        groundtruth=[
            GroundTruthDetection(
                bbox=rect1, labels=[Label(key="k", value="v")], image=img1
            )
        ]
    )
    dataset.add_groundtruth(
        groundtruth=[
            GroundTruthImageClassification(
                image=img2, labels=[Label(key="k", value="v")]
            )
        ]
    )

    data = db.scalars(select(models.Datum)).all()
    assert len(data) == 2
    assert set(d.uid for d in data) == {"uid1", "uid2"}

    metadata_links = data[0].datum_metadatum_links
    assert len(metadata_links) == 1
    metadatum = metadata_links[0].metadatum
    assert metadata_links[0].metadatum.name == "metadatum name1"
    assert json.loads(db.scalar(ST_AsGeoJSON(metadatum.geo))) == {
        "type": "Point",
        "coordinates": [-48.23456, 20.12345],
    }
    metadata_links = data[1].datum_metadatum_links
    assert len(metadata_links) == 2
    metadatum1 = metadata_links[0].metadatum
    metadatum2 = metadata_links[1].metadatum
    assert metadatum1.name == "metadatum name2"
    assert metadatum1.string_value == "a string"
    assert metadatum2.name == "metadatum name3"
    assert metadatum2.numeric_value == 0.45


def test_stratify_clf_metrics(
    client: Session,
    db: Session,
    y_true: list[int],
    tabular_preds: list[list[float]],
):
    dataset = client.create_tabular_dataset(name=dset_name)
    model = client.create_tabular_model(name=model_name)

    # create data and two-different defining groups of cohorts
    gt_with_metadata = [
        [
            Label(key="class", value=str(t)),
            Metadatum(name="md1", value=f"md1-val{i % 3}"),
            Metadatum(name="md2", value=f"md2-val{i % 4}"),
        ]
        for i, t in enumerate(y_true)
    ]

    dataset.add_groundtruth(gt_with_metadata)
    model.add_predictions(
        dataset,
        [
            [
                ScoredLabel(Label(key="class", value=str(i)), score=pred[i])
                for i in range(len(pred))
            ]
            for pred in tabular_preds
        ],
    )

    dataset.finalize()
    model.finalize_inferences(dataset)

    eval_job = model.evaluate_classification(dataset=dataset, group_by="md1")
    time.sleep(2)

    metrics = eval_job.metrics()

    for m in metrics:
        assert m["group"] in [
            {"name": "md1", "value": "md1-val0"},
            {"name": "md1", "value": "md1-val1"},
            {"name": "md1", "value": "md1-val2"},
        ]

    val2_metrics = [
        m
        for m in metrics
        if m["group"] == {"name": "md1", "value": "md1-val2"}
    ]

    # for value 2: the gts are [2, 0, 1] and preds are [[0.03, 0.88, 0.09], [1.0, 0.0, 0.0], [0.78, 0.21, 0.01]]
    # (hard preds [1, 0, 0])
    expected_metrics = [
        {
            "type": "Accuracy",
            "parameters": {"label_key": "class"},
            "value": 0.3333333333333333,
            "group": {"name": "md1", "value": "md1-val2"},
        },
        {
            "type": "ROCAUC",
            "parameters": {"label_key": "class"},
            "value": 0.8333333333333334,
            "group": {"name": "md1", "value": "md1-val2"},
        },
        {
            "type": "Precision",
            "value": 0.0,
            "label": {"key": "class", "value": "1"},
            "group": {"name": "md1", "value": "md1-val2"},
        },
        {
            "type": "Recall",
            "value": 0.0,
            "label": {"key": "class", "value": "1"},
            "group": {"name": "md1", "value": "md1-val2"},
        },
        {
            "type": "F1",
            "value": 0.0,
            "label": {"key": "class", "value": "1"},
            "group": {"name": "md1", "value": "md1-val2"},
        },
        {
            "type": "Precision",
            "value": -1,
            "label": {"key": "class", "value": "2"},
            "group": {"name": "md1", "value": "md1-val2"},
        },
        {
            "type": "Recall",
            "value": 0.0,
            "label": {"key": "class", "value": "2"},
            "group": {"name": "md1", "value": "md1-val2"},
        },
        {
            "type": "F1",
            "value": -1,
            "label": {"key": "class", "value": "2"},
            "group": {"name": "md1", "value": "md1-val2"},
        },
        {
            "type": "Precision",
            "value": 0.5,
            "label": {"key": "class", "value": "0"},
            "group": {"name": "md1", "value": "md1-val2"},
        },
        {
            "type": "Recall",
            "value": 1.0,
            "label": {"key": "class", "value": "0"},
            "group": {"name": "md1", "value": "md1-val2"},
        },
        {
            "type": "F1",
            "value": 0.6666666666666666,
            "label": {"key": "class", "value": "0"},
            "group": {"name": "md1", "value": "md1-val2"},
        },
    ]

    assert len(val2_metrics) == len(expected_metrics)
    for m in val2_metrics:
        assert m in expected_metrics
    for m in expected_metrics:
        assert m in val2_metrics<|MERGE_RESOLUTION|>--- conflicted
+++ resolved
@@ -1059,11 +1059,8 @@
         "model_pred_task_type": "Bounding Box Object Detection",
         "dataset_gt_task_type": "Bounding Box Object Detection",
         "label_key": "k1",
-<<<<<<< HEAD
         "min_area": None,
         "max_area": None,
-=======
->>>>>>> e74a0a01
     }
 
     expected_metrics = [
@@ -1495,13 +1492,6 @@
         "dataset_gt_task_type": "Classification",
     }
 
-<<<<<<< HEAD
-    metrics = model.get_metrics_at_evaluation_settings_id(es_id)
-    for m in metrics:
-        assert m in expected_metrics
-    for m in expected_metrics:
-        assert m in metrics
-=======
     metrics_from_eval_settings_id = (
         model.get_metrics_at_evaluation_settings_id(es_id)
     )
@@ -1510,7 +1500,6 @@
         assert m in expected_metrics
     for m in expected_metrics:
         assert m in metrics_from_eval_settings_id
->>>>>>> e74a0a01
 
     assert (
         model.get_confusion_matrices_at_evaluation_settings_id(es_id)
