--- conflicted
+++ resolved
@@ -963,13 +963,8 @@
     client: Client, gt_dets1, gt_dets2, gt_dets3, db: Session
 ):
     """test that delete dataset returns a job whose status changes from "Processing" to "Done" """
-<<<<<<< HEAD
-    dataset = client.create_dataset(dset_name)
-    dataset.add_groundtruth_detections(gt_dets1 + gt_dets2 + gt_dets3)
-=======
     dataset = client.create_image_dataset(dset_name)
     dataset.add_groundtruth(gt_dets1 + gt_dets2 + gt_dets3)
->>>>>>> 3fca6ec7
 
     job = client.delete_dataset(dset_name)
     assert job.status() == "Processing"
@@ -983,29 +978,12 @@
     pred_dets: list[PredictedDetection],
     db: Session,
 ):
-<<<<<<< HEAD
-    dataset = client.create_dataset(
-        dset_name,
-        href="http://url/to/dataset",
-        description="A description of the dataset",
-    )
-    dataset.add_groundtruth_detections(gt_dets1)
-    dataset.finalize()
-
-    model = client.create_model(
-        model_name,
-        href="http://url/to/model",
-        description="A description of the model",
-    )
-    model.add_predicted_detections(dataset, pred_dets)
-=======
     dataset = client.create_image_dataset(dset_name)
     dataset.add_groundtruth(gt_dets1)
     dataset.finalize()
 
     model = client.create_image_model(model_name)
     model.add_predictions(dataset, pred_dets)
->>>>>>> 3fca6ec7
     model.finalize_inferences(dataset)
 
     eval_job = model.evaluate_ap(
