--- conflicted
+++ resolved
@@ -1069,11 +1069,6 @@
         "model_pred_task_type": "Bounding Box Object Detection",
         "dataset_gt_task_type": "Bounding Box Object Detection",
         "label_key": "k1",
-<<<<<<< HEAD
-        "min_area": None,
-        "max_area": None,
-=======
->>>>>>> ae2e5e69
     }
 
     expected_metrics = [
@@ -1397,7 +1392,7 @@
                     )
                     for i in range(len(pred))
                 ]
-                for pred in preds
+                for pred in tabular_preds
             ],
         )
     assert "Invalid state transition from creating to evaluating." in str(
@@ -1410,18 +1405,9 @@
     # finalize dataset
     dataset.finalize()
 
-    # create model
-    model = client.create_tabular_model(name=model_name)
-    model.add_predictions(
-        dataset,
-        [
-            [
-                ScoredLabel(Label(key="class", value=str(i)), score=pred[i])
-                for i in range(len(pred))
-            ]
-            for pred in tabular_preds
-        ],
-    )
+    with pytest.raises(ClientException) as exc_info:
+        model.evaluate_classification(dataset=dataset)
+    assert "Inferences for model" in str(exc_info)
 
     # model.evaluate_classification returns a evaljob
     # with pytest.raises(ClientException) as exc_info:
