""" These integration tests should be run with a backend at http://localhost:8000
that is no auth
"""
import io
import json
import time
from dataclasses import asdict
from typing import Any

import numpy as np
import pandas
import PIL.Image
import pytest
from geoalchemy2.functions import (
    ST_Area,
    ST_AsPNG,
    ST_AsText,
    ST_Intersection,
    ST_Polygon,
    ST_Union,
)
from sqlalchemy import and_, create_engine, func, select, text
from sqlalchemy.orm import Session

from velour.client import Client, ClientException, Dataset, Model
from velour.data_generation import _generate_mask
from velour.enums import DataType, JobStatus, TaskType
from velour.schemas import (
    Annotation,
    BasicPolygon,
    BoundingBox,
    Datum,
    GroundTruth,
    ImageMetadata,
    Label,
    Metadatum,
    MultiPolygon,
    Point,
    Polygon,
    Prediction,
    Raster,
)
from velour_api import exceptions
from velour_api.backend import jobs, models

dset_name = "test_dataset"
model_name = "test_model"


def bbox_to_poly(bbox: BoundingBox) -> Polygon:
    return Polygon(
        boundary=bbox.polygon,
        holes=None,
    )


def _list_of_points_from_wkt_polygon(
    db: Session, det: models.Annotation
) -> list[Point]:
    geo = json.loads(db.scalar(det.polygon.ST_AsGeoJSON()))
    assert len(geo["coordinates"]) == 1
    return [Point(p[0], p[1]) for p in geo["coordinates"][0][:-1]]


def area(rect: Polygon) -> float:
    """Computes the area of a rectangle"""
    assert len(rect.boundary.points) == 4
    xs = [pt.x for pt in rect.boundary.points]
    ys = [pt.y for pt in rect.boundary.points]
    return (max(xs) - min(xs)) * (max(ys) - min(ys))


def intersection_area(rect1: Polygon, rect2: Polygon) -> float:
    """Computes the intersection area of two rectangles"""
    assert len(rect1.boundary.points) == len(rect2.boundary.points) == 4

    xs1 = [pt.x for pt in rect1.boundary.points]
    xs2 = [pt.x for pt in rect2.boundary.points]

    ys1 = [pt.y for pt in rect1.boundary.points]
    ys2 = [pt.y for pt in rect2.boundary.points]

    inter_xmin = max(min(xs1), min(xs2))
    inter_xmax = min(max(xs1), max(xs2))

    inter_ymin = max(min(ys1), min(ys2))
    inter_ymax = min(max(ys1), max(ys2))

    inter_width = max(inter_xmax - inter_xmin, 0)
    inter_height = max(inter_ymax - inter_ymin, 0)

    return inter_width * inter_height


def iou(rect1: Polygon, rect2: Polygon) -> float:
    """Computes the "intersection over union" of two rectangles"""
    inter_area = intersection_area(rect1, rect2)
    return inter_area / (area(rect1) + area(rect2) - inter_area)


def random_mask(img: ImageMetadata) -> np.ndarray:
    return np.random.randint(0, 2, size=(img.height, img.width), dtype=bool)


# @TODO: Implement geospatial support
@pytest.fixture
def metadata():
    """Some sample metadata of different types"""
    return [
        # Metadatum(
        #     key="metadatum name1",
        #     value=GeoJSON(
        #         type="Point",
        #         coordinates=[-48.23456, 20.12345],
        #     )
        # ),
        Metadatum(key="metadatum1", value="temporary"),
        Metadatum(key="metadatum2", value="a string"),
        Metadatum(key="metadatum3", value=0.45),
    ]


@pytest.fixture
def client():
    return Client(host="http://localhost:8000")


@pytest.fixture
def img1() -> ImageMetadata:
    return ImageMetadata(dataset=dset_name, uid="uid1", height=900, width=300)


@pytest.fixture
def img2() -> ImageMetadata:
    return ImageMetadata(dataset=dset_name, uid="uid2", height=40, width=30)


@pytest.fixture
def img5() -> ImageMetadata:
    return ImageMetadata(dataset=dset_name, uid="uid5", height=40, width=30)


@pytest.fixture
def img6() -> ImageMetadata:
    return ImageMetadata(dataset=dset_name, uid="uid6", height=40, width=30)


@pytest.fixture
def img8() -> ImageMetadata:
    return ImageMetadata(dataset=dset_name, uid="uid8", height=40, width=30)


@pytest.fixture
def img9() -> ImageMetadata:
    return ImageMetadata(dataset=dset_name, uid="uid9", height=40, width=30)


@pytest.fixture
def db(client: Client) -> Session:
    """This fixture makes sure there's not datasets, models, or labels in the backend
    (raising a RuntimeError if there are). It returns a db session and as cleanup
    clears out all datasets, models, and labels from the backend.
    """
    if len(client.get_datasets()) > 0:
        raise RuntimeError(
            "Tests should be run on an empty velour backend but found existing datasets.",
            [ds["name"] for ds in client.get_datasets()],
        )

    if len(client.get_models()) > 0:
        raise RuntimeError(
            "Tests should be run on an empty velour backend but found existing models."
        )

    if len(client.get_labels()) > 0:
        raise RuntimeError(
            "Tests should be run on an empty velour backend but found existing labels."
        )

    engine = create_engine("postgresql://postgres:password@localhost/postgres")
    sess = Session(engine)
    sess.execute(text("SET postgis.gdal_enabled_drivers = 'ENABLE_ALL';"))
    sess.execute(text("SET postgis.enable_outdb_rasters = True;"))

    yield sess

    for model in client.get_models():
        try:
            client.delete_model(model["name"])
            time.sleep(0.1)
        except exceptions.ModelDoesNotExistError:
            continue

    for dataset in client.get_datasets():
        try:
            client.delete_dataset(dataset["name"], timeout=5)
        except exceptions.DatasetDoesNotExistError:
            continue

    labels = sess.scalars(select(models.Label))
    for label in labels:
        sess.delete(label)
    sess.commit()

    # clean redis
    jobs.connect_to_redis()
    jobs.r.flushdb()


@pytest.fixture
def rect1():
    return BoundingBox.from_extrema(xmin=10, ymin=10, xmax=60, ymax=40)


@pytest.fixture
def rect2():
    return BoundingBox.from_extrema(xmin=15, ymin=0, xmax=70, ymax=20)


@pytest.fixture
def rect3():
    return BoundingBox.from_extrema(xmin=87, ymin=10, xmax=158, ymax=820)


@pytest.fixture
def gt_dets1(
    rect1: BoundingBox,
    rect2: BoundingBox,
    rect3: BoundingBox,
    img1: ImageMetadata,
    img2: ImageMetadata,
) -> list[GroundTruth]:
    return [
        GroundTruth(
            datum=img1.to_datum(),
            annotations=[
                Annotation(
                    task_type=TaskType.DETECTION,
                    labels=[Label(key="k1", value="v1")],
                    bounding_box=rect1,
                ),
                Annotation(
                    task_type=TaskType.DETECTION,
                    labels=[Label(key="k2", value="v2")],
                    bounding_box=rect3,
                ),
            ],
        ),
        GroundTruth(
            datum=img2.to_datum(),
            annotations=[
                Annotation(
                    task_type=TaskType.DETECTION,
                    labels=[Label(key="k1", value="v1")],
                    bounding_box=rect2,
                )
            ],
        ),
    ]


@pytest.fixture
def gt_dets2(
    rect1: BoundingBox,
    rect2: BoundingBox,
    rect3: BoundingBox,
    img5: ImageMetadata,
    img6: ImageMetadata,
    img8: ImageMetadata,
) -> list[GroundTruth]:
    return [
        GroundTruth(
            datum=img5.to_datum(),
            annotations=[
                Annotation(
                    task_type=TaskType.DETECTION,
                    labels=[Label(key="k1", value="v1")],
                    polygon=Polygon(boundary=rect1.polygon, holes=None),
                ),
                Annotation(
                    task_type=TaskType.DETECTION,
                    labels=[Label(key="k2", value="v2")],
                    bounding_box=rect3,
                ),
            ],
        ),
        GroundTruth(
            datum=img6.to_datum(),
            annotations=[
                Annotation(
                    task_type=TaskType.DETECTION,
                    labels=[Label(key="k1", value="v1")],
                    polygon=Polygon(boundary=rect2.polygon, holes=None),
                )
            ],
        ),
        GroundTruth(
            datum=img8.to_datum(),
            annotations=[
                Annotation(
                    task_type=TaskType.DETECTION,
                    labels=[Label(key="k3", value="v3")],
                    bounding_box=rect3,
                )
            ],
        ),
    ]


@pytest.fixture
def gt_poly_dets1(
    img1: ImageMetadata,
    img2: ImageMetadata,
    rect1: BoundingBox,
    rect2: BoundingBox,
):
    """Same thing as gt_dets1 but represented as a polygon instead of bounding box"""
    return [
        GroundTruth(
            datum=img1.to_datum(),
            annotations=[
                Annotation(
                    task_type=TaskType.DETECTION,
                    labels=[Label(key="k1", value="v1")],
                    polygon=Polygon(boundary=rect1.polygon, holes=None),
                ),
            ],
        ),
        GroundTruth(
            datum=img2.to_datum(),
            annotations=[
                Annotation(
                    task_type=TaskType.DETECTION,
                    labels=[Label(key="k1", value="v1")],
                    polygon=Polygon(boundary=rect2.polygon, holes=None),
                )
            ],
        ),
    ]


@pytest.fixture
def gt_segs(
    rect1: BoundingBox,
    rect2: BoundingBox,
    rect3: BoundingBox,
    img1: ImageMetadata,
    img2: ImageMetadata,
) -> list[Annotation]:
    return [
        GroundTruth(
            datum=img1.to_datum(),
            annotations=[
                Annotation(
                    task_type=TaskType.DETECTION,
                    labels=[Label(key="k1", value="v1")],
                    multipolygon=MultiPolygon(
                        polygons=[Polygon(boundary=rect1.polygon)]
                    ),
                ),
                Annotation(
                    task_type=TaskType.SEGMENTATION,
                    labels=[Label(key="k2", value="v2")],
                    multipolygon=MultiPolygon(
                        polygons=[
                            Polygon(boundary=rect3.polygon),
                            Polygon(boundary=rect1.polygon),
                        ]
                    ),
                ),
            ],
        ),
        GroundTruth(
            datum=img2.to_datum(),
            annotations=[
                Annotation(
                    task_type=TaskType.DETECTION,
                    labels=[Label(key="k1", value="v1")],
                    multipolygon=MultiPolygon(
                        polygons=[
                            Polygon(
                                boundary=rect2.polygon,
                                holes=[rect1.polygon],
                            )
                        ]
                    ),
                )
            ],
        ),
    ]


@pytest.fixture
def gt_semantic_segs1(
    rect1: BoundingBox, rect3: BoundingBox, img1: ImageMetadata
) -> list[GroundTruth]:
    return [
        GroundTruth(
            datum=img1.to_datum(),
            annotations=[
                Annotation(
                    task_type=TaskType.SEGMENTATION,
                    labels=[Label(key="k2", value="v2")],
                    multipolygon=MultiPolygon(
                        polygons=[
                            Polygon(boundary=rect3.polygon),
                            Polygon(boundary=rect1.polygon),
                        ]
                    ),
                )
            ],
        ),
    ]


@pytest.fixture
def gt_semantic_segs1_mask(img1: ImageMetadata) -> GroundTruth:
    mask = _generate_mask(height=900, width=300)
    raster = Raster.from_numpy(mask)

    return GroundTruth(
        datum=img1.to_datum(),
        annotations=[
            Annotation(
                task_type=TaskType.SEGMENTATION,
                labels=[Label(key="k2", value="v2")],
                raster=raster,
            )
        ],
    )


@pytest.fixture
def gt_semantic_segs2(rect3: BoundingBox, img2: ImageMetadata) -> GroundTruth:
    return [
        GroundTruth(
            datum=img2.to_datum(),
            annotations=[
                Annotation(
                    task_type=TaskType.SEGMENTATION,
                    labels=[Label(key="k3", value="v3")],
                    multipolygon=MultiPolygon(
                        polygons=[Polygon(boundary=rect3.polygon)],
                    ),
                )
            ],
        ),
    ]


@pytest.fixture
def gt_semantic_segs2_mask(img2: ImageMetadata) -> GroundTruth:
    mask = _generate_mask(height=40, width=30)
    raster = Raster.from_numpy(mask)

    return GroundTruth(
        datum=img2.to_datum(),
        annotations=[
            Annotation(
                task_type=TaskType.SEGMENTATION,
                labels=[Label(key="k2", value="v2")],
                raster=raster,
            )
        ],
    )


@pytest.fixture
def gt_semantic_segs_error(img1: ImageMetadata) -> GroundTruth:
    mask = _generate_mask(height=100, width=100)
    raster = Raster.from_numpy(mask)

    # expected to throw an error since the mask size differs from the image size
    return GroundTruth(
        datum=img1.to_datum(),
        annotations=[
            Annotation(
                task_type=TaskType.SEGMENTATION,
                labels=[Label(key="k3", value="v3")],
                raster=raster,
            )
        ],
    )


@pytest.fixture
def gt_clfs(
    img5: ImageMetadata,
    img6: ImageMetadata,
    img8: ImageMetadata,
) -> list[GroundTruth]:
    return [
        GroundTruth(
            datum=img5.to_datum(),
            annotations=[
                Annotation(
                    task_type=TaskType.CLASSIFICATION,
                    labels=[
                        Label(key="k4", value="v4"),
                        Label(key="k5", value="v5"),
                    ],
                ),
            ],
        ),
        GroundTruth(
            datum=img6.to_datum(),
            annotations=[
                Annotation(
                    task_type=TaskType.CLASSIFICATION,
                    labels=[Label(key="k4", value="v4")],
                )
            ],
        ),
        GroundTruth(
            datum=img8.to_datum(),
            annotations=[
                Annotation(
                    task_type=TaskType.CLASSIFICATION,
                    labels=[Label(key="k3", value="v3")],
                )
            ],
        ),
    ]


@pytest.fixture
def pred_dets(
    rect1: BoundingBox,
    rect2: BoundingBox,
    img1: ImageMetadata,
    img2: ImageMetadata,
) -> list[Prediction]:
    return [
        Prediction(
            model=model_name,
            datum=img1.to_datum(),
            annotations=[
                Annotation(
                    task_type=TaskType.DETECTION,
                    labels=[Label(key="k1", value="v1", score=0.3)],
                    bounding_box=rect1,
                )
            ],
        ),
        Prediction(
            model=model_name,
            datum=img2.to_datum(),
            annotations=[
                Annotation(
                    task_type=TaskType.DETECTION,
                    labels=[Label(key="k2", value="v2", score=0.98)],
                    bounding_box=rect2,
                )
            ],
        ),
    ]


@pytest.fixture
def pred_poly_dets(
    pred_dets: list[Prediction],
) -> list[Prediction]:
    return [
        Prediction(
            model=det.model,
            datum=det.datum,
            annotations=[
                Annotation(
                    task_type=TaskType.DETECTION,
                    labels=annotation.labels,
                    polygon=bbox_to_poly(annotation.bounding_box),
                )
                for annotation in det.annotations
            ],
        )
        for det in pred_dets
    ]


@pytest.fixture
def pred_instance_segs(
    img1: ImageMetadata, img2: ImageMetadata
) -> list[Prediction]:
    mask_1 = random_mask(img1)
    mask_2 = random_mask(img2)
    return [
        Prediction(
            model=model_name,
            datum=img1.to_datum(),
            annotations=[
                Annotation(
                    task_type=TaskType.DETECTION,
                    labels=[Label(key="k1", value="v1", score=0.87)],
                    raster=Raster.from_numpy(mask_1),
                )
            ],
        ),
        Prediction(
            model=model_name,
            datum=img2.to_datum(),
            annotations=[
                Annotation(
                    task_type=TaskType.DETECTION,
                    labels=[Label(key="k2", value="v2", score=0.92)],
                    raster=Raster.from_numpy(mask_2),
                )
            ],
        ),
    ]


@pytest.fixture
def pred_semantic_segs(
    img1: ImageMetadata, img2: ImageMetadata
) -> list[Prediction]:
    mask_1 = random_mask(img1)
    mask_2 = random_mask(img2)
    return [
        Prediction(
            model=model_name,
            datum=img1.to_datum(),
            annotations=[
                Annotation(
                    task_type=TaskType.SEGMENTATION,
                    labels=[Label(key="k2", value="v2")],
                    raster=Raster.from_numpy(mask_1),
                )
            ],
        ),
        Prediction(
            model=model_name,
            datum=img2.to_datum(),
            annotations=[
                Annotation(
                    task_type=TaskType.SEGMENTATION,
                    labels=[Label(key="k1", value="v1")],
                    raster=Raster.from_numpy(mask_2),
                )
            ],
        ),
    ]


@pytest.fixture
def pred_clfs(img5: ImageMetadata, img6: ImageMetadata) -> list[Prediction]:
    return [
        Prediction(
            model=model_name,
            datum=img5.to_datum(),
            annotations=[
                Annotation(
                    task_type=TaskType.CLASSIFICATION,
                    labels=[
                        Label(key="k12", value="v12", score=0.47),
                        Label(key="k12", value="v16", score=0.53),
                        Label(key="k13", value="v13", score=1.0),
                    ],
                )
            ],
        ),
        Prediction(
            model=model_name,
            datum=img6.to_datum(),
            annotations=[
                Annotation(
                    task_type=TaskType.CLASSIFICATION,
                    labels=[
                        Label(key="k4", value="v4", score=0.71),
                        Label(key="k4", value="v5", score=0.29),
                    ],
                )
            ],
        ),
    ]


@pytest.fixture
def y_true() -> list[int]:
    """groundtruth for a tabular classification task"""
    return [1, 1, 2, 0, 0, 0, 1, 1, 1, 1]


@pytest.fixture
def tabular_preds() -> list[list[float]]:
    """predictions for a tabular classification task"""
    return [
        [0.37, 0.35, 0.28],
        [0.24, 0.61, 0.15],
        [0.03, 0.88, 0.09],
        [0.97, 0.03, 0.0],
        [1.0, 0.0, 0.0],
        [1.0, 0.0, 0.0],
        [0.01, 0.96, 0.03],
        [0.28, 0.02, 0.7],
        [0.78, 0.21, 0.01],
        [0.45, 0.11, 0.44],
    ]


def test_client():
    bad_url = "localhost:8000"

    with pytest.raises(ValueError):
        Client(host=bad_url)

    bad_url2 = "http://localhost:8111"

    with pytest.raises(Exception):
        Client(host=bad_url2)

    good_url = "http://localhost:8000"

    assert Client(host=good_url)


def test__requests_wrapper(client: Client):
    with pytest.raises(ValueError):
        client._requests_wrapper("get", "/datasets/fake_dataset/status")

    with pytest.raises(AssertionError):
        client._requests_wrapper("bad_method", "datasets/fake_dataset/status")

    with pytest.raises(ClientException):
        client._requests_wrapper("get", "not_an_endpoint")

    with pytest.raises(ClientException):
        client._requests_wrapper("get", "datasets/fake_dataset/status")


def _test_create_image_dataset_with_gts(
    client: Client,
    gts: list[Any],
    expected_labels_tuples: set[tuple[str, str]],
    expected_image_uids: list[str],
) -> Dataset:
    """This test does the following
    - Creates a dataset
    - Adds groundtruth data to it in two batches
    - Verifies the images and labels have actually been added
    - Finalizes dataset
    - Tries to add more data and verifies an error is thrown

    Parameters
    ----------
    client
    gts
        list of groundtruth objects (from `velour.data_types`)
    expected_labels_tuples
        set of tuples of key/value labels to check were added to the database
    expected_image_uids
        set of image uids to check were added to the database
    """

    dataset = Dataset.create(client, dset_name)

    with pytest.raises(ClientException) as exc_info:
        Dataset.create(client, dset_name)
    assert "already exists" in str(exc_info)

    for gt in gts:
        dataset.add_groundtruth(gt)
    # check that the dataset has two images
    images = dataset.get_images()
    assert len(images) == len(expected_image_uids)
    assert set([image.uid for image in images]) == expected_image_uids

    # check that there are two labels
    labels = dataset.get_labels()
    assert len(labels) == len(expected_labels_tuples)
    assert (
        set([(label.key, label.value) for label in labels])
        == expected_labels_tuples
    )

    dataset.finalize()
    # check that we get an error when trying to add more images
    # to the dataset since it is finalized
    with pytest.raises(ClientException) as exc_info:
        dataset.add_groundtruth(gts[0])
    assert "has been finalized" in str(exc_info)

    return dataset


def _test_create_model_with_preds(
    client: Client,
    datum_type: DataType,
    gts: list[Any],
    preds: list[Any],
    preds_model_class: type,
    preds_expected_number: int,
    expected_labels_tuples: set[tuple[str, str]],
    expected_scores: set[float],
    db: Session,
):
    """Tests that the client can be used to add predictions.

    Parameters
    ----------
    client
    gts
        list of groundtruth objects (from `velour.data_types`)
    preds
        list of prediction objects (from `velour.data_types`)
    preds_model_class
        class in `velour_api.models` that specifies the labeled predictions
    preds_expected_number
        expected number of (labeled) predictions added to the database
    expected_labels_tuples
        set of tuples of key/value labels to check were added to the database
    expected_scores
        set of the scores of hte predictions
    db

    Returns
    -------
    the sqlalchemy objects for the created predictions
    """
    dataset = Dataset.create(client, dset_name)
    model = Model.create(client, model_name)

    # verify we get an error if we try to create another model
    # with the same name
    with pytest.raises(ClientException) as exc_info:
        Model.create(client, model_name)
    assert "already exists" in str(exc_info)

    # add groundtruths
    for gt in gts:
        dataset.add_groundtruth(gt)

    # finalize dataset
    dataset.finalize()

    # add predictions
    for pd in preds:
        model.add_prediction(pd)

    # check predictions have been added
    db_preds = db.scalars(select(preds_model_class)).all()
    assert len(db_preds) == preds_expected_number

    # check labels
    assert (
        set([(p.label.key, p.label.value) for p in db_preds])
        == expected_labels_tuples
    )

    # check scores
    assert set([p.score for p in db_preds]) == expected_scores

    # check that the get_model method works
    retrieved_model = Model.get(client, model_name)
    assert isinstance(retrieved_model, type(model))
    assert retrieved_model.name == model_name

    return db_preds


def test_create_image_dataset_with_href_and_description(
    client: Client, db: Session
):
    href = "http://a.com/b"
    description = "a description"
    Dataset.create(client, dset_name, href=href, description=description)

    dataset_id = db.scalar(
        select(models.Dataset.id).where(models.Dataset.name == dset_name)
    )
    assert isinstance(dataset_id, int)

    dataset_meta = db.scalar(
        select(models.Dataset.meta).where(models.Dataset.name == dset_name)
    )
    assert dataset_meta == {
        "href": "http://a.com/b",
        "description": "a description",
    }


def test_create_model_with_href_and_description(client: Client, db: Session):
    href = "http://a.com/b"
    description = "a description"
    Model.create(client, model_name, href=href, description=description)

    model_id = db.scalar(
        select(models.Model.id).where(models.Model.name == model_name)
    )
    assert isinstance(model_id, int)

    model_meta = db.scalar(
        select(models.Model.meta).where(models.Model.name == model_name)
    )
    assert model_meta == {
        "href": "http://a.com/b",
        "description": "a description",
    }


def test_create_image_dataset_with_detections(
    client: Client,
    gt_dets1: list[GroundTruth],
    gt_dets2: list[GroundTruth],
    db: Session,  # this is unused but putting it here since the teardown of the fixture does cleanup
):
    dataset = _test_create_image_dataset_with_gts(
        client=client,
        gts=gt_dets1 + gt_dets2,
        expected_image_uids={"uid2", "uid8", "uid1", "uid6", "uid5"},
        expected_labels_tuples={
            ("k1", "v1"),
            ("k2", "v2"),
            ("k3", "v3"),
        },
    )

    dets1 = dataset.get_groundtruth("uid1")
    dets2 = dataset.get_groundtruth("uid2")

    # check we get back what we inserted
    gt_dets_uid1 = []
    gt_dets_uid2 = []
    for gt in gt_dets1 + gt_dets2:
        if gt.datum.uid == "uid1":
            gt_dets_uid1.extend(gt.annotations)
        elif gt.datum.uid == "uid2":
            gt_dets_uid2.extend(gt.annotations)
    assert dets1.annotations == gt_dets_uid1
    assert dets2.annotations == gt_dets_uid2


def test_create_image_model_with_predicted_detections(
    client: Client,
    gt_poly_dets1: list[GroundTruth],
    pred_poly_dets: list[Prediction],
    db: Session,
):
    labeled_pred_dets = _test_create_model_with_preds(
        client=client,
        datum_type=DataType.IMAGE,
        gts=gt_poly_dets1,
        preds=pred_poly_dets,
        preds_model_class=models.Prediction,
        preds_expected_number=2,
        expected_labels_tuples={("k1", "v1"), ("k2", "v2")},
        expected_scores={0.3, 0.98},
        db=db,
    )

    # get db polygon
    db_annotation_ids = {pred.annotation_id for pred in labeled_pred_dets}
    db_annotations = [
        db.scalar(
            select(models.Annotation).where(
                and_(
                    models.Annotation.id == id,
                    models.Annotation.model_id.isnot(None),
                )
            )
        )
        for id in db_annotation_ids
    ]
    db_point_lists = [
        _list_of_points_from_wkt_polygon(db, annotation)
        for annotation in db_annotations
    ]

    # get fixture polygons
    fx_point_lists = []
    for pd in pred_poly_dets:
        for ann in pd.annotations:
            fx_point_lists.append(ann.polygon.boundary.points)

    # check boundary
    for fx_points in fx_point_lists:
        assert fx_points in db_point_lists


def test_create_gt_detections_as_bbox_or_poly(db: Session, client: Client):
    """Test that a groundtruth detection can be created as either a bounding box
    or a polygon
    """
    xmin, ymin, xmax, ymax = 10, 25, 30, 50
    image = ImageMetadata(
        dataset=dset_name, uid="uid", height=200, width=150
    ).to_datum()

    dataset = Dataset.create(client, dset_name)
    gt = GroundTruth(
        datum=image,
        annotations=[
            Annotation(
                task_type=TaskType.DETECTION,
                labels=[Label(key="k", value="v")],
                bounding_box=BoundingBox.from_extrema(
                    xmin=xmin, ymin=ymin, xmax=xmax, ymax=ymax
                ),
            ),
            Annotation(
                task_type=TaskType.DETECTION,
                labels=[Label(key="k", value="v")],
                polygon=Polygon(
                    boundary=BasicPolygon(
                        points=[
                            Point(x=xmin, y=ymin),
                            Point(x=xmax, y=ymin),
                            Point(x=xmax, y=ymax),
                            Point(x=xmin, y=ymax),
                        ]
                    ),
                    holes=None,
                ),
            ),
        ],
    )
    dataset.add_groundtruth(gt)

    db_dets = db.scalars(
        select(models.Annotation).where(models.Annotation.model_id.is_(None))
    ).all()
    assert len(db_dets) == 2
    assert set([db_det.box is not None for db_det in db_dets]) == {True, False}

    assert (
        str(db.scalar(ST_AsText(db_dets[0].box)))
        == "POLYGON((10 25,30 25,30 50,10 50,10 25))"
        == str(db.scalar(ST_AsText(db_dets[1].polygon)))
    )

    # check that they can be recovered by the client
    detections = dataset.get_groundtruth("uid")
    assert len(detections.annotations) == 2
    assert (
        len(
            [
                det
                for det in detections.annotations
                if det.bounding_box is not None
            ]
        )
        == 1
    )
    for det in detections.annotations:
        if det.bounding_box:
            assert det == gt.annotations[0]
        else:
            assert det == gt.annotations[1]


def test_create_pred_detections_as_bbox_or_poly(
    db: Session,
    client: Client,
    gt_dets1: list[Annotation],
    img1: ImageMetadata,
):
    """Test that a predicted detection can be created as either a bounding box
    or a polygon
    """
    xmin, ymin, xmax, ymax = 10, 25, 30, 50

    dataset = Dataset.create(client, dset_name)
    for gt in gt_dets1:
        dataset.add_groundtruth(gt)
    dataset.finalize()

    model = Model.create(client, model_name)
    pd = Prediction(
        model=model_name,
        datum=img1.to_datum(),
        annotations=[
            Annotation(
                task_type=TaskType.DETECTION,
                labels=[Label(key="k", value="v", score=0.6)],
                bounding_box=BoundingBox.from_extrema(
                    xmin=xmin, ymin=ymin, xmax=xmax, ymax=ymax
                ),
            ),
            Annotation(
                task_type=TaskType.DETECTION,
                labels=[Label(key="k", value="v", score=0.4)],
                polygon=Polygon(
                    boundary=BasicPolygon(
                        points=[
                            Point(x=xmin, y=ymin),
                            Point(x=xmax, y=ymin),
                            Point(x=xmax, y=ymax),
                            Point(x=xmin, y=ymax),
                        ]
                    )
                ),
            ),
        ],
    )
    model.add_prediction(pd)
    model.finalize_inferences(dataset)

    db_dets = db.scalars(
        select(models.Annotation).where(models.Annotation.model_id.isnot(None))
    ).all()
    assert len(db_dets) == 2
    assert set([db_det.box is not None for db_det in db_dets]) == {True, False}
    assert (
        db.scalar(ST_AsText(db_dets[0].box))
        == "POLYGON((10 25,30 25,30 50,10 50,10 25))"
        == db.scalar(ST_AsText(db_dets[1].polygon))
    )


def test_create_image_dataset_with_segmentations(
    client: Client,
    gt_segs: list[GroundTruth],
    db: Session,  # this is unused but putting it here since the teardown of the fixture does cleanup
):
    dataset = _test_create_image_dataset_with_gts(
        client=client,
        gts=gt_segs,
        expected_image_uids={"uid1", "uid2"},
        expected_labels_tuples={("k1", "v1"), ("k2", "v2")},
    )

    gt = dataset.get_groundtruth("uid1")
    image = ImageMetadata.from_datum(gt.datum)
    segs = gt.annotations

    instance_segs = []
    semantic_segs = []
    for seg in segs:
        assert isinstance(seg, Annotation)
        if seg.task_type == TaskType.DETECTION:
            instance_segs.append(seg)
        elif seg.task_type == TaskType.SEGMENTATION:
            semantic_segs.append(seg)

    # should have one instance segmentation that's a rectangle
    # with xmin, ymin, xmax, ymax = 10, 10, 60, 40
    assert len(instance_segs) == 1
    mask = instance_segs[0].raster.to_numpy()
    # check get all True in the box
    assert mask[10:40, 10:60].all()
    # check that outside the box is all False
    assert mask.sum() == (40 - 10) * (60 - 10)
    # check shape agrees with image
    assert mask.shape == (image.height, image.width)

    # should have one semantic segmentation that's a rectangle
    # with xmin, ymin, xmax, ymax = 10, 10, 60, 40 plus a rectangle
    # with xmin, ymin, xmax, ymax = 87, 10, 158, 820
    assert len(semantic_segs) == 1
    mask = semantic_segs[0].raster.to_numpy()
    assert mask[10:40, 10:60].all()
    assert mask[10:820, 87:158].all()
    assert mask.sum() == (40 - 10) * (60 - 10) + (820 - 10) * (158 - 87)
    assert mask.shape == (image.height, image.width)


def test_create_gt_segs_as_polys_or_masks(
    client: Client, img1: ImageMetadata, db: Session
):
    """Test that we can create a dataset with groundtruth segmentations that are defined
    both my polygons and mask arrays
    """
    xmin, xmax, ymin, ymax = 11, 45, 37, 102
    h, w = img1.height, img1.width
    mask = np.zeros((h, w), dtype=bool)
    mask[ymin:ymax, xmin:xmax] = True

    poly = Polygon(
        boundary=BasicPolygon(
            points=[
                Point(x=xmin, y=ymin),
                Point(x=xmin, y=ymax),
                Point(x=xmax, y=ymax),
                Point(x=xmax, y=ymin),
            ]
        )
    )

    dataset = Dataset.create(client, dset_name)

    # check we get an error for adding semantic segmentation with duplicate labels
    with pytest.raises(ClientException) as exc_info:
        gts = GroundTruth(
            datum=img1.to_datum(),
            annotations=[
                Annotation(
                    task_type=TaskType.SEGMENTATION,
                    labels=[Label(key="k1", value="v1")],
                    raster=Raster.from_numpy(mask),
                ),
                Annotation(
                    task_type=TaskType.SEGMENTATION,
                    labels=[Label(key="k1", value="v1")],
                    multipolygon=MultiPolygon(polygons=[poly]),
                ),
            ],
        )

        dataset.add_groundtruth(gts)

    assert "one annotation per label" in str(exc_info.value)

    # fine with instance segmentation though
    gts = GroundTruth(
        datum=img1.to_datum(),
        annotations=[
            Annotation(
                task_type=TaskType.SEGMENTATION,
                labels=[Label(key="k1", value="v1")],
                raster=Raster.from_numpy(mask),
            ),
            Annotation(
                task_type=TaskType.DETECTION,
                labels=[Label(key="k1", value="v1")],
                multipolygon=MultiPolygon(polygons=[poly]),
            ),
        ],
    )

    dataset.add_groundtruth(gts)

    wkts = db.scalars(
        select(ST_AsText(ST_Polygon(models.Annotation.raster)))
    ).all()

    for wkt in wkts:
        assert (
            wkt
            == f"MULTIPOLYGON((({xmin} {ymin},{xmin} {ymax},{xmax} {ymax},{xmax} {ymin},{xmin} {ymin})))"
        )


def test_create_model_with_predicted_segmentations(
    client: Client,
    gt_segs: list[GroundTruth],
    pred_instance_segs: list[Prediction],
    db: Session,
):
    """Tests that we can create a predicted segmentation from a mask array"""
    _test_create_model_with_preds(
        client=client,
        datum_type=DataType.IMAGE,
        gts=gt_segs,
        preds=pred_instance_segs,
        preds_model_class=models.Prediction,
        preds_expected_number=2,
        expected_labels_tuples={("k1", "v1"), ("k2", "v2")},
        expected_scores={0.87, 0.92},
        db=db,
    )

    # grab the segmentation from the db, recover the mask, and check
    # its equal to the mask the client sent over
    db_annotations = (
        db.query(models.Annotation)
        .where(models.Annotation.model_id.isnot(None))
        .all()
    )

    if db_annotations[0].datum_id < db_annotations[1].datum_id:
        raster_uid1 = db_annotations[0].raster
        raster_uid2 = db_annotations[1].raster
    else:
        raster_uid1 = db_annotations[1].raster
        raster_uid2 = db_annotations[0].raster

    # test raster 1
    png_from_db = db.scalar(ST_AsPNG(raster_uid1))
    f = io.BytesIO(png_from_db.tobytes())
    mask_array = np.array(PIL.Image.open(f))
    np.testing.assert_equal(
        mask_array, pred_instance_segs[0].annotations[0].raster.to_numpy()
    )

    # test raster 2
    png_from_db = db.scalar(ST_AsPNG(raster_uid2))
    f = io.BytesIO(png_from_db.tobytes())
    mask_array = np.array(PIL.Image.open(f))
    np.testing.assert_equal(
        mask_array, pred_instance_segs[1].annotations[0].raster.to_numpy()
    )


def test_create_image_dataset_with_classifications(
    client: Client,
    gt_clfs: list[GroundTruth],
    db: Session,  # this is unused but putting it here since the teardown of the fixture does cleanup
):
    _test_create_image_dataset_with_gts(
        client=client,
        gts=gt_clfs,
        expected_image_uids={"uid5", "uid6", "uid8"},
        expected_labels_tuples={
            ("k5", "v5"),
            ("k4", "v4"),
            ("k3", "v3"),
        },
    )


def test_create_image_model_with_predicted_classifications(
    client: Client,
    gt_clfs: list[GroundTruth],
    pred_clfs: list[Prediction],
    db: Session,
):
    _test_create_model_with_preds(
        client=client,
        datum_type=DataType.IMAGE,
        gts=gt_clfs,
        preds=pred_clfs,
        preds_model_class=models.Prediction,
        preds_expected_number=5,
        expected_labels_tuples={
            ("k12", "v12"),
            ("k12", "v16"),
            ("k13", "v13"),
            ("k4", "v4"),
            ("k4", "v5"),
        },
        expected_scores={0.47, 0.53, 1.0, 0.71, 0.29},
        db=db,
    )


def test_boundary(
    client: Client, db: Session, rect1: Polygon, img1: ImageMetadata
):
    """Test consistency of boundary in backend and client"""
    dataset = Dataset.create(client, dset_name)
    rect1_poly = bbox_to_poly(rect1)
    dataset.add_groundtruth(
        GroundTruth(
            datum=img1.to_datum(),
            annotations=[
                Annotation(
                    task_type=TaskType.DETECTION,
                    labels=[Label(key="k1", value="v1")],
                    polygon=rect1_poly,
                )
            ],
        )
    )

    # get the one detection that exists
    db_det = db.scalar(select(models.Annotation))

    # check boundary
    points = _list_of_points_from_wkt_polygon(db, db_det)

    assert set(points) == set([pt for pt in rect1_poly.boundary.points])


def test_iou(
    client: Client,
    db: Session,
    rect1: Polygon,
    rect2: Polygon,
    img1: ImageMetadata,
):
    rect1_poly = bbox_to_poly(rect1)
    rect2_poly = bbox_to_poly(rect2)

    dataset = Dataset.create(client, dset_name)
    dataset.add_groundtruth(
        GroundTruth(
            datum=img1.to_datum(),
            annotations=[
                Annotation(
                    task_type=TaskType.DETECTION,
                    labels=[Label("k", "v")],
                    polygon=rect1_poly,
                )
            ],
        )
    )
    dataset.finalize()
    db_gt = db.scalar(select(models.Annotation)).polygon

    model = Model.create(client, model_name)
    model.add_prediction(
        Prediction(
            model=model_name,
            datum=img1.to_datum(),
            annotations=[
                Annotation(
                    task_type=TaskType.DETECTION,
                    polygon=rect2_poly,
                    labels=[Label("k", "v", score=0.6)],
                )
            ],
        )
    )
    model.finalize_inferences(dataset)
    db_pred = db.scalar(
        select(models.Annotation).where(models.Annotation.model_id.isnot(None))
    ).polygon

    # scraped from velour_api backend
    gintersection = ST_Intersection(db_gt, db_pred)
    gunion = ST_Union(db_gt, db_pred)
    iou_computation = ST_Area(gintersection) / ST_Area(gunion)

    assert iou(rect1_poly, rect2_poly) == db.scalar(select(iou_computation))


def test_client_delete_dataset(client: Client, db: Session):
    """test that delete dataset returns a job whose status changes from "Processing" to "Done" """
    Dataset.create(client, dset_name)
    assert db.scalar(select(func.count(models.Dataset.name))) == 1
    client.delete_dataset(dset_name, timeout=30)
    time.sleep(1.0)
    assert db.scalar(select(func.count(models.Dataset.name))) == 0


def test_client_delete_model(client: Client, db: Session):
    """test that delete dataset returns a job whose status changes from "Processing" to "Done" """
    Model.create(client, model_name)
    assert db.scalar(select(func.count(models.Model.name))) == 1
    client.delete_model(model_name)
    time.sleep(1.0)
    assert db.scalar(select(func.count(models.Model.name))) == 0


def test_evaluate_detection(
    client: Client,
    gt_dets1: list[GroundTruth],
    pred_dets: list[Prediction],
    db: Session,
):
    dataset = Dataset.create(client, dset_name)
    for gt in gt_dets1:
        dataset.add_groundtruth(gt)
    dataset.finalize()

    model = Model.create(client, model_name)
    for pd in pred_dets:
        model.add_prediction(pd)
    model.finalize_inferences(dataset)

    eval_job = model.evaluate_detection(
        dataset=dataset,
        iou_thresholds_to_compute=[0.1, 0.6],
        iou_thresholds_to_keep=[0.1, 0.6],
        label_key="k1",
    )

    assert eval_job.ignored_pred_labels == []
    assert eval_job.missing_pred_labels == []
    assert isinstance(eval_job._id, int)

    eval_job.wait_for_completion()
    assert eval_job.status == JobStatus.DONE

    settings = asdict(eval_job.settings)
    settings.pop("id")
    assert settings == {
        "model": "test_model",
        "dataset": "test_dataset",
        "parameters": {
            "annotation_type": "none",
            "label_key": "k1",
            "iou_thresholds_to_compute": [0.1, 0.6],
            "iou_thresholds_to_keep": [0.1, 0.6],
        },
    }

    expected_metrics = [
        {
            "type": "AP",
            "value": 0.504950495049505,
            "label": {"key": "k1", "value": "v1"},
            "parameters": {
                "iou": 0.1,
            },
        },
        {
            "type": "AP",
            "value": 0.504950495049505,
            "label": {"key": "k1", "value": "v1"},
            "parameters": {
                "iou": 0.6,
            },
        },
        {
            "type": "mAP",
            "parameters": {"iou": 0.1},
            "value": 0.504950495049505,
        },
        {
            "type": "mAP",
            "parameters": {"iou": 0.6},
            "value": 0.504950495049505,
        },
        {
            "type": "APAveragedOverIOUs",
            "parameters": {"ious": [0.1, 0.6]},
            "value": 0.504950495049505,
            "label": {"key": "k1", "value": "v1"},
        },
        {
            "type": "mAPAveragedOverIOUs",
            "parameters": {"ious": [0.1, 0.6]},
            "value": 0.504950495049505,
        },
    ]

    assert eval_job.metrics == expected_metrics

    # now test if we set min_area and/or max_area
    areas = db.scalars(
        select(ST_Area(models.Annotation.box)).where(
            models.Annotation.model_id.isnot(None)
        )
    ).all()
    assert sorted(areas) == [1100.0, 1500.0]

    # sanity check this should give us the same thing excpet min_area and max_area
    # are not None
    eval_job_bounded_area_10_2000 = model.evaluate_detection(
        dataset=dataset,
        iou_thresholds_to_compute=[0.1, 0.6],
        iou_thresholds_to_keep=[0.1, 0.6],
        label_key="k1",
        min_area=10,
        max_area=2000,
    )
    time.sleep(1)
    settings = asdict(eval_job_bounded_area_10_2000.settings)
    settings.pop("id")
    assert settings == {
        "model": "test_model",
        "dataset": "test_dataset",
        "parameters": {
            "annotation_type": "none",
            "label_key": "k1",
            "min_area": 10,
            "max_area": 2000,
            "iou_thresholds_to_compute": [0.1, 0.6],
            "iou_thresholds_to_keep": [0.1, 0.6],
        },
    }
    assert eval_job_bounded_area_10_2000.metrics == expected_metrics

    # now check we get different things by setting the thresholds accordingly
    # min area threshold should divide the set of annotations
    eval_job_min_area_1200 = model.evaluate_detection(
        dataset=dataset,
        iou_thresholds_to_compute=[0.1, 0.6],
        iou_thresholds_to_keep=[0.1, 0.6],
        label_key="k1",
        min_area=1200,
    )
    time.sleep(1)
    settings = asdict(eval_job_min_area_1200.settings)
    settings.pop("id")
    assert settings == {
        "model": "test_model",
        "dataset": "test_dataset",
        "parameters": {
            "annotation_type": "none",
            "label_key": "k1",
            "min_area": 1200,
            "iou_thresholds_to_compute": [0.1, 0.6],
            "iou_thresholds_to_keep": [0.1, 0.6],
        },
    }
    assert eval_job_min_area_1200.metrics != expected_metrics

    # check for difference with max area now dividing the set of annotations
    eval_job_max_area_1200 = model.evaluate_detection(
        dataset=dataset,
        iou_thresholds_to_compute=[0.1, 0.6],
        iou_thresholds_to_keep=[0.1, 0.6],
        label_key="k1",
        max_area=1200,
    )
    time.sleep(1)
    settings = asdict(eval_job_max_area_1200.settings)
    settings.pop("id")
    assert settings == {
        "model": "test_model",
        "dataset": "test_dataset",
        "parameters": {
            "annotation_type": "none",
            "label_key": "k1",
            "max_area": 1200,
            "iou_thresholds_to_compute": [0.1, 0.6],
            "iou_thresholds_to_keep": [0.1, 0.6],
        },
    }
    assert eval_job_max_area_1200.metrics != expected_metrics

    # should perform the same as the first min area evaluation
    # except now has an upper bound
    eval_job_bounded_area_1200_1800 = model.evaluate_detection(
        dataset=dataset,
        iou_thresholds_to_compute=[0.1, 0.6],
        iou_thresholds_to_keep=[0.1, 0.6],
        label_key="k1",
        min_area=1200,
        max_area=1800,
    )
    time.sleep(1)
    settings = asdict(eval_job_bounded_area_1200_1800.settings)
    settings.pop("id")
    assert settings == {
        "model": "test_model",
        "dataset": "test_dataset",
        "parameters": {
            "annotation_type": "none",
            "label_key": "k1",
            "min_area": 1200,
            "max_area": 1800,
            "iou_thresholds_to_compute": [0.1, 0.6],
            "iou_thresholds_to_keep": [0.1, 0.6],
        },
    }
    assert eval_job_bounded_area_1200_1800.metrics != expected_metrics
    assert (
        eval_job_bounded_area_1200_1800.metrics
        == eval_job_min_area_1200.metrics
    )


def test_evaluate_image_clf(
    client: Client,
    gt_clfs: list[GroundTruth],
    pred_clfs: list[Prediction],
    db: Session,  # this is unused but putting it here since the teardown of the fixture does cleanup
):
    dataset = Dataset.create(client, dset_name)
    for gt in gt_clfs:
        dataset.add_groundtruth(gt)
    dataset.finalize()

    model = Model.create(client, model_name)
    for pd in pred_clfs:
        model.add_prediction(pd)
    model.finalize_inferences(dataset)

    eval_job = model.evaluate_classification(dataset=dataset)

    assert set(eval_job.ignored_pred_keys) == {"k12", "k13"}
    assert set(eval_job.missing_pred_keys) == {"k3", "k5"}

    # sleep to give the backend time to compute
    time.sleep(1)
    assert eval_job.status == JobStatus.DONE

    metrics = eval_job.metrics

    expected_metrics = [
        {"type": "Accuracy", "parameters": {"label_key": "k4"}, "value": 1.0},
        {"type": "ROCAUC", "parameters": {"label_key": "k4"}, "value": 1.0},
        {
            "type": "Precision",
            "value": 1.0,
            "label": {"key": "k4", "value": "v4"},
        },
        {
            "type": "Recall",
            "value": 1.0,
            "label": {"key": "k4", "value": "v4"},
        },
        {"type": "F1", "value": 1.0, "label": {"key": "k4", "value": "v4"}},
        {
            "type": "Precision",
            "value": -1.0,
            "label": {"key": "k4", "value": "v5"},
        },
        {
            "type": "Recall",
            "value": -1.0,
            "label": {"key": "k4", "value": "v5"},
        },
        {"type": "F1", "value": -1.0, "label": {"key": "k4", "value": "v5"}},
    ]
    for m in metrics:
        assert m in expected_metrics
    for m in expected_metrics:
        assert m in metrics

    confusion_matrices = eval_job.confusion_matrices
    assert confusion_matrices == [
        {
            "label_key": "k4",
            "entries": [{"prediction": "v4", "groundtruth": "v4", "count": 1}],
        }
    ]


def test_evaluate_segmentation(
    client: Client,
    db: Session,
    gt_semantic_segs1: list[GroundTruth],
    gt_semantic_segs2: list[GroundTruth],
    pred_semantic_segs: list[Prediction],
):
    dataset = Dataset.create(client, dset_name)
    model = Model.create(client, model_name)

    for gt in gt_semantic_segs1 + gt_semantic_segs2:
        dataset.add_groundtruth(gt)

    for pred in pred_semantic_segs:
        model.add_prediction(pred)

    dataset.finalize()
    model.finalize_inferences(dataset)

    eval_job = model.evaluate_segmentation(dataset)
    assert eval_job.missing_pred_labels == [
        {"key": "k3", "value": "v3", "score": None}
    ]
    assert eval_job.ignored_pred_labels == [
        {"key": "k1", "value": "v1", "score": None}
    ]

    time.sleep(1)
    metrics = eval_job.metrics

    assert len(metrics) == 3
    assert set(
        [
            (m["label"]["key"], m["label"]["value"])
            for m in metrics
            if "label" in m
        ]
    ) == {("k2", "v2"), ("k3", "v3")}
    assert set([m["type"] for m in metrics]) == {"IOU", "mIOU"}


def test_create_tabular_dataset_and_add_groundtruth(
    client: Client,
    db: Session,
    metadata: list[Metadatum],
):
    dataset = Dataset.create(client, name=dset_name)
    assert isinstance(dataset, Dataset)

    md1, md2, md3 = metadata

    gts = [
        GroundTruth(
            datum=Datum(
                dataset=dset_name,
                uid="uid1",
                metadata=[md1],
            ),
            annotations=[
                Annotation(
                    task_type=TaskType.CLASSIFICATION,
                    labels=[
                        Label(key="k1", value="v1"),
                        Label(key="k2", value="v2"),
                    ],
                )
            ],
        ),
        GroundTruth(
            datum=Datum(
                dataset=dset_name,
                uid="uid2",
                metadata=[md2, md3],
            ),
            annotations=[
                Annotation(
                    task_type=TaskType.CLASSIFICATION,
                    labels=[Label(key="k1", value="v3")],
                )
            ],
        ),
    ]

    for gt in gts:
        dataset.add_groundtruth(gt)

    assert len(db.scalars(select(models.GroundTruth)).all()) == 3
    # check we have two Datums and they have the correct uids
    data = db.scalars(select(models.Datum)).all()
    assert len(data) == 2
    assert set(d.uid for d in data) == {"uid1", "uid2"}

    # check metadata is there
    metadata_links = data[0].meta
    assert len(metadata_links) == 1
    assert "metadatum1" in metadata_links
    assert metadata_links["metadatum1"] == "temporary"
    # assert json.loads(db.scalar(ST_AsGeoJSON(metadatum.geo))) == {
    #     "type": "Point",
    #     "coordinates": [-48.23456, 20.12345],
    # }

    metadata_links = data[1].meta
    assert len(metadata_links) == 2
    assert "metadatum2" in metadata_links
    assert metadata_links["metadatum2"] == "a string"
    assert "metadatum3" in metadata_links
    assert metadata_links["metadatum3"] == 0.45

    # check that we can add data with specified uids
    new_gts = [
        GroundTruth(
            datum=Datum(dataset=dset_name, uid="uid3"),
            annotations=[
                Annotation(
                    task_type=TaskType.CLASSIFICATION,
                    labels=[Label(key="k1", value="v1")],
                )
            ],
        ),
        GroundTruth(
            datum=Datum(dataset=dset_name, uid="uid4"),
            annotations=[
                Annotation(
                    task_type=TaskType.CLASSIFICATION,
                    labels=[Label(key="k1", value="v5")],
                )
            ],
        ),
    ]
    for gt in new_gts:
        dataset.add_groundtruth(gt)

    assert len(db.scalars(select(models.GroundTruth)).all()) == 5
    # check we have two Datums and they have the correct uids
    data = db.scalars(select(models.Datum)).all()
    assert len(data) == 4
    assert set(d.uid for d in data) == {"uid1", "uid2", "uid3", "uid4"}


def test_create_tabular_model_with_predicted_classifications(
    client: Client,
    db: Session,
):
    _test_create_model_with_preds(
        client=client,
        datum_type=DataType.TABULAR,
        gts=[
            GroundTruth(
                datum=Datum(dataset=dset_name, uid="uid1"),
                annotations=[
                    Annotation(
                        task_type=TaskType.CLASSIFICATION,
                        labels=[
                            Label(key="k1", value="v1"),
                            Label(key="k2", value="v2"),
                        ],
                    )
                ],
            ),
            GroundTruth(
                datum=Datum(
                    dataset=dset_name,
                    uid="uid2",
                ),
                annotations=[
                    Annotation(
                        task_type=TaskType.CLASSIFICATION,
                        labels=[Label(key="k1", value="v3")],
                    )
                ],
            ),
        ],
        preds=[
            Prediction(
                model=model_name,
                datum=Datum(dataset=dset_name, uid="uid1"),
                annotations=[
                    Annotation(
                        task_type=TaskType.CLASSIFICATION,
                        labels=[
                            Label(key="k1", value="v1", score=0.6),
                            Label(key="k1", value="v2", score=0.4),
                            Label(key="k2", value="v6", score=1.0),
                        ],
                    )
                ],
            ),
            Prediction(
                model=model_name,
                datum=Datum(
                    dataset=dset_name,
                    uid="uid2",
                ),
                annotations=[
                    Annotation(
                        task_type=TaskType.CLASSIFICATION,
                        labels=[
                            Label(key="k1", value="v1", score=0.1),
                            Label(key="k1", value="v2", score=0.9),
                        ],
                    )
                ],
            ),
        ],
        preds_model_class=models.Prediction,
        preds_expected_number=5,
        expected_labels_tuples={
            ("k1", "v1"),
            ("k1", "v2"),
            ("k2", "v6"),
            ("k1", "v2"),
        },
        expected_scores={0.6, 0.4, 1.0, 0.1, 0.9},
        db=db,
    )


def test_evaluate_tabular_clf(
    client: Session,
    db: Session,
    y_true: list[int],
    tabular_preds: list[list[float]],
):
    assert len(y_true) == len(tabular_preds)

    dataset = Dataset.create(client, name=dset_name)
    gts = [
        GroundTruth(
            datum=Datum(dataset=dset_name, uid=f"uid{i}"),
            annotations=[
                Annotation(
                    task_type=TaskType.CLASSIFICATION,
                    labels=[Label(key="class", value=str(t))],
                )
            ],
        )
        for i, t in enumerate(y_true)
    ]
    for gt in gts:
        dataset.add_groundtruth(gt)

    # test
    model = Model.create(client, name=model_name)
    with pytest.raises(ClientException) as exc_info:
        model.evaluate_classification(dataset=dataset)
    assert "has not been finalized" in str(exc_info)

    dataset.finalize()

    pds = [
        Prediction(
            model=model_name,
            datum=Datum(dataset=dset_name, uid=f"uid{i}"),
            annotations=[
                Annotation(
                    task_type=TaskType.CLASSIFICATION,
                    labels=[
                        Label(key="class", value=str(i), score=pred[i])
                        for i in range(len(pred))
                    ],
                )
            ],
        )
        for i, pred in enumerate(tabular_preds)
    ]
    for pd in pds:
        model.add_prediction(pd)

    # test
    with pytest.raises(ClientException) as exc_info:
        model.evaluate_classification(dataset=dataset)
    assert "has not been finalized" in str(exc_info)

    model.finalize_inferences(dataset)

    # evaluate
    eval_job = model.evaluate_classification(dataset=dataset)
    assert eval_job.ignored_pred_keys == []
    assert eval_job.missing_pred_keys == []

    # sleep to give the backend time to compute
    time.sleep(1)
    assert eval_job.status == JobStatus.DONE

    metrics = eval_job.metrics

    expected_metrics = [
        {
            "type": "Accuracy",
            "parameters": {"label_key": "class"},
            "value": 0.5,
        },
        {
            "type": "ROCAUC",
            "parameters": {"label_key": "class"},
            "value": 0.7685185185185185,
        },
        {
            "type": "Precision",
            "value": 0.6666666666666666,
            "label": {"key": "class", "value": "1"},
        },
        {
            "type": "Recall",
            "value": 0.3333333333333333,
            "label": {"key": "class", "value": "1"},
        },
        {
            "type": "F1",
            "value": 0.4444444444444444,
            "label": {"key": "class", "value": "1"},
        },
        {
            "type": "Precision",
            "value": 0.0,
            "label": {"key": "class", "value": "2"},
        },
        {
            "type": "Recall",
            "value": 0.0,
            "label": {"key": "class", "value": "2"},
        },
        {"type": "F1", "value": 0.0, "label": {"key": "class", "value": "2"}},
        {
            "type": "Precision",
            "value": 0.5,
            "label": {"key": "class", "value": "0"},
        },
        {
            "type": "Recall",
            "value": 1.0,
            "label": {"key": "class", "value": "0"},
        },
        {
            "type": "F1",
            "value": 0.6666666666666666,
            "label": {"key": "class", "value": "0"},
        },
    ]
    for m in metrics:
        assert m in expected_metrics
    for m in expected_metrics:
        assert m in metrics

    confusion_matrices = eval_job.confusion_matrices

    expected_confusion_matrices = [
        {
            "label_key": "class",
            "entries": [
                {"prediction": "0", "groundtruth": "0", "count": 3},
                {"prediction": "0", "groundtruth": "1", "count": 3},
                {"prediction": "1", "groundtruth": "1", "count": 2},
                {"prediction": "1", "groundtruth": "2", "count": 1},
                {"prediction": "2", "groundtruth": "1", "count": 1},
            ],
        }
    ]

    # check eval maps to expected
    for confusion_matrix in confusion_matrices:
        assert confusion_matrix in expected_confusion_matrices

    # check expected maps to eval
    for expected_matrix in expected_confusion_matrices:
        assert expected_matrix in confusion_matrices

    # check model methods
    labels = model.get_labels()
    df = model.get_metric_dataframes()

    assert model.id == 16
    assert model.name == "test_model"
    assert len(model.metadata) == 0

    assert len(labels) == 3
    assert isinstance(df[0]["df"], pandas.DataFrame)

    # check evaluation
    eval_jobs = model.get_evaluations()
    assert len(eval_jobs) == 1
    eval_settings = asdict(eval_jobs[0].settings)
    eval_settings.pop("id")
    assert eval_settings == {
        "model": "test_model",
        "dataset": "test_dataset",
        "parameters": None,
    }

    metrics_from_eval_settings_id = eval_jobs[0].metrics
    assert len(metrics_from_eval_settings_id) == len(expected_metrics)
    for m in metrics_from_eval_settings_id:
        assert m in expected_metrics
    for m in expected_metrics:
        assert m in metrics_from_eval_settings_id

    assert eval_jobs[0].confusion_matrices == expected_confusion_matrices

    model.delete()

    assert len(client.get_models()) == 0


def test_add_groundtruth(
    client: Client,
    db: Session,
    gt_semantic_segs_error: GroundTruth,
):
    dataset = Dataset.create(client, dset_name)

    with pytest.raises(ClientException) as exc_info:
        dataset.add_groundtruth(gt_semantic_segs_error)

    assert "raster and image to have" in str(exc_info)

    client.delete_dataset(dset_name, timeout=30)


def test_get_groundtruth(
    client: Client,
    db: Session,
    gt_semantic_segs1_mask: GroundTruth,
    gt_semantic_segs2_mask: GroundTruth,
):
    dataset = Dataset.create(client, dset_name)
    dataset.add_groundtruth(gt_semantic_segs1_mask)
    dataset.add_groundtruth(gt_semantic_segs2_mask)

    try:
        dataset.get_groundtruth("uid1")
        dataset.get_groundtruth("uid2")
    except Exception as e:
        raise AssertionError(e)

    client.delete_dataset(dset_name, timeout=30)


def test_add_raster_and_boundary_box(
    client: Client, db: Session, img1: ImageMetadata
):
    img_size = [900, 300]
    mask = _generate_mask(height=img_size[0], width=img_size[1])
    raster = Raster.from_numpy(mask)

    gt = GroundTruth(
        datum=img1.to_datum(),
        annotations=[
            Annotation(
                task_type=TaskType.DETECTION,
                labels=[Label(key="k3", value="v3")],
                bounding_box=BoundingBox.from_extrema(
                    xmin=10, ymin=10, xmax=60, ymax=40
                ),
                raster=raster,
            )
        ],
    )

    dataset = Dataset.create(client, dset_name)

    dataset.add_groundtruth(gt)

    fetched_gt = dataset.get_groundtruth("uid1")

    assert (
        fetched_gt.annotations[0].raster is not None
    ), "Raster doesn't exist on fetched gt"
    assert (
        fetched_gt.annotations[0].bounding_box is not None
    ), "Bounding box doesn't exist on fetched gt"

    client.delete_dataset(dset_name, timeout=30)


<<<<<<< HEAD
def test_get_dataset_status(
    client: Client, db: Session, img1: ImageMetadata, gt_dets1: list
=======
def test_get_dataset(
    client: Client,
    gt_semantic_segs1_mask: GroundTruth,
>>>>>>> 9c4bd85c
):
    dataset = Dataset.create(client, dset_name)
    dataset.add_groundtruth(gt_semantic_segs1_mask)

    # check get
    fetched_dataset = Dataset.get(client, dset_name)
    assert fetched_dataset.info == dataset.info

    client.delete_dataset(dset_name, timeout=30)


def test_get_dataset_status(client: Client, gt_dets1: list):
    status = client.get_dataset_status(dset_name)
    assert status == "none"

    dataset = Dataset.create(client, dset_name)

    assert client.get_dataset_status(dset_name) == "none"

    gt = gt_dets1[0]

    dataset.add_groundtruth(gt)
    dataset.finalize()
    status = client.get_dataset_status(dset_name)
    assert status == "ready"

    client.delete_dataset(dset_name, timeout=30)

    status = client.get_dataset_status(dset_name)
    assert status == "none"


# @TODO: Implement metadata querying + geojson
# def test_create_images_with_metadata(
#     client: Client, db: Session, metadata: list[Metadatum], rect1: BoundingBox
# ):
#     dataset = Dataset.create(client, dset_name)

#     md1, md2, md3 = metadata
#     img1 = ImageMetadata(uid="uid1", metadata=[md1], height=100, width=200).to_datum()
#     img2 = ImageMetadata(uid="uid2", metadata=[md2, md3], height=100, width=200).to_datum()

#     print(GroundTruth(
#             dataset=dset_name,
#             datum=img1.to_datum(),
#             annotations=[
#                 Annotation(
#                     task_type=TaskType.DETECTION,
#                     labels=[Label(key="k", value="v")],
#                     bounding_box=rect1,
#                 ),
#             ]
#         ))

#     dataset.add_groundtruth(
#         GroundTruth(
#             dataset=dset_name,
#             datum=img1.to_datum(),
#             annotations=[
#                 Annotation(
#                     task_type=TaskType.DETECTION,
#                     labels=[Label(key="k", value="v")],
#                     bounding_box=rect1,
#                 ),
#             ]
#         )
#     )
#     dataset.add_groundtruth(
#         GroundTruth(
#             dataset=dset_name,
#             datum=img2.to_datum(),
#             annotations=[
#                 Annotation(
#                     task_type=TaskType.CLASSIFICATION,
#                     labels=[Label(key="k", value="v")],
#                 )
#             ]
#         )
#     )

#     data = db.scalars(select(models.Datum)).all()
#     assert len(data) == 2
#     assert set(d.uid for d in data) == {"uid1", "uid2"}

#     metadata_links = data[0].datum_metadatum_links
#     assert len(metadata_links) == 1
#     metadatum = metadata_links[0].metadatum
#     assert metadata_links[0].metadatum.name == "metadatum name1"
#     assert json.loads(db.scalar(ST_AsGeoJSON(metadatum.geo))) == {
#         "type": "Point",
#         "coordinates": [-48.23456, 20.12345],
#     }
#     metadata_links = data[1].datum_metadatum_links
#     assert len(metadata_links) == 2
#     metadatum1 = metadata_links[0].metadatum
#     metadatum2 = metadata_links[1].metadatum
#     assert metadatum1.name == "metadatum name2"
#     assert metadatum1.string_value == "a string"
#     assert metadatum2.name == "metadatum name3"
#     assert metadatum2.numeric_value == 0.45


# @TODO: Need to implement metadatum querying
# def test_stratify_clf_metrics(
#     client: Session,
#     db: Session,
#     y_true: list[int],
#     tabular_preds: list[list[float]],
# ):

#     tabular_datum = Datum(
#         uid="uid"
#     )

#     dataset = Dataset.create(client, name=dset_name)
#     # create data and two-different defining groups of cohorts
#     gt_with_metadata = GroundTruth(
#         dataset=dset_name,
#         datum=tabular_datum,
#         annotations=[
#             Annotation(
#                 task_type=TaskType.CLASSIFICATION,
#                 labels=[Label(key="class", value=str(t))],
#                 metadata=[
#                     Metadatum(key="md1", value=f"md1-val{i % 3}"),
#                     Metadatum(key="md2", value=f"md2-val{i % 4}"),
#                 ]
#             )
#             for i, t in enumerate(y_true)
#         ]
#     )
#     dataset.add_groundtruth(gt_with_metadata)
#     dataset.finalize()

#     model = Model.create(client, name=model_name)
#     pd = Prediction(
#         model=model_name,
#         datum=tabular_datum,
#         annotations=[
#             Annotation(
#                 task_type=TaskType.CLASSIFICATION,
#                 labels=[
#                     ScoredLabel(Label(key="class", value=str(i)), score=pred[i])
#                     for i in range(len(pred))
#                 ]
#             )
#             for pred in tabular_preds
#         ]
#     )
#     model.add_prediction(pd)
#     model.finalize_inferences(dataset)

#     eval_job = model.evaluate_classification(dataset=dataset, group_by="md1")
#     time.sleep(2)

#     metrics = eval_job.metrics

#     for m in metrics:
#         assert m["group"] in [
#             {"name": "md1", "value": "md1-val0"},
#             {"name": "md1", "value": "md1-val1"},
#             {"name": "md1", "value": "md1-val2"},
#         ]

#     val2_metrics = [
#         m
#         for m in metrics
#         if m["group"] == {"name": "md1", "value": "md1-val2"}
#     ]

#     # for value 2: the gts are [2, 0, 1] and preds are [[0.03, 0.88, 0.09], [1.0, 0.0, 0.0], [0.78, 0.21, 0.01]]
#     # (hard preds [1, 0, 0])
#     expected_metrics = [
#         {
#             "type": "Accuracy",
#             "parameters": {"label_key": "class"},
#             "value": 0.3333333333333333,
#             "group": {"name": "md1", "value": "md1-val2"},
#         },
#         {
#             "type": "ROCAUC",
#             "parameters": {"label_key": "class"},
#             "value": 0.8333333333333334,
#             "group": {"name": "md1", "value": "md1-val2"},
#         },
#         {
#             "type": "Precision",
#             "value": 0.0,
#             "label": {"key": "class", "value": "1"},
#             "group": {"name": "md1", "value": "md1-val2"},
#         },
#         {
#             "type": "Recall",
#             "value": 0.0,
#             "label": {"key": "class", "value": "1"},
#             "group": {"name": "md1", "value": "md1-val2"},
#         },
#         {
#             "type": "F1",
#             "value": 0.0,
#             "label": {"key": "class", "value": "1"},
#             "group": {"name": "md1", "value": "md1-val2"},
#         },
#         {
#             "type": "Precision",
#             "value": -1,
#             "label": {"key": "class", "value": "2"},
#             "group": {"name": "md1", "value": "md1-val2"},
#         },
#         {
#             "type": "Recall",
#             "value": 0.0,
#             "label": {"key": "class", "value": "2"},
#             "group": {"name": "md1", "value": "md1-val2"},
#         },
#         {
#             "type": "F1",
#             "value": -1,
#             "label": {"key": "class", "value": "2"},
#             "group": {"name": "md1", "value": "md1-val2"},
#         },
#         {
#             "type": "Precision",
#             "value": 0.5,
#             "label": {"key": "class", "value": "0"},
#             "group": {"name": "md1", "value": "md1-val2"},
#         },
#         {
#             "type": "Recall",
#             "value": 1.0,
#             "label": {"key": "class", "value": "0"},
#             "group": {"name": "md1", "value": "md1-val2"},
#         },
#         {
#             "type": "F1",
#             "value": 0.6666666666666666,
#             "label": {"key": "class", "value": "0"},
#             "group": {"name": "md1", "value": "md1-val2"},
#         },
#     ]

#     assert len(val2_metrics) == len(expected_metrics)
#     for m in val2_metrics:
#         assert m in expected_metrics
#     for m in expected_metrics:
#         assert m in val2_metrics


# @TODO: Future PR
# def test_get_info_and_label_distributions(
#     client: Client,
#     gt_clfs1: list[GroundTruth],
#     gt_dets1: list[GroundTruth],
#     gt_poly_dets1: list[GroundTruth],
#     gt_instance_segs: list[GroundTruth],
#     pred_clfs: list[Prediction],
#     pred_dets: list[Prediction],
#     pred_poly_dets: list[Prediction],
#     pred_instance_segs: list[Prediction],
#     db: Session,
# ):
#     """Tests that the client can retrieve info about datasets and models.

#     Parameters
#     ----------
#     client
#     gts
#         list of groundtruth objects (from `velour.data_types`) of each type
#     preds
#         list of prediction objects (from `velour.data_types`) of each type
#     """

#     ds = Dataset.create(client, "info_test_dataset")
#     ds.add_groundtruth(gt_clfs1)
#     ds.add_groundtruth(gt_dets1)
#     ds.add_groundtruth(gt_poly_dets1)
#     ds.add_groundtruth(gt_instance_segs)
#     ds.finalize()

#     md = Model.create(client, "info_test_model")
#     md.add_prediction(ds, pred_clfs)
#     md.add_prediction(ds, pred_dets)
#     md.add_prediction(ds, pred_poly_dets)
#     md.add_prediction(ds, pred_instance_segs)
#     md.finalize_inferences(ds)

#     ds_info = ds.get_info()
#     assert ds_info.annotation_type == [
#         "CLF",
#         "DET",
#         "SEG",
#     ]
#     assert ds_info.number_of_classifications == 2
#     assert ds_info.number_of_bounding_boxes == 2
#     assert ds_info.number_of_bounding_polygons == 2
#     assert ds_info.number_of_segmentations == 2
#     assert ds_info.associated_models == ["info_test_model"]

#     md_info = md.get_info()
#     assert md_info.annotation_type == [
#         "CLF",
#         "DET",
#         "SEG",
#     ]
#     assert md_info.number_of_classifications == 5
#     assert md_info.number_of_bounding_boxes == 2
#     assert md_info.number_of_bounding_polygons == 2
#     assert md_info.number_of_segmentations == 2
#     assert md_info.associated_datasets == ["info_test_dataset"]

#     ds_dist = ds.get_label_distribution()
#     assert len(ds_dist) == 3
#     assert ds_dist[Label(key="k1", value="v1")] == 6
#     assert ds_dist[Label(key="k4", value="v4")] == 1
#     assert ds_dist[Label(key="k5", value="v5")] == 1

#     md_dist = md.get_label_distribution()
#     assert len(md_dist) == 7
#     assert md_dist[Label(key="k1", value="v1")] == {
#         "count": 3,
#         "scores": [0.3, 0.3, 0.87],
#     }
#     assert md_dist[Label(key="k12", value="v12")] == {
#         "count": 1,
#         "scores": [0.47],
#     }
#     assert md_dist[Label(key="k12", value="v16")] == {
#         "count": 1,
#         "scores": [0.53],
#     }
#     assert md_dist[Label(key="k13", value="v13")] == {
#         "count": 1,
#         "scores": [1.0],
#     }
#     assert md_dist[Label(key="k2", value="v2")] == {
#         "count": 3,
#         "scores": [0.98, 0.98, 0.92],
#     }
#     assert md_dist[Label(key="k4", value="v5")] == {
#         "count": 1,
#         "scores": [0.29],
#     }
#     assert md_dist[Label(key="k4", value="v4")] == {
#         "count": 1,
#         "scores": [0.71],
#     }

#     # Check that info is consistent with distribution
#     N_ds_info = (
#         ds_info.number_of_classifications
#         + ds_info.number_of_bounding_boxes
#         + ds_info.number_of_bounding_polygons
#         + ds_info.number_of_segmentations
#     )
#     N_ds_dist = sum([ds_dist[label] for label in ds_dist])
#     assert N_ds_info == N_ds_dist

#     N_md_info = (
#         md_info.number_of_classifications
#         + md_info.number_of_bounding_boxes
#         + md_info.number_of_bounding_polygons
#         + md_info.number_of_segmentations
#     )
#     N_md_dist = sum([md_dist[label]["count"] for label in md_dist])
#     assert N_md_info == N_md_dist<|MERGE_RESOLUTION|>--- conflicted
+++ resolved
@@ -2164,14 +2164,10 @@
     client.delete_dataset(dset_name, timeout=30)
 
 
-<<<<<<< HEAD
-def test_get_dataset_status(
-    client: Client, db: Session, img1: ImageMetadata, gt_dets1: list
-=======
 def test_get_dataset(
     client: Client,
+    db: Session,
     gt_semantic_segs1_mask: GroundTruth,
->>>>>>> 9c4bd85c
 ):
     dataset = Dataset.create(client, dset_name)
     dataset.add_groundtruth(gt_semantic_segs1_mask)
