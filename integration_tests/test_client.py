--- conflicted
+++ resolved
@@ -504,17 +504,12 @@
     -------
     the sqlalchemy objects for the created predictions
     """
-<<<<<<< HEAD
-    model = client.create_model(model_name)
-    dataset = client.create_dataset(dset_name)
-=======
     if datum_type == DatumTypes.IMAGE:
         model = client.create_image_model(model_name)
         dataset = client.create_image_dataset(dset_name)
     else:
         model = client.create_tabular_model(model_name)
         dataset = client.create_tabular_dataset(dset_name)
->>>>>>> 6673658b
 
     # verify we get an error if we try to create another model
     # with the same name
@@ -882,11 +877,7 @@
         datum_type=DatumTypes.IMAGE,
         gts=gt_clfs1,
         preds=pred_clfs,
-<<<<<<< HEAD
-        preds_model_class=models.PredictedImageClassification,
-=======
         preds_model_class=models.PredictedClassification,
->>>>>>> 6673658b
         preds_expected_number=5,
         expected_labels_tuples={
             ("k12", "v12"),
@@ -991,11 +982,7 @@
     dataset.add_groundtruth(gt_dets1)
     dataset.finalize()
 
-<<<<<<< HEAD
-    model = client.create_model(model_name)
-=======
     model = client.create_image_model(model_name)
->>>>>>> 6673658b
     model.add_predictions(dataset, pred_dets)
     model.finalize_inferences(dataset)
 
@@ -1172,11 +1159,7 @@
     dataset.add_groundtruth(gt_clfs1)
     dataset.finalize()
 
-<<<<<<< HEAD
-    model = client.create_model(model_name)
-=======
     model = client.create_image_model(model_name)
->>>>>>> 6673658b
     model.add_predictions(dataset, pred_clfs)
     model.finalize_inferences(dataset)
 
