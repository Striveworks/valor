import numpy as np
from valor_lite.detection import DataLoader, Detection, Evaluator
from valor_lite.detection.computation import compute_detailed_counts


def test_detailed_counts_no_data():
    evaluator = Evaluator()
    curves = evaluator.compute_detailed_counts()
    assert isinstance(curves, list)
    assert len(curves) == 0


def test_compute_detailed_counts():
    sorted_pairs = np.array(
        [
            # dt,  gt,  pd,  iou,  gl,  pl, score,
            [0.0, 0.0, 1.0, 0.98, 0.0, 0.0, 0.9],
            [1.0, 1.0, 2.0, 0.55, 1.0, 0.0, 0.9],
            [2.0, -1.0, 4.0, 0.0, -1.0, 0.0, 0.65],
            [3.0, 4.0, 5.0, 1.0, 0.0, 0.0, 0.1],
            [1.0, 1.0, 3.0, 0.55, 0.0, 0.0, 0.1],
            [4.0, 5.0, -1.0, 0.0, 0.0, -1.0, -1.0],
        ]
    )
    label_metadata = np.array([[3, 4], [1, 0]])
    iou_thresholds = np.array([0.5])
    score_thresholds = np.array([score / 100.0 for score in range(1, 101)])

    results = compute_detailed_counts(
        data=sorted_pairs,
        label_metadata=label_metadata,
        iou_thresholds=iou_thresholds,
        score_thresholds=score_thresholds,
        n_samples=0,
    )

    assert len(results) == 1
    assert results.shape == (1, 100, 2, 5)  # iou, score, label, metrics

    """
    @ iou=0.5, score<0.1
    3x tp
    1x fp misclassification
    1x fp hallucination
    0x fn misclassification
    1x fn missing prediction
    """
    assert np.isclose(results[0, :10, 0, :], np.array([3, 1, 1, 0, 1])).all()

    """
    @ iou=0.5, 0.1 <= score < 0.65
    1x tp
    1x fp misclassification
    1x fp hallucination
    1x fn misclassification
    2x fn missing prediction
    """
    assert np.isclose(results[0, 10:65, 0, :], np.array([1, 1, 1, 1, 2])).all()

    """
    @ iou=0.5, 0.65 <= score < 0.9
    1x tp
    1x fp misclassification
    0x fp hallucination
    1x fn misclassification
    2x fn missing prediction
    """
    assert np.isclose(results[0, 65:90, 0, :], np.array([1, 1, 0, 1, 2])).all()

    """
    @ iou=0.5, score>=0.9
    0x tp
    0x fp misclassification
    0x fp hallucination
    0x fn misclassification
    4x fn missing prediction
    """
    assert np.isclose(results[0, 90:, 0, :], np.array([0, 0, 0, 0, 4])).all()

    # compute with examples

    """
    output

    label_idx
    tp
    ... examples
    fp_misclassification
    ... examples
    fp_hallucination
    ... examples
    fn_misclassification
    ... examples
    fn_missing_prediction
    ... examples
    """

    n_samples = 2

    results = compute_detailed_counts(
        data=sorted_pairs,
        label_metadata=label_metadata,
        iou_thresholds=iou_thresholds,
        score_thresholds=score_thresholds,
        n_samples=n_samples,
    )

    assert len(results) == 1
    assert results.shape == (1, 100, 2, 25)  # iou, score, label, metrics

    tp_idx = 0
    fp_misclf_idx = 2 * n_samples + 1
    fp_halluc_idx = 4 * n_samples + 2
    fn_misclf_idx = 6 * n_samples + 3
    fn_misprd_idx = 8 * n_samples + 4

    metric_indices = np.zeros((25,), dtype=bool)
    for index in [
        tp_idx,
        fp_misclf_idx,
        fp_halluc_idx,
        fn_misclf_idx,
        fn_misprd_idx,
    ]:
        metric_indices[index] = True

    """
    @ iou=0.5, score<0.1
    3x tp
    1x fp misclassification
    1x fp hallucination
    0x fn misclassification
    1x fn missing prediction
    """

    assert np.isclose(
        results[0, :10, 0, metric_indices],
        np.array([3, 1, 1, 0, 1])[:, np.newaxis],
    ).all()  # metrics
    assert np.isclose(
        results[0, :10, 0, tp_idx + 1 : fp_misclf_idx], np.array([0, 1, 1, 3])
    ).all()  # tp
    assert np.isclose(
        results[0, :10, 0, fp_misclf_idx + 1 : fp_halluc_idx],
        np.array([1, 2, -1, -1]),
    ).all()  # fp misclf
    assert np.isclose(
        results[0, :10, 0, fp_halluc_idx + 1 : fn_misclf_idx],
        np.array([2, 4, -1, -1]),
    ).all()  # fp halluc
    assert np.isclose(
        results[0, :10, 0, fn_misclf_idx + 1 : fn_misprd_idx],
        np.array([-1, -1, -1, -1]),
    ).all()  # fn misclf
    assert np.isclose(
        results[0, :10, 0, fn_misprd_idx + 1 :], np.array([4, 5, -1, -1])
    ).all()  # fn misprd

    """
    @ iou=0.5, 0.1 <= score < 0.65
    1x tp
    1x fp misclassification
    1x fp hallucination
    1x fn misclassification
    2x fn missing prediction
    """
    assert np.isclose(
        results[0, 10:65, 0, metric_indices],
        np.array([1, 1, 1, 1, 2])[:, np.newaxis],
    ).all()
    assert np.isclose(
        results[0, 10:65, 0, tp_idx + 1 : fp_misclf_idx],
        np.array([0, 1, -1, -1]),
    ).all()  # tp
    assert np.isclose(
        results[0, 10:65, 0, fp_misclf_idx + 1 : fp_halluc_idx],
        np.array([1, 2, -1, -1]),
    ).all()  # fp misclf
    assert np.isclose(
        results[0, 10:65, 0, fp_halluc_idx + 1 : fn_misclf_idx],
        np.array([2, 4, -1, -1]),
    ).all()  # fp halluc
    assert np.isclose(
        results[0, 10:65, 0, fn_misclf_idx + 1 : fn_misprd_idx],
        np.array([1, 1, -1, -1]),
    ).all()  # fn misclf
    assert np.isclose(
        results[0, 10:65, 0, fn_misprd_idx + 1 :], np.array([3, 4, 4, 5])
    ).all()  # fn misprd

    """
    @ iou=0.5, 0.65 <= score < 0.9
    1x tp
    1x fp misclassification
    0x fp hallucination
    1x fn misclassification
    2x fn missing prediction
    """
    assert np.isclose(
        results[0, 65:90, 0, metric_indices],
        np.array([1, 1, 0, 1, 2])[:, np.newaxis],
    ).all()
    assert np.isclose(
        results[0, 65:90, 0, tp_idx + 1 : fp_misclf_idx],
        np.array([0, 1, -1, -1]),
    ).all()  # tp
    assert np.isclose(
        results[0, 65:90, 0, fp_misclf_idx + 1 : fp_halluc_idx],
        np.array([1, 2, -1, -1]),
    ).all()  # fp misclf
    assert np.isclose(
        results[0, 65:90, 0, fp_halluc_idx + 1 : fn_misclf_idx],
        np.array([-1, -1, -1, -1]),
    ).all()  # fp halluc
    assert np.isclose(
        results[0, 65:90, 0, fn_misclf_idx + 1 : fn_misprd_idx],
        np.array([1, 1, -1, -1]),
    ).all()  # fn misclf
    assert np.isclose(
        results[0, 65:90, 0, fn_misprd_idx + 1 :], np.array([3, 4, 4, 5])
    ).all()  # fn misprd

    """
    @ iou=0.5, score>=0.9
    0x tp
    0x fp misclassification
    0x fp hallucination
    0x fn misclassification
    4x fn missing prediction
    """
    assert np.isclose(
        results[0, 95:, 0, metric_indices],
        np.array([0, 0, 0, 0, 4])[:, np.newaxis],
    ).all()
    assert np.isclose(
        results[0, 95:, 0, tp_idx + 1 : fp_misclf_idx],
        np.array([-1, -1, -1, -1]),
    ).all()  # tp
    assert np.isclose(
        results[0, 95:, 0, fp_misclf_idx + 1 : fp_halluc_idx],
        np.array([-1, -1, -1, -1]),
    ).all()  # fp misclf
    assert np.isclose(
        results[0, 95:, 0, fp_halluc_idx + 1 : fn_misclf_idx],
        np.array([-1, -1, -1, -1]),
    ).all()  # fp halluc
    assert np.isclose(
        results[0, 95:, 0, fn_misclf_idx + 1 : fn_misprd_idx],
        np.array([-1, -1, -1, -1]),
    ).all()  # fn misclf
    assert np.isclose(
        results[0, 95:, 0, fn_misprd_idx + 1 :], np.array([0, 0, 1, 1])
    ).all()  # fn misprd


def test_detailed_counts(
    detections_for_detailed_counting: list[Detection],
    rect1: tuple[float, float, float, float],
    rect2: tuple[float, float, float, float],
    rect3: tuple[float, float, float, float],
    rect4: tuple[float, float, float, float],
    rect5: tuple[float, float, float, float],
):
    loader = DataLoader()
    loader.add_data(detections_for_detailed_counting)
    evaluator = loader.finalize()

    assert evaluator.ignored_prediction_labels == [
        ("k1", "not_v2"),
        ("k1", "hallucination"),
    ]
    assert evaluator.missing_prediction_labels == [
        ("k1", "missed_detection"),
        ("k1", "v2"),
    ]
    assert evaluator.n_datums == 2
    assert evaluator.n_labels == 6
    assert evaluator.n_groundtruths == 4
    assert evaluator.n_predictions == 4

    metrics = evaluator.compute_detailed_counts(
        iou_thresholds=[0.5],
        score_thresholds=[0.05, 0.3, 0.35, 0.45, 0.55, 0.95],
        n_samples=1,
    )

    uid1_rect1 = ("uid1", rect1)
    uid1_rect2 = ("uid1", rect2)
    uid1_rect3 = ("uid1", rect3)
    uid1_rect4 = ("uid1", rect4)
    uid1_rect5 = ("uid1", rect5)
    uid2_rect1 = ("uid2", rect1)
    uid2_rect2 = ("uid2", rect2)

    # test DetailedCounts
    actual_metrics = [mm.to_dict() for m in metrics for mm in m]
    expected_metrics = [
        {
            "type": "DetailedCounts",
            "value": {
                "tp": [1, 1, 1, 1, 0, 0],
                "fp_misclassification": [0, 0, 0, 0, 0, 0],
                "fp_hallucination": [0, 0, 0, 0, 0, 0],
                "fn_misclassification": [0, 0, 0, 0, 0, 0],
                "fn_missing_prediction": [0, 0, 0, 0, 1, 1],
                "tp_examples": [
                    [uid1_rect1],
                    [uid1_rect1],
                    [uid1_rect1],
                    [uid1_rect1],
                    [],
                    [],
                ],
                "fp_misclassification_examples": [[], [], [], [], [], []],
                "fp_hallucination_examples": [[], [], [], [], [], []],
                "fn_misclassification_examples": [[], [], [], [], [], []],
                "fn_missing_prediction_examples": [
                    [],
                    [],
                    [],
                    [],
                    [uid1_rect1],
                    [uid1_rect1],
                ],
            },
            "parameters": {
                "score_thresholds": [
                    0.05,
                    0.3,
                    0.35,
                    0.45,
                    0.55,
                    0.95,
                ],
                "iou_threshold": 0.5,
                "label": {"key": "k1", "value": "v1"},
            },
        },
        {
            "type": "DetailedCounts",
            "value": {
                "tp": [0, 0, 0, 0, 0, 0],
                "fp_misclassification": [0, 0, 0, 0, 0, 0],
                "fp_hallucination": [0, 0, 0, 0, 0, 0],
                "fn_misclassification": [0, 0, 0, 0, 0, 0],
                "fn_missing_prediction": [1, 1, 1, 1, 1, 1],
                "tp_examples": [[], [], [], [], [], []],
                "fp_misclassification_examples": [[], [], [], [], [], []],
                "fp_hallucination_examples": [[], [], [], [], [], []],
                "fn_misclassification_examples": [[], [], [], [], [], []],
                "fn_missing_prediction_examples": [
                    [uid1_rect2],
                    [uid1_rect2],
                    [uid1_rect2],
                    [uid1_rect2],
                    [uid1_rect2],
                    [uid1_rect2],
                ],
            },
            "parameters": {
                "score_thresholds": [
                    0.05,
                    0.3,
                    0.35,
                    0.45,
                    0.55,
                    0.95,
                ],
                "iou_threshold": 0.5,
                "label": {"key": "k1", "value": "missed_detection"},
            },
        },
        {
            "type": "DetailedCounts",
            "value": {
                "tp": [0, 0, 0, 0, 0, 0],
                "fp_misclassification": [0, 0, 0, 0, 0, 0],
                "fp_hallucination": [0, 0, 0, 0, 0, 0],
                "fn_misclassification": [0, 0, 0, 0, 0, 0],
                "fn_missing_prediction": [1, 1, 1, 1, 1, 1],
                "tp_examples": [[], [], [], [], [], []],
                "fp_misclassification_examples": [[], [], [], [], [], []],
                "fp_hallucination_examples": [[], [], [], [], [], []],
                "fn_misclassification_examples": [[], [], [], [], [], []],
                "fn_missing_prediction_examples": [
                    [uid1_rect3],
                    [uid1_rect3],
                    [uid1_rect3],
                    [uid1_rect3],
                    [uid1_rect3],
                    [uid1_rect3],
                ],
            },
            "parameters": {
                "score_thresholds": [
                    0.05,
                    0.3,
                    0.35,
                    0.45,
                    0.55,
                    0.95,
                ],
                "iou_threshold": 0.5,
                "label": {"key": "k1", "value": "v2"},
            },
        },
        {
            "type": "DetailedCounts",
            "value": {
                "tp": [0, 0, 0, 0, 0, 0],
                "fp_misclassification": [0, 0, 0, 0, 0, 0],
                "fp_hallucination": [1, 1, 1, 1, 0, 0],
                "fn_misclassification": [0, 0, 0, 0, 0, 0],
                "fn_missing_prediction": [1, 1, 1, 1, 1, 1],
                "tp_examples": [[], [], [], [], [], []],
                "fp_misclassification_examples": [[], [], [], [], [], []],
                "fp_hallucination_examples": [
                    [uid2_rect2],
                    [uid2_rect2],
                    [uid2_rect2],
                    [uid2_rect2],
                    [],
                    [],
                ],
                "fn_misclassification_examples": [[], [], [], [], [], []],
                "fn_missing_prediction_examples": [
                    [uid2_rect1],
                    [uid2_rect1],
                    [uid2_rect1],
                    [uid2_rect1],
                    [uid2_rect1],
                    [uid2_rect1],
                ],
            },
            "parameters": {
                "score_thresholds": [
                    0.05,
                    0.3,
                    0.35,
                    0.45,
                    0.55,
                    0.95,
                ],
                "iou_threshold": 0.5,
                "label": {"key": "k1", "value": "low_iou"},
            },
        },
        {
            "type": "DetailedCounts",
            "value": {
                "tp": [0, 0, 0, 0, 0, 0],
                "fp_misclassification": [0, 0, 0, 0, 0, 0],
                "fp_hallucination": [1, 1, 0, 0, 0, 0],
                "fn_misclassification": [0, 0, 0, 0, 0, 0],
                "fn_missing_prediction": [0, 0, 0, 0, 0, 0],
                "tp_examples": [[], [], [], [], [], []],
                "fp_misclassification_examples": [[], [], [], [], [], []],
                "fp_hallucination_examples": [
                    [uid1_rect5],
                    [uid1_rect5],
                    [],
                    [],
                    [],
                    [],
                ],
                "fn_misclassification_examples": [[], [], [], [], [], []],
                "fn_missing_prediction_examples": [[], [], [], [], [], []],
            },
            "parameters": {
                "score_thresholds": [
                    0.05,
                    0.3,
                    0.35,
                    0.45,
                    0.55,
                    0.95,
                ],
                "iou_threshold": 0.5,
                "label": {"key": "k1", "value": "not_v2"},
            },
        },
        {
            "type": "DetailedCounts",
            "value": {
                "tp": [0, 0, 0, 0, 0, 0],
                "fp_misclassification": [0, 0, 0, 0, 0, 0],
                "fp_hallucination": [1, 0, 0, 0, 0, 0],
                "fn_misclassification": [0, 0, 0, 0, 0, 0],
                "fn_missing_prediction": [0, 0, 0, 0, 0, 0],
                "tp_examples": [[], [], [], [], [], []],
                "fp_misclassification_examples": [[], [], [], [], [], []],
                "fp_hallucination_examples": [
                    [uid1_rect4],
                    [],
                    [],
                    [],
                    [],
                    [],
                ],
                "fn_misclassification_examples": [[], [], [], [], [], []],
                "fn_missing_prediction_examples": [[], [], [], [], [], []],
            },
            "parameters": {
                "score_thresholds": [
                    0.05,
                    0.3,
                    0.35,
                    0.45,
                    0.55,
                    0.95,
                ],
                "iou_threshold": 0.5,
                "label": {"key": "k1", "value": "hallucination"},
            },
        },
    ]
    for m in actual_metrics:
        assert m in expected_metrics
    for m in expected_metrics:
        assert m in actual_metrics

    # test at lower IoU threshold

    metrics = evaluator.compute_detailed_counts(
        iou_thresholds=[0.45],
        score_thresholds=[0.05, 0.3, 0.35, 0.45, 0.55, 0.95],
        n_samples=1,
    )

    # test DetailedCounts
    actual_metrics = [mm.to_dict() for m in metrics for mm in m]
    expected_metrics = [
        {
            "type": "DetailedCounts",
            "value": {
                "tp": [1, 1, 1, 1, 0, 0],
                "fp_misclassification": [0, 0, 0, 0, 0, 0],
                "fp_hallucination": [0, 0, 0, 0, 0, 0],
                "fn_misclassification": [0, 0, 0, 0, 0, 0],
                "fn_missing_prediction": [0, 0, 0, 0, 1, 1],
                "tp_examples": [
                    [uid1_rect1],
                    [uid1_rect1],
                    [uid1_rect1],
                    [uid1_rect1],
                    [],
                    [],
                ],
                "fp_misclassification_examples": [[], [], [], [], [], []],
                "fp_hallucination_examples": [[], [], [], [], [], []],
                "fn_misclassification_examples": [[], [], [], [], [], []],
                "fn_missing_prediction_examples": [
                    [],
                    [],
                    [],
                    [],
                    [uid1_rect1],
                    [uid1_rect1],
                ],
            },
            "parameters": {
                "score_thresholds": [
                    0.05,
                    0.3,
                    0.35,
                    0.45,
                    0.55,
                    0.95,
                ],
                "iou_threshold": 0.45,
                "label": {"key": "k1", "value": "v1"},
            },
        },
        {
            "type": "DetailedCounts",
            "value": {
                "tp": [0, 0, 0, 0, 0, 0],
                "fp_misclassification": [0, 0, 0, 0, 0, 0],
                "fp_hallucination": [0, 0, 0, 0, 0, 0],
                "fn_misclassification": [0, 0, 0, 0, 0, 0],
                "fn_missing_prediction": [1, 1, 1, 1, 1, 1],
                "tp_examples": [[], [], [], [], [], []],
                "fp_misclassification_examples": [[], [], [], [], [], []],
                "fp_hallucination_examples": [[], [], [], [], [], []],
                "fn_misclassification_examples": [[], [], [], [], [], []],
                "fn_missing_prediction_examples": [
                    [uid1_rect2],
                    [uid1_rect2],
                    [uid1_rect2],
                    [uid1_rect2],
                    [uid1_rect2],
                    [uid1_rect2],
                ],
            },
            "parameters": {
                "score_thresholds": [
                    0.05,
                    0.3,
                    0.35,
                    0.45,
                    0.55,
                    0.95,
                ],
                "iou_threshold": 0.45,
                "label": {"key": "k1", "value": "missed_detection"},
            },
        },
        {
            "type": "DetailedCounts",
            "value": {
                "tp": [0, 0, 0, 0, 0, 0],
                "fp_misclassification": [0, 0, 0, 0, 0, 0],
                "fp_hallucination": [0, 0, 0, 0, 0, 0],
                "fn_misclassification": [1, 1, 0, 0, 0, 0],
                "fn_missing_prediction": [0, 0, 1, 1, 1, 1],
                "tp_examples": [[], [], [], [], [], []],
                "fp_misclassification_examples": [[], [], [], [], [], []],
                "fp_hallucination_examples": [[], [], [], [], [], []],
                "fn_misclassification_examples": [
                    [uid1_rect3],
                    [uid1_rect3],
                    [],
                    [],
                    [],
                    [],
                ],
                "fn_missing_prediction_examples": [
                    [],
                    [],
                    [uid1_rect3],
                    [uid1_rect3],
                    [uid1_rect3],
                    [uid1_rect3],
                ],
            },
            "parameters": {
                "score_thresholds": [
                    0.05,
                    0.3,
                    0.35,
                    0.45,
                    0.55,
                    0.95,
                ],
                "iou_threshold": 0.45,
                "label": {"key": "k1", "value": "v2"},
            },
        },
        {
            "type": "DetailedCounts",
            "value": {
                "tp": [0, 0, 0, 0, 0, 0],
                "fp_misclassification": [0, 0, 0, 0, 0, 0],
                "fp_hallucination": [1, 1, 1, 1, 0, 0],
                "fn_misclassification": [0, 0, 0, 0, 0, 0],
                "fn_missing_prediction": [1, 1, 1, 1, 1, 1],
                "tp_examples": [[], [], [], [], [], []],
                "fp_misclassification_examples": [[], [], [], [], [], []],
                "fp_hallucination_examples": [
                    [uid2_rect2],
                    [uid2_rect2],
                    [uid2_rect2],
                    [uid2_rect2],
                    [],
                    [],
                ],
                "fn_misclassification_examples": [[], [], [], [], [], []],
                "fn_missing_prediction_examples": [
                    [uid2_rect1],
                    [uid2_rect1],
                    [uid2_rect1],
                    [uid2_rect1],
                    [uid2_rect1],
                    [uid2_rect1],
                ],
            },
            "parameters": {
                "score_thresholds": [
                    0.05,
                    0.3,
                    0.35,
                    0.45,
                    0.55,
                    0.95,
                ],
                "iou_threshold": 0.45,
                "label": {"key": "k1", "value": "low_iou"},
            },
        },
        {
            "type": "DetailedCounts",
            "value": {
                "tp": [0, 0, 0, 0, 0, 0],
                "fp_misclassification": [1, 1, 0, 0, 0, 0],
                "fp_hallucination": [0, 0, 0, 0, 0, 0],
                "fn_misclassification": [0, 0, 0, 0, 0, 0],
                "fn_missing_prediction": [0, 0, 0, 0, 0, 0],
                "tp_examples": [[], [], [], [], [], []],
                "fp_misclassification_examples": [
                    [uid1_rect5],
                    [uid1_rect5],
                    [],
                    [],
                    [],
                    [],
                ],
                "fp_hallucination_examples": [[], [], [], [], [], []],
                "fn_misclassification_examples": [[], [], [], [], [], []],
                "fn_missing_prediction_examples": [[], [], [], [], [], []],
            },
            "parameters": {
                "score_thresholds": [
                    0.05,
                    0.3,
                    0.35,
                    0.45,
                    0.55,
                    0.95,
                ],
                "iou_threshold": 0.45,
                "label": {"key": "k1", "value": "not_v2"},
            },
        },
        {
            "type": "DetailedCounts",
            "value": {
                "tp": [0, 0, 0, 0, 0, 0],
                "fp_misclassification": [0, 0, 0, 0, 0, 0],
                "fp_hallucination": [1, 0, 0, 0, 0, 0],
                "fn_misclassification": [0, 0, 0, 0, 0, 0],
                "fn_missing_prediction": [0, 0, 0, 0, 0, 0],
                "tp_examples": [[], [], [], [], [], []],
                "fp_misclassification_examples": [[], [], [], [], [], []],
                "fp_hallucination_examples": [
                    [uid1_rect4],
                    [],
                    [],
                    [],
                    [],
                    [],
                ],
                "fn_misclassification_examples": [[], [], [], [], [], []],
                "fn_missing_prediction_examples": [[], [], [], [], [], []],
            },
            "parameters": {
                "score_thresholds": [
                    0.05,
                    0.3,
                    0.35,
                    0.45,
                    0.55,
                    0.95,
                ],
                "iou_threshold": 0.45,
                "label": {"key": "k1", "value": "hallucination"},
            },
        },
    ]

    for m in actual_metrics:
        assert m in expected_metrics
    for m in expected_metrics:
        assert m in actual_metrics


def test_detailed_counts_using_torch_metrics_example(
    torchmetrics_detections: list[Detection],
):
    """
    cf with torch metrics/pycocotools results listed here:
    https://github.com/Lightning-AI/metrics/blob/107dbfd5fb158b7ae6d76281df44bd94c836bfce/tests/unittests/detection/test_map.py#L231
    """
    loader = DataLoader()
    loader.add_data(torchmetrics_detections)
    evaluator = loader.finalize()

    assert evaluator.ignored_prediction_labels == [("class", "3")]
    assert evaluator.missing_prediction_labels == []
    assert evaluator.n_datums == 4
    assert evaluator.n_labels == 6
    assert evaluator.n_groundtruths == 20
    assert evaluator.n_predictions == 19

    metrics = evaluator.compute_detailed_counts(
        iou_thresholds=[0.5, 0.9],
        score_thresholds=[0.05, 0.25, 0.35, 0.55, 0.75, 0.8, 0.85, 0.95],
        n_samples=1,
    )

    assert len(metrics) == 6

    uid0_gt_0 = ("0", (214.125, 562.5, 41.28125, 285.0))
    uid1_gt_0 = ("1", (13.0, 549.0, 22.75, 632.5))
    uid2_gt_1 = ("2", (2.75, 162.125, 3.66015625, 316.0))
    uid2_gt_2 = ("2", (295.5, 314.0, 93.9375, 152.75))
    uid2_gt_4 = ("2", (356.5, 372.25, 95.5, 147.5))
    uid3_gt_0 = ("3", (72.9375, 91.25, 45.96875, 80.5625))
    uid3_gt_1 = ("3", (50.15625, 71.25, 45.34375, 79.8125))
    uid3_gt_5 = ("3", (56.375, 75.6875, 21.65625, 45.53125))

    uid0_pd_0 = ("0", (258.25, 606.5, 41.28125, 285.0))
    uid1_pd_0 = ("1", (61.0, 565.0, 22.75, 632.5))
    uid1_pd_1 = ("1", (12.65625, 281.25, 3.3203125, 275.25))
    uid2_pd_0 = ("2", (87.875, 384.25, 276.25, 379.5))
    uid2_pd_1 = ("2", (0.0, 142.125, 3.66015625, 316.0))
    uid2_pd_2 = ("2", (296.5, 315.0, 93.9375, 152.75))
    uid2_pd_3 = ("2", (329.0, 342.5, 97.0625, 123.0))
    uid2_pd_4 = ("2", (356.5, 372.25, 95.5, 147.5))
    uid2_pd_5 = ("2", (464.0, 495.75, 105.0625, 147.0))
    uid2_pd_6 = ("2", (276.0, 291.5, 103.8125, 150.75))
    uid3_pd_0 = ("3", (72.9375, 91.25, 45.96875, 80.5625))
    uid3_pd_1 = ("3", (45.15625, 66.25, 45.34375, 79.8125))
    uid3_pd_2 = ("3", (82.25, 99.6875, 47.03125, 78.5))
    uid3_pd_4 = ("3", (75.3125, 91.875, 23.015625, 50.84375))

    # test DetailedCounts
    actual_metrics = [mm.to_dict() for m in metrics for mm in m]
    expected_metrics = [
        {
            "type": "DetailedCounts",
            "value": {
                "tp": [2, 1, 1, 0, 0, 0, 0, 0],
                "fp_misclassification": [0, 0, 0, 0, 0, 0, 0, 0],
                "fp_hallucination": [0, 0, 0, 0, 0, 0, 0, 0],
                "fn_misclassification": [0, 0, 0, 0, 0, 0, 0, 0],
                "fn_missing_prediction": [0, 1, 1, 2, 2, 2, 2, 2],
                "tp_examples": [
                    [uid0_pd_0],
                    [uid2_pd_0],
                    [uid2_pd_0],
                    [],
                    [],
                    [],
                    [],
                    [],
                ],
                "fp_misclassification_examples": [
                    [],
                    [],
                    [],
                    [],
                    [],
                    [],
                    [],
                    [],
                ],
                "fp_hallucination_examples": [[], [], [], [], [], [], [], []],
                "fn_misclassification_examples": [
                    [],
                    [],
                    [],
                    [],
                    [],
                    [],
                    [],
                    [],
                ],
                "fn_missing_prediction_examples": [
                    [],
                    [uid0_gt_0],
                    [uid0_gt_0],
                    [uid0_gt_0],
                    [uid0_gt_0],
                    [uid0_gt_0],
                    [uid0_gt_0],
                    [uid0_gt_0],
                ],
            },
            "parameters": {
                "score_thresholds": [
                    0.05,
                    0.25,
                    0.35,
                    0.55,
                    0.75,
                    0.8,
                    0.85,
                    0.95,
                ],
                "iou_threshold": 0.5,
                "label": {"key": "class", "value": "4"},
            },
        },
        {
            "type": "DetailedCounts",
            "value": {
                "tp": [0, 0, 0, 0, 0, 0, 0, 0],
                "fp_misclassification": [0, 0, 0, 0, 0, 0, 0, 0],
                "fp_hallucination": [2, 1, 1, 0, 0, 0, 0, 0],
                "fn_misclassification": [0, 0, 0, 0, 0, 0, 0, 0],
                "fn_missing_prediction": [2, 2, 2, 2, 2, 2, 2, 2],
                "tp_examples": [[], [], [], [], [], [], [], []],
                "fp_misclassification_examples": [
                    [],
                    [],
                    [],
                    [],
                    [],
                    [],
                    [],
                    [],
                ],
                "fp_hallucination_examples": [
                    [uid0_pd_0],
                    [uid2_pd_0],
                    [uid2_pd_0],
                    [],
                    [],
                    [],
                    [],
                    [],
                ],
                "fn_misclassification_examples": [
                    [],
                    [],
                    [],
                    [],
                    [],
                    [],
                    [],
                    [],
                ],
                "fn_missing_prediction_examples": [
                    [uid0_gt_0],
                    [uid0_gt_0],
                    [uid0_gt_0],
                    [uid0_gt_0],
                    [uid0_gt_0],
                    [uid0_gt_0],
                    [uid0_gt_0],
                    [uid0_gt_0],
                ],
            },
            "parameters": {
                "score_thresholds": [
                    0.05,
                    0.25,
                    0.35,
                    0.55,
                    0.75,
                    0.8,
                    0.85,
                    0.95,
                ],
                "iou_threshold": 0.9,
                "label": {"key": "class", "value": "4"},
            },
        },
        {
            "type": "DetailedCounts",
            "value": {
                "tp": [1, 1, 1, 1, 0, 0, 0, 0],
                "fp_misclassification": [0, 0, 0, 0, 0, 0, 0, 0],
                "fp_hallucination": [0, 0, 0, 0, 0, 0, 0, 0],
                "fn_misclassification": [1, 1, 0, 0, 0, 0, 0, 0],
                "fn_missing_prediction": [0, 0, 1, 1, 2, 2, 2, 2],
                "tp_examples": [
                    [uid1_pd_1],
                    [uid1_pd_1],
                    [uid1_pd_1],
                    [uid1_pd_1],
                    [],
                    [],
                    [],
                    [],
                ],
                "fp_misclassification_examples": [
                    [],
                    [],
                    [],
                    [],
                    [],
                    [],
                    [],
                    [],
                ],
                "fp_hallucination_examples": [[], [], [], [], [], [], [], []],
                "fn_misclassification_examples": [
                    [uid1_gt_0],
                    [uid1_gt_0],
                    [],
                    [],
                    [],
                    [],
                    [],
                    [],
                ],
                "fn_missing_prediction_examples": [
                    [],
                    [],
                    [uid1_gt_0],
                    [uid1_gt_0],
                    [uid1_gt_0],
                    [uid1_gt_0],
                    [uid1_gt_0],
                    [uid1_gt_0],
                ],
            },
            "parameters": {
                "score_thresholds": [
                    0.05,
                    0.25,
                    0.35,
                    0.55,
                    0.75,
                    0.8,
                    0.85,
                    0.95,
                ],
                "iou_threshold": 0.5,
                "label": {"key": "class", "value": "2"},
            },
        },
        {
            "type": "DetailedCounts",
            "value": {
                "tp": [1, 1, 1, 1, 0, 0, 0, 0],
                "fp_misclassification": [0, 0, 0, 0, 0, 0, 0, 0],
                "fp_hallucination": [0, 0, 0, 0, 0, 0, 0, 0],
                "fn_misclassification": [0, 0, 0, 0, 0, 0, 0, 0],
                "fn_missing_prediction": [1, 1, 1, 1, 2, 2, 2, 2],
                "tp_examples": [
                    [uid1_pd_1],
                    [uid1_pd_1],
                    [uid1_pd_1],
                    [uid1_pd_1],
                    [],
                    [],
                    [],
                    [],
                ],
                "fp_misclassification_examples": [
                    [],
                    [],
                    [],
                    [],
                    [],
                    [],
                    [],
                    [],
                ],
                "fp_hallucination_examples": [[], [], [], [], [], [], [], []],
                "fn_misclassification_examples": [
                    [],
                    [],
                    [],
                    [],
                    [],
                    [],
                    [],
                    [],
                ],
                "fn_missing_prediction_examples": [
                    [uid1_gt_0],
                    [uid1_gt_0],
                    [uid1_gt_0],
                    [uid1_gt_0],
                    [uid1_gt_0],
                    [uid1_gt_0],
                    [uid1_gt_0],
                    [uid1_gt_0],
                ],
            },
            "parameters": {
                "score_thresholds": [
                    0.05,
                    0.25,
                    0.35,
                    0.55,
                    0.75,
                    0.8,
                    0.85,
                    0.95,
                ],
                "iou_threshold": 0.9,
                "label": {"key": "class", "value": "2"},
            },
        },
        {
            "type": "DetailedCounts",
            "value": {
                "tp": [1, 1, 0, 0, 0, 0, 0, 0],
                "fp_misclassification": [0, 0, 0, 0, 0, 0, 0, 0],
                "fp_hallucination": [0, 0, 0, 0, 0, 0, 0, 0],
                "fn_misclassification": [0, 0, 0, 0, 0, 0, 0, 0],
                "fn_missing_prediction": [0, 0, 1, 1, 1, 1, 1, 1],
                "tp_examples": [
                    [uid2_pd_1],
                    [uid2_pd_1],
                    [],
                    [],
                    [],
                    [],
                    [],
                    [],
                ],
                "fp_misclassification_examples": [
                    [],
                    [],
                    [],
                    [],
                    [],
                    [],
                    [],
                    [],
                ],
                "fp_hallucination_examples": [[], [], [], [], [], [], [], []],
                "fn_misclassification_examples": [
                    [],
                    [],
                    [],
                    [],
                    [],
                    [],
                    [],
                    [],
                ],
                "fn_missing_prediction_examples": [
                    [],
                    [],
                    [uid2_gt_1],
                    [uid2_gt_1],
                    [uid2_gt_1],
                    [uid2_gt_1],
                    [uid2_gt_1],
                    [uid2_gt_1],
                ],
            },
            "parameters": {
                "score_thresholds": [
                    0.05,
                    0.25,
                    0.35,
                    0.55,
                    0.75,
                    0.8,
                    0.85,
                    0.95,
                ],
                "iou_threshold": 0.5,
                "label": {"key": "class", "value": "1"},
            },
        },
        {
            "type": "DetailedCounts",
            "value": {
                "tp": [0, 0, 0, 0, 0, 0, 0, 0],
                "fp_misclassification": [0, 0, 0, 0, 0, 0, 0, 0],
                "fp_hallucination": [1, 1, 0, 0, 0, 0, 0, 0],
                "fn_misclassification": [0, 0, 0, 0, 0, 0, 0, 0],
                "fn_missing_prediction": [1, 1, 1, 1, 1, 1, 1, 1],
                "tp_examples": [[], [], [], [], [], [], [], []],
                "fp_misclassification_examples": [
                    [],
                    [],
                    [],
                    [],
                    [],
                    [],
                    [],
                    [],
                ],
                "fp_hallucination_examples": [
                    [uid2_pd_1],
                    [uid2_pd_1],
                    [],
                    [],
                    [],
                    [],
                    [],
                    [],
                ],
                "fn_misclassification_examples": [
                    [],
                    [],
                    [],
                    [],
                    [],
                    [],
                    [],
                    [],
                ],
                "fn_missing_prediction_examples": [
                    [uid2_gt_1],
                    [uid2_gt_1],
                    [uid2_gt_1],
                    [uid2_gt_1],
                    [uid2_gt_1],
                    [uid2_gt_1],
                    [uid2_gt_1],
                    [uid2_gt_1],
                ],
            },
            "parameters": {
                "score_thresholds": [
                    0.05,
                    0.25,
                    0.35,
                    0.55,
                    0.75,
                    0.8,
                    0.85,
                    0.95,
                ],
                "iou_threshold": 0.9,
                "label": {"key": "class", "value": "1"},
            },
        },
        {
            "type": "DetailedCounts",
            "value": {
                "tp": [5, 5, 4, 3, 2, 2, 1, 1],
                "fp_misclassification": [0, 0, 0, 0, 0, 0, 0, 0],
                "fp_hallucination": [0, 0, 0, 0, 0, 0, 0, 0],
                "fn_misclassification": [0, 0, 0, 0, 0, 0, 0, 0],
                "fn_missing_prediction": [0, 0, 1, 2, 3, 3, 4, 4],
                "tp_examples": [
                    [uid2_pd_2],
                    [uid2_pd_2],
                    [uid2_pd_2],
                    [uid2_pd_3],
                    [uid2_pd_5],
                    [uid2_pd_5],
                    [uid2_pd_6],
                    [uid2_pd_6],
                ],
                "fp_misclassification_examples": [
                    [],
                    [],
                    [],
                    [],
                    [],
                    [],
                    [],
                    [],
                ],
                "fp_hallucination_examples": [[], [], [], [], [], [], [], []],
                "fn_misclassification_examples": [
                    [],
                    [],
                    [],
                    [],
                    [],
                    [],
                    [],
                    [],
                ],
                "fn_missing_prediction_examples": [
                    [],
                    [],
                    [uid2_gt_4],
                    [uid2_gt_2],
                    [uid2_gt_2],
                    [uid2_gt_2],
                    [uid2_gt_2],
                    [uid2_gt_2],
                ],
            },
            "parameters": {
                "score_thresholds": [
                    0.05,
                    0.25,
                    0.35,
                    0.55,
                    0.75,
                    0.8,
                    0.85,
                    0.95,
                ],
                "iou_threshold": 0.5,
                "label": {"key": "class", "value": "0"},
            },
        },
        {
            "type": "DetailedCounts",
            "value": {
                "tp": [1, 1, 0, 0, 0, 0, 0, 0],
                "fp_misclassification": [0, 0, 0, 0, 0, 0, 0, 0],
                "fp_hallucination": [4, 4, 4, 3, 2, 2, 1, 1],
                "fn_misclassification": [0, 0, 0, 0, 0, 0, 0, 0],
                "fn_missing_prediction": [4, 4, 5, 5, 5, 5, 5, 5],
                "tp_examples": [
                    [uid2_pd_4],
                    [uid2_pd_4],
                    [],
                    [],
                    [],
                    [],
                    [],
                    [],
                ],
                "fp_misclassification_examples": [
                    [],
                    [],
                    [],
                    [],
                    [],
                    [],
                    [],
                    [],
                ],
                "fp_hallucination_examples": [
                    [uid2_pd_2],
                    [uid2_pd_2],
                    [uid2_pd_2],
                    [uid2_pd_3],
                    [uid2_pd_5],
                    [uid2_pd_5],
                    [uid2_pd_6],
                    [uid2_pd_6],
                ],
                "fn_misclassification_examples": [
                    [],
                    [],
                    [],
                    [],
                    [],
                    [],
                    [],
                    [],
                ],
                "fn_missing_prediction_examples": [
                    [uid2_gt_2],
                    [uid2_gt_2],
                    [uid2_gt_2],
                    [uid2_gt_2],
                    [uid2_gt_2],
                    [uid2_gt_2],
                    [uid2_gt_2],
                    [uid2_gt_2],
                ],
            },
            "parameters": {
                "score_thresholds": [
                    0.05,
                    0.25,
                    0.35,
                    0.55,
                    0.75,
                    0.8,
                    0.85,
                    0.95,
                ],
                "iou_threshold": 0.9,
                "label": {"key": "class", "value": "0"},
            },
        },
        {
            "type": "DetailedCounts",
            "value": {
                "tp": [9, 6, 4, 3, 2, 1, 1, 0],
                "fp_misclassification": [0, 0, 0, 0, 0, 0, 0, 0],
                "fp_hallucination": [0, 0, 0, 0, 0, 0, 0, 0],
                "fn_misclassification": [0, 0, 0, 0, 0, 0, 0, 0],
                "fn_missing_prediction": [1, 4, 6, 7, 8, 9, 9, 10],
                "tp_examples": [
                    [uid3_pd_0],
                    [uid3_pd_0],
                    [uid3_pd_0],
                    [uid3_pd_2],
                    [uid3_pd_2],
                    [uid3_pd_4],
                    [uid3_pd_4],
                    [],
                ],
                "fp_misclassification_examples": [
                    [],
                    [],
                    [],
                    [],
                    [],
                    [],
                    [],
                    [],
                ],
                "fp_hallucination_examples": [[], [], [], [], [], [], [], []],
                "fn_misclassification_examples": [
                    [],
                    [],
                    [],
                    [],
                    [],
                    [],
                    [],
                    [],
                ],
                "fn_missing_prediction_examples": [
                    [uid3_gt_5],
                    [uid3_gt_1],
                    [uid3_gt_1],
                    [uid3_gt_0],
                    [uid3_gt_0],
                    [uid3_gt_0],
                    [uid3_gt_0],
                    [uid3_gt_0],
                ],
            },
            "parameters": {
                "score_thresholds": [
                    0.05,
                    0.25,
                    0.35,
                    0.55,
                    0.75,
                    0.8,
                    0.85,
                    0.95,
                ],
                "iou_threshold": 0.5,
                "label": {"key": "class", "value": "49"},
            },
        },
        {
            "type": "DetailedCounts",
            "value": {
                "tp": [2, 2, 2, 1, 1, 1, 1, 0],
                "fp_misclassification": [0, 0, 0, 0, 0, 0, 0, 0],
                "fp_hallucination": [7, 4, 2, 2, 1, 0, 0, 0],
                "fn_misclassification": [0, 0, 0, 0, 0, 0, 0, 0],
                "fn_missing_prediction": [8, 8, 8, 9, 9, 9, 9, 10],
                "tp_examples": [
                    [uid3_pd_0],
                    [uid3_pd_0],
                    [uid3_pd_0],
                    [uid3_pd_4],
                    [uid3_pd_4],
                    [uid3_pd_4],
                    [uid3_pd_4],
                    [],
                ],
                "fp_misclassification_examples": [
                    [],
                    [],
                    [],
                    [],
                    [],
                    [],
                    [],
                    [],
                ],
                "fp_hallucination_examples": [
                    [uid3_pd_1],
                    [uid3_pd_2],
                    [uid3_pd_2],
                    [uid3_pd_2],
                    [uid3_pd_2],
                    [],
                    [],
                    [],
                ],
                "fn_misclassification_examples": [
                    [],
                    [],
                    [],
                    [],
                    [],
                    [],
                    [],
                    [],
                ],
                "fn_missing_prediction_examples": [
                    [uid3_gt_1],
                    [uid3_gt_1],
                    [uid3_gt_1],
                    [uid3_gt_0],
                    [uid3_gt_0],
                    [uid3_gt_0],
                    [uid3_gt_0],
                    [uid3_gt_0],
                ],
            },
            "parameters": {
                "score_thresholds": [
                    0.05,
                    0.25,
                    0.35,
                    0.55,
                    0.75,
                    0.8,
                    0.85,
                    0.95,
                ],
                "iou_threshold": 0.9,
                "label": {"key": "class", "value": "49"},
            },
        },
        {
            "type": "DetailedCounts",
            "value": {
                "tp": [0, 0, 0, 0, 0, 0, 0, 0],
                "fp_misclassification": [1, 1, 0, 0, 0, 0, 0, 0],
                "fp_hallucination": [0, 0, 0, 0, 0, 0, 0, 0],
                "fn_misclassification": [0, 0, 0, 0, 0, 0, 0, 0],
                "fn_missing_prediction": [0, 0, 0, 0, 0, 0, 0, 0],
                "tp_examples": [[], [], [], [], [], [], [], []],
                "fp_misclassification_examples": [
                    [uid1_pd_0],
                    [uid1_pd_0],
                    [],
                    [],
                    [],
                    [],
                    [],
                    [],
                ],
                "fp_hallucination_examples": [[], [], [], [], [], [], [], []],
                "fn_misclassification_examples": [
                    [],
                    [],
                    [],
                    [],
                    [],
                    [],
                    [],
                    [],
                ],
                "fn_missing_prediction_examples": [
                    [],
                    [],
                    [],
                    [],
                    [],
                    [],
                    [],
                    [],
                ],
            },
            "parameters": {
                "score_thresholds": [
                    0.05,
                    0.25,
                    0.35,
                    0.55,
                    0.75,
                    0.8,
                    0.85,
                    0.95,
                ],
                "iou_threshold": 0.5,
                "label": {"key": "class", "value": "3"},
            },
        },
        {
            "type": "DetailedCounts",
            "value": {
                "tp": [0, 0, 0, 0, 0, 0, 0, 0],
                "fp_misclassification": [0, 0, 0, 0, 0, 0, 0, 0],
                "fp_hallucination": [1, 1, 0, 0, 0, 0, 0, 0],
                "fn_misclassification": [0, 0, 0, 0, 0, 0, 0, 0],
                "fn_missing_prediction": [0, 0, 0, 0, 0, 0, 0, 0],
                "tp_examples": [[], [], [], [], [], [], [], []],
                "fp_misclassification_examples": [
                    [],
                    [],
                    [],
                    [],
                    [],
                    [],
                    [],
                    [],
                ],
                "fp_hallucination_examples": [
                    [uid1_pd_0],
                    [uid1_pd_0],
                    [],
                    [],
                    [],
                    [],
                    [],
                    [],
                ],
                "fn_misclassification_examples": [
                    [],
                    [],
                    [],
                    [],
                    [],
                    [],
                    [],
                    [],
                ],
                "fn_missing_prediction_examples": [
                    [],
                    [],
                    [],
                    [],
                    [],
                    [],
                    [],
                    [],
                ],
            },
            "parameters": {
                "score_thresholds": [
                    0.05,
                    0.25,
                    0.35,
                    0.55,
                    0.75,
                    0.8,
                    0.85,
                    0.95,
                ],
                "iou_threshold": 0.9,
                "label": {"key": "class", "value": "3"},
            },
        },
    ]

    for m in actual_metrics:
        assert m in expected_metrics
    for m in expected_metrics:
        assert m in actual_metrics


def test_detailed_counts_fp_hallucination_edge_case(
    detections_fp_hallucination_edge_case: list[Detection],
):

    loader = DataLoader()
    loader.add_data(detections_fp_hallucination_edge_case)
    evaluator = loader.finalize()

    assert evaluator.ignored_prediction_labels == []
    assert evaluator.missing_prediction_labels == []
    assert evaluator.n_datums == 2
    assert evaluator.n_labels == 1
    assert evaluator.n_groundtruths == 2
    assert evaluator.n_predictions == 2

    metrics = evaluator.compute_detailed_counts(
        iou_thresholds=[0.5],
        score_thresholds=[0.5, 0.85],
        n_samples=1,
    )

    assert len(metrics) == 1

    # test DetailedCounts
    actual_metrics = [mm.to_dict() for m in metrics for mm in m]
    expected_metrics = [
        {
            "type": "DetailedCounts",
            "value": {
                "tp": [1, 0],
                "fp_misclassification": [0, 0],
                "fp_hallucination": [1, 0],
                "fn_misclassification": [0, 0],
                "fn_missing_prediction": [1, 2],
                "tp_examples": [[("uid1", (0.0, 5.0, 0.0, 5.0))], []],
                "fp_misclassification_examples": [[], []],
                "fp_hallucination_examples": [
                    [("uid2", (10.0, 20.0, 10.0, 20.0))],
                    [],
                ],
                "fn_misclassification_examples": [[], []],
                "fn_missing_prediction_examples": [
                    [("uid2", (0.0, 5.0, 0.0, 5.0))],
                    [("uid1", (0.0, 5.0, 0.0, 5.0))],
                ],
            },
            "parameters": {
                "score_thresholds": [0.5, 0.85],
                "iou_threshold": 0.5,
                "label": {"key": "k1", "value": "v1"},
            },
        },
    ]
    for m in actual_metrics:
        assert m in expected_metrics
    for m in expected_metrics:
        assert m in actual_metrics


def test_detailed_counts_ranked_pair_ordering(
    detection_ranked_pair_ordering: Detection,
    detection_ranked_pair_ordering_with_bitmasks: Detection,
    detection_ranked_pair_ordering_with_polygons: Detection,
):

    for input_ in [
        detection_ranked_pair_ordering,
        detection_ranked_pair_ordering_with_bitmasks,
        detection_ranked_pair_ordering_with_polygons,
    ]:
        loader = DataLoader()
        loader.add_data(detections=[input_])
        evaluator = loader.finalize()

        assert evaluator.metadata == {
            "ignored_prediction_labels": [
                ("class", "label4"),
            ],
            "missing_prediction_labels": [],
            "n_datums": 1,
            "n_groundtruths": 3,
            "n_labels": 4,
            "n_predictions": 4,
        }

        metrics = evaluator.compute_detailed_counts(
            iou_thresholds=[0.5],
            score_thresholds=[0.0],
            n_samples=5,  # test behavior when n_samples is greater than the number of examples
        )

<<<<<<< HEAD
        actual_metrics = [mm.to_dict() for m in metrics for mm in m]
        expected_metrics = [
            {
                "type": "DetailedCounts",
                "value": {
                    "tp": [1],
                    "fp_misclassification": [0],
                    "fp_hallucination": [0],
                    "fn_misclassification": [0],
                    "fn_missing_prediction": [0],
                    "tn": None,
                    "tp_examples": [["uid1"]],
                    "fp_misclassification_examples": [[]],
                    "fp_hallucination_examples": [[]],
                    "fn_misclassification_examples": [[]],
                    "fn_missing_prediction_examples": [[]],
                    "tn_examples": None,
                },
                "parameters": {
                    "score_thresholds": [0.0],
                    "iou_threshold": 0.5,
                    "label": {"key": "class", "value": "label1"},
                },
            },
            {
                "type": "DetailedCounts",
                "value": {
                    "tp": [1],
                    "fp_misclassification": [0],
                    "fp_hallucination": [0],
                    "fn_misclassification": [0],
                    "fn_missing_prediction": [0],
                    "tn": None,
                    "tp_examples": [["uid1"]],
                    "fp_misclassification_examples": [[]],
                    "fp_hallucination_examples": [[]],
                    "fn_misclassification_examples": [[]],
                    "fn_missing_prediction_examples": [[]],
                    "tn_examples": None,
                },
                "parameters": {
                    "score_thresholds": [0.0],
                    "iou_threshold": 0.5,
                    "label": {"key": "class", "value": "label2"},
                },
=======
    actual_metrics = [mm.to_dict() for m in metrics for mm in m]
    expected_metrics = [
        {
            "type": "DetailedCounts",
            "value": {
                "tp": [1],
                "fp_misclassification": [0],
                "fp_hallucination": [0],
                "fn_misclassification": [0],
                "fn_missing_prediction": [0],
                "tp_examples": [[]],
                "fp_misclassification_examples": [[]],
                "fp_hallucination_examples": [[]],
                "fn_misclassification_examples": [[]],
                "fn_missing_prediction_examples": [[]],
            },
            "parameters": {
                "score_thresholds": [0.0],
                "iou_threshold": 0.5,
                "label": {"key": "class", "value": "label1"},
            },
        },
        {
            "type": "DetailedCounts",
            "value": {
                "tp": [1],
                "fp_misclassification": [0],
                "fp_hallucination": [0],
                "fn_misclassification": [0],
                "fn_missing_prediction": [0],
                "tp_examples": [[]],
                "fp_misclassification_examples": [[]],
                "fp_hallucination_examples": [[]],
                "fn_misclassification_examples": [[]],
                "fn_missing_prediction_examples": [[]],
            },
            "parameters": {
                "score_thresholds": [0.0],
                "iou_threshold": 0.5,
                "label": {"key": "class", "value": "label2"},
            },
        },
        {
            "type": "DetailedCounts",
            "value": {
                "tp": [0],
                "fp_misclassification": [0],
                "fp_hallucination": [1],
                "fn_misclassification": [1],
                "fn_missing_prediction": [0],
                "tp_examples": [[]],
                "fp_misclassification_examples": [[]],
                "fp_hallucination_examples": [[]],
                "fn_misclassification_examples": [[]],
                "fn_missing_prediction_examples": [[]],
>>>>>>> 7090cb8a
            },
            {
                "type": "DetailedCounts",
                "value": {
                    "tp": [0],
                    "fp_misclassification": [0],
                    "fp_hallucination": [1],
                    "fn_misclassification": [1],
                    "fn_missing_prediction": [0],
                    "tn": None,
                    "tp_examples": [[]],
                    "fp_misclassification_examples": [[]],
                    "fp_hallucination_examples": [["uid1"]],
                    "fn_misclassification_examples": [["uid1"]],
                    "fn_missing_prediction_examples": [[]],
                    "tn_examples": None,
                },
                "parameters": {
                    "score_thresholds": [0.0],
                    "iou_threshold": 0.5,
                    "label": {"key": "class", "value": "label3"},
                },
            },
<<<<<<< HEAD
            {
                "type": "DetailedCounts",
                "value": {
                    "tp": [0],
                    "fp_misclassification": [0],
                    "fp_hallucination": [1],
                    "fn_misclassification": [0],
                    "fn_missing_prediction": [0],
                    "tn": None,
                    "tp_examples": [[]],
                    "fp_misclassification_examples": [[]],
                    "fp_hallucination_examples": [["uid1"]],
                    "fn_misclassification_examples": [[]],
                    "fn_missing_prediction_examples": [[]],
                    "tn_examples": None,
                },
                "parameters": {
                    "score_thresholds": [0.0],
                    "iou_threshold": 0.5,
                    "label": {"key": "class", "value": "label4"},
                },
=======
        },
        {
            "type": "DetailedCounts",
            "value": {
                "tp": [0],
                "fp_misclassification": [0],
                "fp_hallucination": [1],
                "fn_misclassification": [0],
                "fn_missing_prediction": [0],
                "tp_examples": [[]],
                "fp_misclassification_examples": [[]],
                "fp_hallucination_examples": [[]],
                "fn_misclassification_examples": [[]],
                "fn_missing_prediction_examples": [[]],
            },
            "parameters": {
                "score_thresholds": [0.0],
                "iou_threshold": 0.5,
                "label": {"key": "class", "value": "label4"},
>>>>>>> 7090cb8a
            },
        ]
        for m in actual_metrics:
            assert m in expected_metrics
        for m in expected_metrics:
            assert m in actual_metrics<|MERGE_RESOLUTION|>--- conflicted
+++ resolved
@@ -1704,30 +1704,21 @@
             n_samples=5,  # test behavior when n_samples is greater than the number of examples
         )
 
-<<<<<<< HEAD
-        actual_metrics = [mm.to_dict() for m in metrics for mm in m]
-        expected_metrics = [
-            {
-                "type": "DetailedCounts",
-                "value": {
-                    "tp": [1],
-                    "fp_misclassification": [0],
-                    "fp_hallucination": [0],
-                    "fn_misclassification": [0],
-                    "fn_missing_prediction": [0],
-                    "tn": None,
-                    "tp_examples": [["uid1"]],
-                    "fp_misclassification_examples": [[]],
-                    "fp_hallucination_examples": [[]],
-                    "fn_misclassification_examples": [[]],
-                    "fn_missing_prediction_examples": [[]],
-                    "tn_examples": None,
-                },
-                "parameters": {
-                    "score_thresholds": [0.0],
-                    "iou_threshold": 0.5,
-                    "label": {"key": "class", "value": "label1"},
-                },
+    actual_metrics = [mm.to_dict() for m in metrics for mm in m]
+    expected_metrics = [
+        {
+            "type": "DetailedCounts",
+            "value": {
+                "tp": [1],
+                "fp_misclassification": [0],
+                "fp_hallucination": [0],
+                "fn_misclassification": [0],
+                "fn_missing_prediction": [0],
+                "tp_examples": [[]],
+                "fp_misclassification_examples": [[]],
+                "fp_hallucination_examples": [[]],
+                "fn_misclassification_examples": [[]],
+                "fn_missing_prediction_examples": [[]],
             },
             {
                 "type": "DetailedCounts",
@@ -1750,9 +1741,8 @@
                     "iou_threshold": 0.5,
                     "label": {"key": "class", "value": "label2"},
                 },
-=======
-    actual_metrics = [mm.to_dict() for m in metrics for mm in m]
-    expected_metrics = [
+            },
+        },
         {
             "type": "DetailedCounts",
             "value": {
@@ -1767,70 +1757,6 @@
                 "fn_misclassification_examples": [[]],
                 "fn_missing_prediction_examples": [[]],
             },
-            "parameters": {
-                "score_thresholds": [0.0],
-                "iou_threshold": 0.5,
-                "label": {"key": "class", "value": "label1"},
-            },
-        },
-        {
-            "type": "DetailedCounts",
-            "value": {
-                "tp": [1],
-                "fp_misclassification": [0],
-                "fp_hallucination": [0],
-                "fn_misclassification": [0],
-                "fn_missing_prediction": [0],
-                "tp_examples": [[]],
-                "fp_misclassification_examples": [[]],
-                "fp_hallucination_examples": [[]],
-                "fn_misclassification_examples": [[]],
-                "fn_missing_prediction_examples": [[]],
-            },
-            "parameters": {
-                "score_thresholds": [0.0],
-                "iou_threshold": 0.5,
-                "label": {"key": "class", "value": "label2"},
-            },
-        },
-        {
-            "type": "DetailedCounts",
-            "value": {
-                "tp": [0],
-                "fp_misclassification": [0],
-                "fp_hallucination": [1],
-                "fn_misclassification": [1],
-                "fn_missing_prediction": [0],
-                "tp_examples": [[]],
-                "fp_misclassification_examples": [[]],
-                "fp_hallucination_examples": [[]],
-                "fn_misclassification_examples": [[]],
-                "fn_missing_prediction_examples": [[]],
->>>>>>> 7090cb8a
-            },
-            {
-                "type": "DetailedCounts",
-                "value": {
-                    "tp": [0],
-                    "fp_misclassification": [0],
-                    "fp_hallucination": [1],
-                    "fn_misclassification": [1],
-                    "fn_missing_prediction": [0],
-                    "tn": None,
-                    "tp_examples": [[]],
-                    "fp_misclassification_examples": [[]],
-                    "fp_hallucination_examples": [["uid1"]],
-                    "fn_misclassification_examples": [["uid1"]],
-                    "fn_missing_prediction_examples": [[]],
-                    "tn_examples": None,
-                },
-                "parameters": {
-                    "score_thresholds": [0.0],
-                    "iou_threshold": 0.5,
-                    "label": {"key": "class", "value": "label3"},
-                },
-            },
-<<<<<<< HEAD
             {
                 "type": "DetailedCounts",
                 "value": {
@@ -1852,7 +1778,27 @@
                     "iou_threshold": 0.5,
                     "label": {"key": "class", "value": "label4"},
                 },
-=======
+            },
+        },
+        {
+            "type": "DetailedCounts",
+            "value": {
+                "tp": [0],
+                "fp_misclassification": [0],
+                "fp_hallucination": [1],
+                "fn_misclassification": [1],
+                "fn_missing_prediction": [0],
+                "tp_examples": [[]],
+                "fp_misclassification_examples": [[]],
+                "fp_hallucination_examples": [[]],
+                "fn_misclassification_examples": [[]],
+                "fn_missing_prediction_examples": [[]],
+            },
+            "parameters": {
+                "score_thresholds": [0.0],
+                "iou_threshold": 0.5,
+                "label": {"key": "class", "value": "label3"},
+            },
         },
         {
             "type": "DetailedCounts",
@@ -1872,10 +1818,10 @@
                 "score_thresholds": [0.0],
                 "iou_threshold": 0.5,
                 "label": {"key": "class", "value": "label4"},
->>>>>>> 7090cb8a
-            },
-        ]
-        for m in actual_metrics:
-            assert m in expected_metrics
-        for m in expected_metrics:
-            assert m in actual_metrics+            },
+        },
+    ]
+    for m in actual_metrics:
+        assert m in expected_metrics
+    for m in expected_metrics:
+        assert m in actual_metrics