import numpy as np
from valor_lite.detection import DataLoader, Detection, Evaluator, MetricType
from valor_lite.detection.computation import compute_detailed_counts


def test_detailed_counts_no_data():
    evaluator = Evaluator()
    curves = evaluator._compute_detailed_counts()
    assert isinstance(curves, list)
    assert len(curves) == 0


def test_compute_detailed_counts():
    sorted_pairs = np.array(
        [
            # dt,  gt,  pd,  iou,  gl,  pl, score,
            [0.0, 0.0, 1.0, 0.98, 0.0, 0.0, 0.9],
            [1.0, 1.0, 2.0, 0.55, 1.0, 0.0, 0.9],
            [2.0, -1.0, 4.0, 0.0, -1.0, 0.0, 0.65],
            [3.0, 4.0, 5.0, 1.0, 0.0, 0.0, 0.1],
            [1.0, 1.0, 3.0, 0.55, 0.0, 0.0, 0.1],
            [4.0, 5.0, -1.0, 0.0, 0.0, -1.0, -1.0],
        ]
    )
    label_metadata = np.array([[3, 4], [1, 0]])
    iou_thresholds = np.array([0.5])
    score_thresholds = np.array([score / 100.0 for score in range(1, 101)])

    results = compute_detailed_counts(
        data=sorted_pairs,
        label_metadata=label_metadata,
        iou_thresholds=iou_thresholds,
        score_thresholds=score_thresholds,
        n_samples=0,
    )

    assert len(results) == 1
    assert results.shape == (1, 100, 2, 5)  # iou, score, label, metrics

    """
    @ iou=0.5, score<0.1
    3x tp
    1x fp misclassification
    1x fp hallucination
    0x fn misclassification
    1x fn missing prediction
    """
    assert np.isclose(results[0, :10, 0, :], np.array([3, 1, 1, 0, 1])).all()

    """
    @ iou=0.5, 0.1 <= score < 0.65
    1x tp
    1x fp misclassification
    1x fp hallucination
    1x fn misclassification
    2x fn missing prediction
    """
    assert np.isclose(results[0, 10:65, 0, :], np.array([1, 1, 1, 1, 2])).all()

    """
    @ iou=0.5, 0.65 <= score < 0.9
    1x tp
    1x fp misclassification
    0x fp hallucination
    1x fn misclassification
    2x fn missing prediction
    """
    assert np.isclose(results[0, 65:90, 0, :], np.array([1, 1, 0, 1, 2])).all()

    """
    @ iou=0.5, score>=0.9
    0x tp
    0x fp misclassification
    0x fp hallucination
    0x fn misclassification
    4x fn missing prediction
    """
    assert np.isclose(results[0, 90:, 0, :], np.array([0, 0, 0, 0, 4])).all()

    # compute with examples

    """
    output

    label_idx
    tp
    ... examples
    fp_misclassification
    ... examples
    fp_hallucination
    ... examples
    fn_misclassification
    ... examples
    fn_missing_prediction
    ... examples
    """

    n_samples = 2

    results = compute_detailed_counts(
        data=sorted_pairs,
        label_metadata=label_metadata,
        iou_thresholds=iou_thresholds,
        score_thresholds=score_thresholds,
        n_samples=n_samples,
    )

    assert len(results) == 1
    assert results.shape == (1, 100, 2, 25)  # iou, score, label, metrics

    tp_idx = 0
    fp_misclf_idx = 2 * n_samples + 1
    fp_halluc_idx = 4 * n_samples + 2
    fn_misclf_idx = 6 * n_samples + 3
    fn_misprd_idx = 8 * n_samples + 4

    metric_indices = np.zeros((25,), dtype=bool)
    for index in [
        tp_idx,
        fp_misclf_idx,
        fp_halluc_idx,
        fn_misclf_idx,
        fn_misprd_idx,
    ]:
        metric_indices[index] = True

    """
    @ iou=0.5, score<0.1
    3x tp
    1x fp misclassification
    1x fp hallucination
    0x fn misclassification
    1x fn missing prediction
    """

    assert np.isclose(
        results[0, :10, 0, metric_indices],
        np.array([3, 1, 1, 0, 1])[:, np.newaxis],
    ).all()  # metrics
    assert np.isclose(
        results[0, :10, 0, tp_idx + 1 : fp_misclf_idx], np.array([0, 1, 1, 3])
    ).all()  # tp
    assert np.isclose(
        results[0, :10, 0, fp_misclf_idx + 1 : fp_halluc_idx],
        np.array([1, 2, -1, -1]),
    ).all()  # fp misclf
    assert np.isclose(
        results[0, :10, 0, fp_halluc_idx + 1 : fn_misclf_idx],
        np.array([2, 4, -1, -1]),
    ).all()  # fp halluc
    assert np.isclose(
        results[0, :10, 0, fn_misclf_idx + 1 : fn_misprd_idx],
        np.array([-1, -1, -1, -1]),
    ).all()  # fn misclf
    assert np.isclose(
        results[0, :10, 0, fn_misprd_idx + 1 :], np.array([4, 5, -1, -1])
    ).all()  # fn misprd

    """
    @ iou=0.5, 0.1 <= score < 0.65
    1x tp
    1x fp misclassification
    1x fp hallucination
    1x fn misclassification
    2x fn missing prediction
    """
    assert np.isclose(
        results[0, 10:65, 0, metric_indices],
        np.array([1, 1, 1, 1, 2])[:, np.newaxis],
    ).all()
    assert np.isclose(
        results[0, 10:65, 0, tp_idx + 1 : fp_misclf_idx],
        np.array([0, 1, -1, -1]),
    ).all()  # tp
    assert np.isclose(
        results[0, 10:65, 0, fp_misclf_idx + 1 : fp_halluc_idx],
        np.array([1, 2, -1, -1]),
    ).all()  # fp misclf
    assert np.isclose(
        results[0, 10:65, 0, fp_halluc_idx + 1 : fn_misclf_idx],
        np.array([2, 4, -1, -1]),
    ).all()  # fp halluc
    assert np.isclose(
        results[0, 10:65, 0, fn_misclf_idx + 1 : fn_misprd_idx],
        np.array([1, 1, -1, -1]),
    ).all()  # fn misclf
    assert np.isclose(
        results[0, 10:65, 0, fn_misprd_idx + 1 :], np.array([3, 4, 4, 5])
    ).all()  # fn misprd

    """
    @ iou=0.5, 0.65 <= score < 0.9
    1x tp
    1x fp misclassification
    0x fp hallucination
    1x fn misclassification
    2x fn missing prediction
    """
    assert np.isclose(
        results[0, 65:90, 0, metric_indices],
        np.array([1, 1, 0, 1, 2])[:, np.newaxis],
    ).all()
    assert np.isclose(
        results[0, 65:90, 0, tp_idx + 1 : fp_misclf_idx],
        np.array([0, 1, -1, -1]),
    ).all()  # tp
    assert np.isclose(
        results[0, 65:90, 0, fp_misclf_idx + 1 : fp_halluc_idx],
        np.array([1, 2, -1, -1]),
    ).all()  # fp misclf
    assert np.isclose(
        results[0, 65:90, 0, fp_halluc_idx + 1 : fn_misclf_idx],
        np.array([-1, -1, -1, -1]),
    ).all()  # fp halluc
    assert np.isclose(
        results[0, 65:90, 0, fn_misclf_idx + 1 : fn_misprd_idx],
        np.array([1, 1, -1, -1]),
    ).all()  # fn misclf
    assert np.isclose(
        results[0, 65:90, 0, fn_misprd_idx + 1 :], np.array([3, 4, 4, 5])
    ).all()  # fn misprd

    """
    @ iou=0.5, score>=0.9
    0x tp
    0x fp misclassification
    0x fp hallucination
    0x fn misclassification
    4x fn missing prediction
    """
    assert np.isclose(
        results[0, 95:, 0, metric_indices],
        np.array([0, 0, 0, 0, 4])[:, np.newaxis],
    ).all()
    assert np.isclose(
        results[0, 95:, 0, tp_idx + 1 : fp_misclf_idx],
        np.array([-1, -1, -1, -1]),
    ).all()  # tp
    assert np.isclose(
        results[0, 95:, 0, fp_misclf_idx + 1 : fp_halluc_idx],
        np.array([-1, -1, -1, -1]),
    ).all()  # fp misclf
    assert np.isclose(
        results[0, 95:, 0, fp_halluc_idx + 1 : fn_misclf_idx],
        np.array([-1, -1, -1, -1]),
    ).all()  # fp halluc
    assert np.isclose(
        results[0, 95:, 0, fn_misclf_idx + 1 : fn_misprd_idx],
        np.array([-1, -1, -1, -1]),
    ).all()  # fn misclf
    assert np.isclose(
        results[0, 95:, 0, fn_misprd_idx + 1 :], np.array([0, 0, 1, 1])
    ).all()  # fn misprd


def test_detailed_counts(
    detections_for_detailed_counting: list[Detection],
    rect1: tuple[float, float, float, float],
    rect2: tuple[float, float, float, float],
    rect3: tuple[float, float, float, float],
    rect4: tuple[float, float, float, float],
    rect5: tuple[float, float, float, float],
):
    loader = DataLoader()
    loader.add_bounding_boxes(detections_for_detailed_counting)
    evaluator = loader.finalize()

    assert evaluator.ignored_prediction_labels == [
        ("k1", "not_v2"),
        ("k1", "hallucination"),
    ]
    assert evaluator.missing_prediction_labels == [
        ("k1", "missed_detection"),
        ("k1", "v2"),
    ]
    assert evaluator.n_datums == 2
    assert evaluator.n_labels == 6
    assert evaluator.n_groundtruths == 4
    assert evaluator.n_predictions == 4

    metrics = evaluator.evaluate(
        iou_thresholds=[0.5],
        score_thresholds=[0.05, 0.3, 0.35, 0.45, 0.55, 0.95],
        number_of_examples=1,
        metrics_to_return=[MetricType.DetailedCounts],
    )

    uid1_rect1 = ("uid1", rect1)
    uid1_rect2 = ("uid1", rect2)
    uid1_rect3 = ("uid1", rect3)
    uid1_rect4 = ("uid1", rect4)
    uid1_rect5 = ("uid1", rect5)
    uid2_rect1 = ("uid2", rect1)
    uid2_rect2 = ("uid2", rect2)

    # test DetailedCounts
    actual_metrics = [m.to_dict() for m in metrics[MetricType.DetailedCounts]]
    expected_metrics = [
        {
            "type": "DetailedCounts",
            "value": {
                "tp": [1, 1, 1, 1, 0, 0],
                "fp_misclassification": [0, 0, 0, 0, 0, 0],
                "fp_hallucination": [0, 0, 0, 0, 0, 0],
                "fn_misclassification": [0, 0, 0, 0, 0, 0],
                "fn_missing_prediction": [0, 0, 0, 0, 1, 1],
                "tp_examples": [
                    [uid1_rect1],
                    [uid1_rect1],
                    [uid1_rect1],
                    [uid1_rect1],
                    [],
                    [],
                ],
                "fp_misclassification_examples": [[], [], [], [], [], []],
                "fp_hallucination_examples": [[], [], [], [], [], []],
                "fn_misclassification_examples": [[], [], [], [], [], []],
                "fn_missing_prediction_examples": [
                    [],
                    [],
                    [],
                    [],
                    [uid1_rect1],
                    [uid1_rect1],
                ],
            },
            "parameters": {
                "score_thresholds": [
                    0.05,
                    0.3,
                    0.35,
                    0.45,
                    0.55,
                    0.95,
                ],
                "iou_threshold": 0.5,
                "label": {"key": "k1", "value": "v1"},
            },
        },
        {
            "type": "DetailedCounts",
            "value": {
                "tp": [0, 0, 0, 0, 0, 0],
                "fp_misclassification": [0, 0, 0, 0, 0, 0],
                "fp_hallucination": [0, 0, 0, 0, 0, 0],
                "fn_misclassification": [0, 0, 0, 0, 0, 0],
                "fn_missing_prediction": [1, 1, 1, 1, 1, 1],
                "tp_examples": [[], [], [], [], [], []],
                "fp_misclassification_examples": [[], [], [], [], [], []],
                "fp_hallucination_examples": [[], [], [], [], [], []],
                "fn_misclassification_examples": [[], [], [], [], [], []],
                "fn_missing_prediction_examples": [
                    [uid1_rect2],
                    [uid1_rect2],
                    [uid1_rect2],
                    [uid1_rect2],
                    [uid1_rect2],
                    [uid1_rect2],
                ],
            },
            "parameters": {
                "score_thresholds": [
                    0.05,
                    0.3,
                    0.35,
                    0.45,
                    0.55,
                    0.95,
                ],
                "iou_threshold": 0.5,
                "label": {"key": "k1", "value": "missed_detection"},
            },
        },
        {
            "type": "DetailedCounts",
            "value": {
                "tp": [0, 0, 0, 0, 0, 0],
                "fp_misclassification": [0, 0, 0, 0, 0, 0],
                "fp_hallucination": [0, 0, 0, 0, 0, 0],
                "fn_misclassification": [0, 0, 0, 0, 0, 0],
                "fn_missing_prediction": [1, 1, 1, 1, 1, 1],
                "tp_examples": [[], [], [], [], [], []],
                "fp_misclassification_examples": [[], [], [], [], [], []],
                "fp_hallucination_examples": [[], [], [], [], [], []],
                "fn_misclassification_examples": [[], [], [], [], [], []],
                "fn_missing_prediction_examples": [
                    [uid1_rect3],
                    [uid1_rect3],
                    [uid1_rect3],
                    [uid1_rect3],
                    [uid1_rect3],
                    [uid1_rect3],
                ],
            },
            "parameters": {
                "score_thresholds": [
                    0.05,
                    0.3,
                    0.35,
                    0.45,
                    0.55,
                    0.95,
                ],
                "iou_threshold": 0.5,
                "label": {"key": "k1", "value": "v2"},
            },
        },
        {
            "type": "DetailedCounts",
            "value": {
                "tp": [0, 0, 0, 0, 0, 0],
                "fp_misclassification": [0, 0, 0, 0, 0, 0],
                "fp_hallucination": [1, 1, 1, 1, 0, 0],
                "fn_misclassification": [0, 0, 0, 0, 0, 0],
                "fn_missing_prediction": [1, 1, 1, 1, 1, 1],
                "tp_examples": [[], [], [], [], [], []],
                "fp_misclassification_examples": [[], [], [], [], [], []],
                "fp_hallucination_examples": [
                    [uid2_rect2],
                    [uid2_rect2],
                    [uid2_rect2],
                    [uid2_rect2],
                    [],
                    [],
                ],
                "fn_misclassification_examples": [[], [], [], [], [], []],
                "fn_missing_prediction_examples": [
                    [uid2_rect1],
                    [uid2_rect1],
                    [uid2_rect1],
                    [uid2_rect1],
                    [uid2_rect1],
                    [uid2_rect1],
                ],
            },
            "parameters": {
                "score_thresholds": [
                    0.05,
                    0.3,
                    0.35,
                    0.45,
                    0.55,
                    0.95,
                ],
                "iou_threshold": 0.5,
                "label": {"key": "k1", "value": "low_iou"},
            },
        },
        {
            "type": "DetailedCounts",
            "value": {
                "tp": [0, 0, 0, 0, 0, 0],
                "fp_misclassification": [0, 0, 0, 0, 0, 0],
                "fp_hallucination": [1, 1, 0, 0, 0, 0],
                "fn_misclassification": [0, 0, 0, 0, 0, 0],
                "fn_missing_prediction": [0, 0, 0, 0, 0, 0],
                "tp_examples": [[], [], [], [], [], []],
                "fp_misclassification_examples": [[], [], [], [], [], []],
                "fp_hallucination_examples": [
                    [uid1_rect5],
                    [uid1_rect5],
                    [],
                    [],
                    [],
                    [],
                ],
                "fn_misclassification_examples": [[], [], [], [], [], []],
                "fn_missing_prediction_examples": [[], [], [], [], [], []],
            },
            "parameters": {
                "score_thresholds": [
                    0.05,
                    0.3,
                    0.35,
                    0.45,
                    0.55,
                    0.95,
                ],
                "iou_threshold": 0.5,
                "label": {"key": "k1", "value": "not_v2"},
            },
        },
        {
            "type": "DetailedCounts",
            "value": {
                "tp": [0, 0, 0, 0, 0, 0],
                "fp_misclassification": [0, 0, 0, 0, 0, 0],
                "fp_hallucination": [1, 0, 0, 0, 0, 0],
                "fn_misclassification": [0, 0, 0, 0, 0, 0],
                "fn_missing_prediction": [0, 0, 0, 0, 0, 0],
                "tp_examples": [[], [], [], [], [], []],
                "fp_misclassification_examples": [[], [], [], [], [], []],
                "fp_hallucination_examples": [
                    [uid1_rect4],
                    [],
                    [],
                    [],
                    [],
                    [],
                ],
                "fn_misclassification_examples": [[], [], [], [], [], []],
                "fn_missing_prediction_examples": [[], [], [], [], [], []],
            },
            "parameters": {
                "score_thresholds": [
                    0.05,
                    0.3,
                    0.35,
                    0.45,
                    0.55,
                    0.95,
                ],
                "iou_threshold": 0.5,
                "label": {"key": "k1", "value": "hallucination"},
            },
        },
    ]
    for m in actual_metrics:
        assert m in expected_metrics
    for m in expected_metrics:
        assert m in actual_metrics

    # test at lower IoU threshold

    metrics = evaluator.evaluate(
        iou_thresholds=[0.45],
        score_thresholds=[0.05, 0.3, 0.35, 0.45, 0.55, 0.95],
        number_of_examples=1,
        metrics_to_return=[MetricType.DetailedCounts],
    )

    # test DetailedCounts
    actual_metrics = [m.to_dict() for m in metrics[MetricType.DetailedCounts]]
    expected_metrics = [
        {
            "type": "DetailedCounts",
            "value": {
                "tp": [1, 1, 1, 1, 0, 0],
                "fp_misclassification": [0, 0, 0, 0, 0, 0],
                "fp_hallucination": [0, 0, 0, 0, 0, 0],
                "fn_misclassification": [0, 0, 0, 0, 0, 0],
                "fn_missing_prediction": [0, 0, 0, 0, 1, 1],
                "tp_examples": [
                    [uid1_rect1],
                    [uid1_rect1],
                    [uid1_rect1],
                    [uid1_rect1],
                    [],
                    [],
                ],
                "fp_misclassification_examples": [[], [], [], [], [], []],
                "fp_hallucination_examples": [[], [], [], [], [], []],
                "fn_misclassification_examples": [[], [], [], [], [], []],
                "fn_missing_prediction_examples": [
                    [],
                    [],
                    [],
                    [],
                    [uid1_rect1],
                    [uid1_rect1],
                ],
            },
            "parameters": {
                "score_thresholds": [
                    0.05,
                    0.3,
                    0.35,
                    0.45,
                    0.55,
                    0.95,
                ],
                "iou_threshold": 0.45,
                "label": {"key": "k1", "value": "v1"},
            },
        },
        {
            "type": "DetailedCounts",
            "value": {
                "tp": [0, 0, 0, 0, 0, 0],
                "fp_misclassification": [0, 0, 0, 0, 0, 0],
                "fp_hallucination": [0, 0, 0, 0, 0, 0],
                "fn_misclassification": [0, 0, 0, 0, 0, 0],
                "fn_missing_prediction": [1, 1, 1, 1, 1, 1],
                "tp_examples": [[], [], [], [], [], []],
                "fp_misclassification_examples": [[], [], [], [], [], []],
                "fp_hallucination_examples": [[], [], [], [], [], []],
                "fn_misclassification_examples": [[], [], [], [], [], []],
                "fn_missing_prediction_examples": [
                    [uid1_rect2],
                    [uid1_rect2],
                    [uid1_rect2],
                    [uid1_rect2],
                    [uid1_rect2],
                    [uid1_rect2],
                ],
            },
            "parameters": {
                "score_thresholds": [
                    0.05,
                    0.3,
                    0.35,
                    0.45,
                    0.55,
                    0.95,
                ],
                "iou_threshold": 0.45,
                "label": {"key": "k1", "value": "missed_detection"},
            },
        },
        {
            "type": "DetailedCounts",
            "value": {
                "tp": [0, 0, 0, 0, 0, 0],
                "fp_misclassification": [0, 0, 0, 0, 0, 0],
                "fp_hallucination": [0, 0, 0, 0, 0, 0],
                "fn_misclassification": [1, 1, 0, 0, 0, 0],
                "fn_missing_prediction": [0, 0, 1, 1, 1, 1],
                "tp_examples": [[], [], [], [], [], []],
                "fp_misclassification_examples": [[], [], [], [], [], []],
                "fp_hallucination_examples": [[], [], [], [], [], []],
                "fn_misclassification_examples": [
                    [uid1_rect3],
                    [uid1_rect3],
                    [],
                    [],
                    [],
                    [],
                ],
                "fn_missing_prediction_examples": [
                    [],
                    [],
                    [uid1_rect3],
                    [uid1_rect3],
                    [uid1_rect3],
                    [uid1_rect3],
                ],
            },
            "parameters": {
                "score_thresholds": [
                    0.05,
                    0.3,
                    0.35,
                    0.45,
                    0.55,
                    0.95,
                ],
                "iou_threshold": 0.45,
                "label": {"key": "k1", "value": "v2"},
            },
        },
        {
            "type": "DetailedCounts",
            "value": {
                "tp": [0, 0, 0, 0, 0, 0],
                "fp_misclassification": [0, 0, 0, 0, 0, 0],
                "fp_hallucination": [1, 1, 1, 1, 0, 0],
                "fn_misclassification": [0, 0, 0, 0, 0, 0],
                "fn_missing_prediction": [1, 1, 1, 1, 1, 1],
                "tp_examples": [[], [], [], [], [], []],
                "fp_misclassification_examples": [[], [], [], [], [], []],
                "fp_hallucination_examples": [
                    [uid2_rect2],
                    [uid2_rect2],
                    [uid2_rect2],
                    [uid2_rect2],
                    [],
                    [],
                ],
                "fn_misclassification_examples": [[], [], [], [], [], []],
                "fn_missing_prediction_examples": [
                    [uid2_rect1],
                    [uid2_rect1],
                    [uid2_rect1],
                    [uid2_rect1],
                    [uid2_rect1],
                    [uid2_rect1],
                ],
            },
            "parameters": {
                "score_thresholds": [
                    0.05,
                    0.3,
                    0.35,
                    0.45,
                    0.55,
                    0.95,
                ],
                "iou_threshold": 0.45,
                "label": {"key": "k1", "value": "low_iou"},
            },
        },
        {
            "type": "DetailedCounts",
            "value": {
                "tp": [0, 0, 0, 0, 0, 0],
                "fp_misclassification": [1, 1, 0, 0, 0, 0],
                "fp_hallucination": [0, 0, 0, 0, 0, 0],
                "fn_misclassification": [0, 0, 0, 0, 0, 0],
                "fn_missing_prediction": [0, 0, 0, 0, 0, 0],
                "tp_examples": [[], [], [], [], [], []],
                "fp_misclassification_examples": [
                    [uid1_rect5],
                    [uid1_rect5],
                    [],
                    [],
                    [],
                    [],
                ],
                "fp_hallucination_examples": [[], [], [], [], [], []],
                "fn_misclassification_examples": [[], [], [], [], [], []],
                "fn_missing_prediction_examples": [[], [], [], [], [], []],
            },
            "parameters": {
                "score_thresholds": [
                    0.05,
                    0.3,
                    0.35,
                    0.45,
                    0.55,
                    0.95,
                ],
                "iou_threshold": 0.45,
                "label": {"key": "k1", "value": "not_v2"},
            },
        },
        {
            "type": "DetailedCounts",
            "value": {
                "tp": [0, 0, 0, 0, 0, 0],
                "fp_misclassification": [0, 0, 0, 0, 0, 0],
                "fp_hallucination": [1, 0, 0, 0, 0, 0],
                "fn_misclassification": [0, 0, 0, 0, 0, 0],
                "fn_missing_prediction": [0, 0, 0, 0, 0, 0],
                "tp_examples": [[], [], [], [], [], []],
                "fp_misclassification_examples": [[], [], [], [], [], []],
                "fp_hallucination_examples": [
                    [uid1_rect4],
                    [],
                    [],
                    [],
                    [],
                    [],
                ],
                "fn_misclassification_examples": [[], [], [], [], [], []],
                "fn_missing_prediction_examples": [[], [], [], [], [], []],
            },
            "parameters": {
                "score_thresholds": [
                    0.05,
                    0.3,
                    0.35,
                    0.45,
                    0.55,
                    0.95,
                ],
                "iou_threshold": 0.45,
                "label": {"key": "k1", "value": "hallucination"},
            },
        },
    ]

    for m in actual_metrics:
        assert m in expected_metrics
    for m in expected_metrics:
        assert m in actual_metrics


def test_detailed_counts_using_torch_metrics_example(
    torchmetrics_detections: list[Detection],
):
    """
    cf with torch metrics/pycocotools results listed here:
    https://github.com/Lightning-AI/metrics/blob/107dbfd5fb158b7ae6d76281df44bd94c836bfce/tests/unittests/detection/test_map.py#L231
    """
    loader = DataLoader()
    loader.add_bounding_boxes(torchmetrics_detections)
    evaluator = loader.finalize()

    assert evaluator.ignored_prediction_labels == [("class", "3")]
    assert evaluator.missing_prediction_labels == []
    assert evaluator.n_datums == 4
    assert evaluator.n_labels == 6
    assert evaluator.n_groundtruths == 20
    assert evaluator.n_predictions == 19

    metrics = evaluator.evaluate(
        iou_thresholds=[0.5, 0.9],
        score_thresholds=[0.05, 0.25, 0.35, 0.55, 0.75, 0.8, 0.85, 0.95],
        number_of_examples=1,
        metrics_to_return=[MetricType.DetailedCounts],
    )

    assert len(metrics[MetricType.DetailedCounts]) == 12

    uid0_gt_0 = ("0", (214.125, 562.5, 41.28125, 285.0))
    uid1_gt_0 = ("1", (13.0, 549.0, 22.75, 632.5))
    uid2_gt_1 = ("2", (2.75, 162.125, 3.66015625, 316.0))
    uid2_gt_2 = ("2", (295.5, 314.0, 93.9375, 152.75))
    uid2_gt_4 = ("2", (356.5, 372.25, 95.5, 147.5))
    uid3_gt_0 = ("3", (72.9375, 91.25, 45.96875, 80.5625))
    uid3_gt_1 = ("3", (50.15625, 71.25, 45.34375, 79.8125))
    uid3_gt_5 = ("3", (56.375, 75.6875, 21.65625, 45.53125))

    uid0_pd_0 = ("0", (258.25, 606.5, 41.28125, 285.0))
    uid1_pd_0 = ("1", (61.0, 565.0, 22.75, 632.5))
    uid1_pd_1 = ("1", (12.65625, 281.25, 3.3203125, 275.25))
    uid2_pd_0 = ("2", (87.875, 384.25, 276.25, 379.5))
    uid2_pd_1 = ("2", (0.0, 142.125, 3.66015625, 316.0))
    uid2_pd_2 = ("2", (296.5, 315.0, 93.9375, 152.75))
    uid2_pd_3 = ("2", (329.0, 342.5, 97.0625, 123.0))
    uid2_pd_4 = ("2", (356.5, 372.25, 95.5, 147.5))
    uid2_pd_5 = ("2", (464.0, 495.75, 105.0625, 147.0))
    uid2_pd_6 = ("2", (276.0, 291.5, 103.8125, 150.75))
    uid3_pd_0 = ("3", (72.9375, 91.25, 45.96875, 80.5625))
    uid3_pd_1 = ("3", (45.15625, 66.25, 45.34375, 79.8125))
    uid3_pd_2 = ("3", (82.25, 99.6875, 47.03125, 78.5))
    uid3_pd_4 = ("3", (75.3125, 91.875, 23.015625, 50.84375))

    # test DetailedCounts
    actual_metrics = [m.to_dict() for m in metrics[MetricType.DetailedCounts]]
    expected_metrics = [
        {
            "type": "DetailedCounts",
            "value": {
                "tp": [2, 1, 1, 0, 0, 0, 0, 0],
                "fp_misclassification": [0, 0, 0, 0, 0, 0, 0, 0],
                "fp_hallucination": [0, 0, 0, 0, 0, 0, 0, 0],
                "fn_misclassification": [0, 0, 0, 0, 0, 0, 0, 0],
                "fn_missing_prediction": [0, 1, 1, 2, 2, 2, 2, 2],
                "tp_examples": [
                    [uid0_pd_0],
                    [uid2_pd_0],
                    [uid2_pd_0],
                    [],
                    [],
                    [],
                    [],
                    [],
                ],
                "fp_misclassification_examples": [
                    [],
                    [],
                    [],
                    [],
                    [],
                    [],
                    [],
                    [],
                ],
                "fp_hallucination_examples": [[], [], [], [], [], [], [], []],
                "fn_misclassification_examples": [
                    [],
                    [],
                    [],
                    [],
                    [],
                    [],
                    [],
                    [],
                ],
                "fn_missing_prediction_examples": [
                    [],
                    [uid0_gt_0],
                    [uid0_gt_0],
                    [uid0_gt_0],
                    [uid0_gt_0],
                    [uid0_gt_0],
                    [uid0_gt_0],
                    [uid0_gt_0],
                ],
            },
            "parameters": {
                "score_thresholds": [
                    0.05,
                    0.25,
                    0.35,
                    0.55,
                    0.75,
                    0.8,
                    0.85,
                    0.95,
                ],
                "iou_threshold": 0.5,
                "label": {"key": "class", "value": "4"},
            },
        },
        {
            "type": "DetailedCounts",
            "value": {
                "tp": [0, 0, 0, 0, 0, 0, 0, 0],
                "fp_misclassification": [0, 0, 0, 0, 0, 0, 0, 0],
                "fp_hallucination": [2, 1, 1, 0, 0, 0, 0, 0],
                "fn_misclassification": [0, 0, 0, 0, 0, 0, 0, 0],
                "fn_missing_prediction": [2, 2, 2, 2, 2, 2, 2, 2],
                "tp_examples": [[], [], [], [], [], [], [], []],
                "fp_misclassification_examples": [
                    [],
                    [],
                    [],
                    [],
                    [],
                    [],
                    [],
                    [],
                ],
                "fp_hallucination_examples": [
                    [uid0_pd_0],
                    [uid2_pd_0],
                    [uid2_pd_0],
                    [],
                    [],
                    [],
                    [],
                    [],
                ],
                "fn_misclassification_examples": [
                    [],
                    [],
                    [],
                    [],
                    [],
                    [],
                    [],
                    [],
                ],
                "fn_missing_prediction_examples": [
                    [uid0_gt_0],
                    [uid0_gt_0],
                    [uid0_gt_0],
                    [uid0_gt_0],
                    [uid0_gt_0],
                    [uid0_gt_0],
                    [uid0_gt_0],
                    [uid0_gt_0],
                ],
            },
            "parameters": {
                "score_thresholds": [
                    0.05,
                    0.25,
                    0.35,
                    0.55,
                    0.75,
                    0.8,
                    0.85,
                    0.95,
                ],
                "iou_threshold": 0.9,
                "label": {"key": "class", "value": "4"},
            },
        },
        {
            "type": "DetailedCounts",
            "value": {
                "tp": [1, 1, 1, 1, 0, 0, 0, 0],
                "fp_misclassification": [0, 0, 0, 0, 0, 0, 0, 0],
                "fp_hallucination": [0, 0, 0, 0, 0, 0, 0, 0],
                "fn_misclassification": [1, 1, 0, 0, 0, 0, 0, 0],
                "fn_missing_prediction": [0, 0, 1, 1, 2, 2, 2, 2],
                "tp_examples": [
                    [uid1_pd_1],
                    [uid1_pd_1],
                    [uid1_pd_1],
                    [uid1_pd_1],
                    [],
                    [],
                    [],
                    [],
                ],
                "fp_misclassification_examples": [
                    [],
                    [],
                    [],
                    [],
                    [],
                    [],
                    [],
                    [],
                ],
                "fp_hallucination_examples": [[], [], [], [], [], [], [], []],
                "fn_misclassification_examples": [
                    [uid1_gt_0],
                    [uid1_gt_0],
                    [],
                    [],
                    [],
                    [],
                    [],
                    [],
                ],
                "fn_missing_prediction_examples": [
                    [],
                    [],
                    [uid1_gt_0],
                    [uid1_gt_0],
                    [uid1_gt_0],
                    [uid1_gt_0],
                    [uid1_gt_0],
                    [uid1_gt_0],
                ],
            },
            "parameters": {
                "score_thresholds": [
                    0.05,
                    0.25,
                    0.35,
                    0.55,
                    0.75,
                    0.8,
                    0.85,
                    0.95,
                ],
                "iou_threshold": 0.5,
                "label": {"key": "class", "value": "2"},
            },
        },
        {
            "type": "DetailedCounts",
            "value": {
                "tp": [1, 1, 1, 1, 0, 0, 0, 0],
                "fp_misclassification": [0, 0, 0, 0, 0, 0, 0, 0],
                "fp_hallucination": [0, 0, 0, 0, 0, 0, 0, 0],
                "fn_misclassification": [0, 0, 0, 0, 0, 0, 0, 0],
                "fn_missing_prediction": [1, 1, 1, 1, 2, 2, 2, 2],
                "tp_examples": [
                    [uid1_pd_1],
                    [uid1_pd_1],
                    [uid1_pd_1],
                    [uid1_pd_1],
                    [],
                    [],
                    [],
                    [],
                ],
                "fp_misclassification_examples": [
                    [],
                    [],
                    [],
                    [],
                    [],
                    [],
                    [],
                    [],
                ],
                "fp_hallucination_examples": [[], [], [], [], [], [], [], []],
                "fn_misclassification_examples": [
                    [],
                    [],
                    [],
                    [],
                    [],
                    [],
                    [],
                    [],
                ],
                "fn_missing_prediction_examples": [
                    [uid1_gt_0],
                    [uid1_gt_0],
                    [uid1_gt_0],
                    [uid1_gt_0],
                    [uid1_gt_0],
                    [uid1_gt_0],
                    [uid1_gt_0],
                    [uid1_gt_0],
                ],
            },
            "parameters": {
                "score_thresholds": [
                    0.05,
                    0.25,
                    0.35,
                    0.55,
                    0.75,
                    0.8,
                    0.85,
                    0.95,
                ],
                "iou_threshold": 0.9,
                "label": {"key": "class", "value": "2"},
            },
        },
        {
            "type": "DetailedCounts",
            "value": {
                "tp": [1, 1, 0, 0, 0, 0, 0, 0],
                "fp_misclassification": [0, 0, 0, 0, 0, 0, 0, 0],
                "fp_hallucination": [0, 0, 0, 0, 0, 0, 0, 0],
                "fn_misclassification": [0, 0, 0, 0, 0, 0, 0, 0],
                "fn_missing_prediction": [0, 0, 1, 1, 1, 1, 1, 1],
                "tp_examples": [
                    [uid2_pd_1],
                    [uid2_pd_1],
                    [],
                    [],
                    [],
                    [],
                    [],
                    [],
                ],
                "fp_misclassification_examples": [
                    [],
                    [],
                    [],
                    [],
                    [],
                    [],
                    [],
                    [],
                ],
                "fp_hallucination_examples": [[], [], [], [], [], [], [], []],
                "fn_misclassification_examples": [
                    [],
                    [],
                    [],
                    [],
                    [],
                    [],
                    [],
                    [],
                ],
                "fn_missing_prediction_examples": [
                    [],
                    [],
                    [uid2_gt_1],
                    [uid2_gt_1],
                    [uid2_gt_1],
                    [uid2_gt_1],
                    [uid2_gt_1],
                    [uid2_gt_1],
                ],
            },
            "parameters": {
                "score_thresholds": [
                    0.05,
                    0.25,
                    0.35,
                    0.55,
                    0.75,
                    0.8,
                    0.85,
                    0.95,
                ],
                "iou_threshold": 0.5,
                "label": {"key": "class", "value": "1"},
            },
        },
        {
            "type": "DetailedCounts",
            "value": {
                "tp": [0, 0, 0, 0, 0, 0, 0, 0],
                "fp_misclassification": [0, 0, 0, 0, 0, 0, 0, 0],
                "fp_hallucination": [1, 1, 0, 0, 0, 0, 0, 0],
                "fn_misclassification": [0, 0, 0, 0, 0, 0, 0, 0],
                "fn_missing_prediction": [1, 1, 1, 1, 1, 1, 1, 1],
                "tp_examples": [[], [], [], [], [], [], [], []],
                "fp_misclassification_examples": [
                    [],
                    [],
                    [],
                    [],
                    [],
                    [],
                    [],
                    [],
                ],
                "fp_hallucination_examples": [
                    [uid2_pd_1],
                    [uid2_pd_1],
                    [],
                    [],
                    [],
                    [],
                    [],
                    [],
                ],
                "fn_misclassification_examples": [
                    [],
                    [],
                    [],
                    [],
                    [],
                    [],
                    [],
                    [],
                ],
                "fn_missing_prediction_examples": [
                    [uid2_gt_1],
                    [uid2_gt_1],
                    [uid2_gt_1],
                    [uid2_gt_1],
                    [uid2_gt_1],
                    [uid2_gt_1],
                    [uid2_gt_1],
                    [uid2_gt_1],
                ],
            },
            "parameters": {
                "score_thresholds": [
                    0.05,
                    0.25,
                    0.35,
                    0.55,
                    0.75,
                    0.8,
                    0.85,
                    0.95,
                ],
                "iou_threshold": 0.9,
                "label": {"key": "class", "value": "1"},
            },
        },
        {
            "type": "DetailedCounts",
            "value": {
                "tp": [5, 5, 4, 3, 2, 2, 1, 1],
                "fp_misclassification": [0, 0, 0, 0, 0, 0, 0, 0],
                "fp_hallucination": [0, 0, 0, 0, 0, 0, 0, 0],
                "fn_misclassification": [0, 0, 0, 0, 0, 0, 0, 0],
                "fn_missing_prediction": [0, 0, 1, 2, 3, 3, 4, 4],
                "tp_examples": [
                    [uid2_pd_2],
                    [uid2_pd_2],
                    [uid2_pd_2],
                    [uid2_pd_3],
                    [uid2_pd_5],
                    [uid2_pd_5],
                    [uid2_pd_6],
                    [uid2_pd_6],
                ],
                "fp_misclassification_examples": [
                    [],
                    [],
                    [],
                    [],
                    [],
                    [],
                    [],
                    [],
                ],
                "fp_hallucination_examples": [[], [], [], [], [], [], [], []],
                "fn_misclassification_examples": [
                    [],
                    [],
                    [],
                    [],
                    [],
                    [],
                    [],
                    [],
                ],
                "fn_missing_prediction_examples": [
                    [],
                    [],
                    [uid2_gt_4],
                    [uid2_gt_2],
                    [uid2_gt_2],
                    [uid2_gt_2],
                    [uid2_gt_2],
                    [uid2_gt_2],
                ],
            },
            "parameters": {
                "score_thresholds": [
                    0.05,
                    0.25,
                    0.35,
                    0.55,
                    0.75,
                    0.8,
                    0.85,
                    0.95,
                ],
                "iou_threshold": 0.5,
                "label": {"key": "class", "value": "0"},
            },
        },
        {
            "type": "DetailedCounts",
            "value": {
                "tp": [1, 1, 0, 0, 0, 0, 0, 0],
                "fp_misclassification": [0, 0, 0, 0, 0, 0, 0, 0],
                "fp_hallucination": [4, 4, 4, 3, 2, 2, 1, 1],
                "fn_misclassification": [0, 0, 0, 0, 0, 0, 0, 0],
                "fn_missing_prediction": [4, 4, 5, 5, 5, 5, 5, 5],
                "tp_examples": [
                    [uid2_pd_4],
                    [uid2_pd_4],
                    [],
                    [],
                    [],
                    [],
                    [],
                    [],
                ],
                "fp_misclassification_examples": [
                    [],
                    [],
                    [],
                    [],
                    [],
                    [],
                    [],
                    [],
                ],
                "fp_hallucination_examples": [
                    [uid2_pd_2],
                    [uid2_pd_2],
                    [uid2_pd_2],
                    [uid2_pd_3],
                    [uid2_pd_5],
                    [uid2_pd_5],
                    [uid2_pd_6],
                    [uid2_pd_6],
                ],
                "fn_misclassification_examples": [
                    [],
                    [],
                    [],
                    [],
                    [],
                    [],
                    [],
                    [],
                ],
                "fn_missing_prediction_examples": [
                    [uid2_gt_2],
                    [uid2_gt_2],
                    [uid2_gt_2],
                    [uid2_gt_2],
                    [uid2_gt_2],
                    [uid2_gt_2],
                    [uid2_gt_2],
                    [uid2_gt_2],
                ],
            },
            "parameters": {
                "score_thresholds": [
                    0.05,
                    0.25,
                    0.35,
                    0.55,
                    0.75,
                    0.8,
                    0.85,
                    0.95,
                ],
                "iou_threshold": 0.9,
                "label": {"key": "class", "value": "0"},
            },
        },
        {
            "type": "DetailedCounts",
            "value": {
                "tp": [9, 6, 4, 3, 2, 1, 1, 0],
                "fp_misclassification": [0, 0, 0, 0, 0, 0, 0, 0],
                "fp_hallucination": [0, 0, 0, 0, 0, 0, 0, 0],
                "fn_misclassification": [0, 0, 0, 0, 0, 0, 0, 0],
                "fn_missing_prediction": [1, 4, 6, 7, 8, 9, 9, 10],
                "tp_examples": [
                    [uid3_pd_0],
                    [uid3_pd_0],
                    [uid3_pd_0],
                    [uid3_pd_2],
                    [uid3_pd_2],
                    [uid3_pd_4],
                    [uid3_pd_4],
                    [],
                ],
                "fp_misclassification_examples": [
                    [],
                    [],
                    [],
                    [],
                    [],
                    [],
                    [],
                    [],
                ],
                "fp_hallucination_examples": [[], [], [], [], [], [], [], []],
                "fn_misclassification_examples": [
                    [],
                    [],
                    [],
                    [],
                    [],
                    [],
                    [],
                    [],
                ],
                "fn_missing_prediction_examples": [
                    [uid3_gt_5],
                    [uid3_gt_1],
                    [uid3_gt_1],
                    [uid3_gt_0],
                    [uid3_gt_0],
                    [uid3_gt_0],
                    [uid3_gt_0],
                    [uid3_gt_0],
                ],
            },
            "parameters": {
                "score_thresholds": [
                    0.05,
                    0.25,
                    0.35,
                    0.55,
                    0.75,
                    0.8,
                    0.85,
                    0.95,
                ],
                "iou_threshold": 0.5,
                "label": {"key": "class", "value": "49"},
            },
        },
        {
            "type": "DetailedCounts",
            "value": {
                "tp": [2, 2, 2, 1, 1, 1, 1, 0],
                "fp_misclassification": [0, 0, 0, 0, 0, 0, 0, 0],
                "fp_hallucination": [7, 4, 2, 2, 1, 0, 0, 0],
                "fn_misclassification": [0, 0, 0, 0, 0, 0, 0, 0],
                "fn_missing_prediction": [8, 8, 8, 9, 9, 9, 9, 10],
                "tp_examples": [
                    [uid3_pd_0],
                    [uid3_pd_0],
                    [uid3_pd_0],
                    [uid3_pd_4],
                    [uid3_pd_4],
                    [uid3_pd_4],
                    [uid3_pd_4],
                    [],
                ],
                "fp_misclassification_examples": [
                    [],
                    [],
                    [],
                    [],
                    [],
                    [],
                    [],
                    [],
                ],
                "fp_hallucination_examples": [
                    [uid3_pd_1],
                    [uid3_pd_2],
                    [uid3_pd_2],
                    [uid3_pd_2],
                    [uid3_pd_2],
                    [],
                    [],
                    [],
                ],
                "fn_misclassification_examples": [
                    [],
                    [],
                    [],
                    [],
                    [],
                    [],
                    [],
                    [],
                ],
                "fn_missing_prediction_examples": [
                    [uid3_gt_1],
                    [uid3_gt_1],
                    [uid3_gt_1],
                    [uid3_gt_0],
                    [uid3_gt_0],
                    [uid3_gt_0],
                    [uid3_gt_0],
                    [uid3_gt_0],
                ],
            },
            "parameters": {
                "score_thresholds": [
                    0.05,
                    0.25,
                    0.35,
                    0.55,
                    0.75,
                    0.8,
                    0.85,
                    0.95,
                ],
                "iou_threshold": 0.9,
                "label": {"key": "class", "value": "49"},
            },
        },
        {
            "type": "DetailedCounts",
            "value": {
                "tp": [0, 0, 0, 0, 0, 0, 0, 0],
                "fp_misclassification": [1, 1, 0, 0, 0, 0, 0, 0],
                "fp_hallucination": [0, 0, 0, 0, 0, 0, 0, 0],
                "fn_misclassification": [0, 0, 0, 0, 0, 0, 0, 0],
                "fn_missing_prediction": [0, 0, 0, 0, 0, 0, 0, 0],
                "tp_examples": [[], [], [], [], [], [], [], []],
                "fp_misclassification_examples": [
                    [uid1_pd_0],
                    [uid1_pd_0],
                    [],
                    [],
                    [],
                    [],
                    [],
                    [],
                ],
                "fp_hallucination_examples": [[], [], [], [], [], [], [], []],
                "fn_misclassification_examples": [
                    [],
                    [],
                    [],
                    [],
                    [],
                    [],
                    [],
                    [],
                ],
                "fn_missing_prediction_examples": [
                    [],
                    [],
                    [],
                    [],
                    [],
                    [],
                    [],
                    [],
                ],
            },
            "parameters": {
                "score_thresholds": [
                    0.05,
                    0.25,
                    0.35,
                    0.55,
                    0.75,
                    0.8,
                    0.85,
                    0.95,
                ],
                "iou_threshold": 0.5,
                "label": {"key": "class", "value": "3"},
            },
        },
        {
            "type": "DetailedCounts",
            "value": {
                "tp": [0, 0, 0, 0, 0, 0, 0, 0],
                "fp_misclassification": [0, 0, 0, 0, 0, 0, 0, 0],
                "fp_hallucination": [1, 1, 0, 0, 0, 0, 0, 0],
                "fn_misclassification": [0, 0, 0, 0, 0, 0, 0, 0],
                "fn_missing_prediction": [0, 0, 0, 0, 0, 0, 0, 0],
                "tp_examples": [[], [], [], [], [], [], [], []],
                "fp_misclassification_examples": [
                    [],
                    [],
                    [],
                    [],
                    [],
                    [],
                    [],
                    [],
                ],
                "fp_hallucination_examples": [
                    [uid1_pd_0],
                    [uid1_pd_0],
                    [],
                    [],
                    [],
                    [],
                    [],
                    [],
                ],
                "fn_misclassification_examples": [
                    [],
                    [],
                    [],
                    [],
                    [],
                    [],
                    [],
                    [],
                ],
                "fn_missing_prediction_examples": [
                    [],
                    [],
                    [],
                    [],
                    [],
                    [],
                    [],
                    [],
                ],
            },
            "parameters": {
                "score_thresholds": [
                    0.05,
                    0.25,
                    0.35,
                    0.55,
                    0.75,
                    0.8,
                    0.85,
                    0.95,
                ],
                "iou_threshold": 0.9,
                "label": {"key": "class", "value": "3"},
            },
        },
    ]

    for m in actual_metrics:
        assert m in expected_metrics
    for m in expected_metrics:
        assert m in actual_metrics


def test_detailed_counts_fp_hallucination_edge_case(
    detections_fp_hallucination_edge_case: list[Detection],
):

    loader = DataLoader()
    loader.add_bounding_boxes(detections_fp_hallucination_edge_case)
    evaluator = loader.finalize()

    assert evaluator.ignored_prediction_labels == []
    assert evaluator.missing_prediction_labels == []
    assert evaluator.n_datums == 2
    assert evaluator.n_labels == 1
    assert evaluator.n_groundtruths == 2
    assert evaluator.n_predictions == 2

    metrics = evaluator.evaluate(
        iou_thresholds=[0.5],
        score_thresholds=[0.5, 0.85],
        number_of_examples=1,
        metrics_to_return=[MetricType.DetailedCounts],
    )

    assert len(metrics[MetricType.DetailedCounts]) == 1

    # test DetailedCounts
    actual_metrics = [m.to_dict() for m in metrics[MetricType.DetailedCounts]]
    expected_metrics = [
        {
            "type": "DetailedCounts",
            "value": {
                "tp": [1, 0],
                "fp_misclassification": [0, 0],
                "fp_hallucination": [1, 0],
                "fn_misclassification": [0, 0],
                "fn_missing_prediction": [1, 2],
                "tp_examples": [[("uid1", (0.0, 5.0, 0.0, 5.0))], []],
                "fp_misclassification_examples": [[], []],
                "fp_hallucination_examples": [
                    [("uid2", (10.0, 20.0, 10.0, 20.0))],
                    [],
                ],
                "fn_misclassification_examples": [[], []],
                "fn_missing_prediction_examples": [
                    [("uid2", (0.0, 5.0, 0.0, 5.0))],
                    [("uid1", (0.0, 5.0, 0.0, 5.0))],
                ],
            },
            "parameters": {
                "score_thresholds": [0.5, 0.85],
                "iou_threshold": 0.5,
                "label": {"key": "k1", "value": "v1"},
            },
        },
    ]
    for m in actual_metrics:
        assert m in expected_metrics
    for m in expected_metrics:
        assert m in actual_metrics


def test_detailed_counts_ranked_pair_ordering(
    detection_ranked_pair_ordering: Detection,
    detection_ranked_pair_ordering_with_bitmasks: Detection,
    detection_ranked_pair_ordering_with_polygons: Detection,
):
    # test the bounding box version, which contains examples
    loader = DataLoader()
    loader.add_bounding_boxes(detections=[detection_ranked_pair_ordering])
    evaluator = loader.finalize()

    assert evaluator.metadata == {
        "ignored_prediction_labels": [
            ("class", "label4"),
        ],
        "missing_prediction_labels": [],
        "n_datums": 1,
        "n_groundtruths": 3,
        "n_labels": 4,
        "n_predictions": 4,
    }

    metrics = evaluator.evaluate(
        iou_thresholds=[0.5],
        score_thresholds=[0.0],
<<<<<<< HEAD
        n_samples=5,  # test behavior when n_samples is greater than the number of examples
    )

    actual_metrics = [mm.to_dict() for m in metrics for mm in m]
    expected_metrics = expected_metrics = [
        {
            "type": "DetailedCounts",
            "value": {
                "tp": [1],
                "fp_misclassification": [0],
                "fp_hallucination": [0],
                "fn_misclassification": [0],
                "fn_missing_prediction": [0],
                "tp_examples": [[]],
                "fp_misclassification_examples": [[]],
                "fp_hallucination_examples": [[]],
                "fn_misclassification_examples": [[]],
                "fn_missing_prediction_examples": [[]],
            },
            "parameters": {
                "score_thresholds": [0.0],
                "iou_threshold": 0.5,
                "label": {"key": "class", "value": "label1"},
            },
        },
        {
            "type": "DetailedCounts",
            "value": {
                "tp": [1],
                "fp_misclassification": [0],
                "fp_hallucination": [0],
                "fn_misclassification": [0],
                "fn_missing_prediction": [0],
                "tp_examples": [[]],
                "fp_misclassification_examples": [[]],
                "fp_hallucination_examples": [[]],
                "fn_misclassification_examples": [[]],
                "fn_missing_prediction_examples": [[]],
            },
            "parameters": {
                "score_thresholds": [0.0],
                "iou_threshold": 0.5,
                "label": {"key": "class", "value": "label2"},
            },
        },
        {
            "type": "DetailedCounts",
            "value": {
                "tp": [0],
                "fp_misclassification": [0],
                "fp_hallucination": [1],
                "fn_misclassification": [1],
                "fn_missing_prediction": [0],
                "tp_examples": [[]],
                "fp_misclassification_examples": [[]],
                "fp_hallucination_examples": [[]],
                "fn_misclassification_examples": [[]],
                "fn_missing_prediction_examples": [[]],
            },
            "parameters": {
                "score_thresholds": [0.0],
                "iou_threshold": 0.5,
                "label": {"key": "class", "value": "label3"},
            },
        },
        {
            "type": "DetailedCounts",
            "value": {
                "tp": [0],
                "fp_misclassification": [0],
                "fp_hallucination": [1],
                "fn_misclassification": [0],
                "fn_missing_prediction": [0],
                "tp_examples": [[]],
                "fp_misclassification_examples": [[]],
                "fp_hallucination_examples": [[]],
                "fn_misclassification_examples": [[]],
                "fn_missing_prediction_examples": [[]],
            },
            "parameters": {
                "score_thresholds": [0.0],
                "iou_threshold": 0.5,
                "label": {"key": "class", "value": "label4"},
            },
        },
    ]
    for m in actual_metrics:
        assert m in expected_metrics
    for m in expected_metrics:
        assert m in actual_metrics

    # TODO test is failing

    # test the other annotation types, which should throw an error TODO
    for input_, method in [
        (
            detection_ranked_pair_ordering_with_bitmasks,
            DataLoader.add_bitmasks,
        ),
        (
            detection_ranked_pair_ordering_with_polygons,
            DataLoader.add_polygons,
        ),
    ]:
        loader = DataLoader()
        method(loader, detections=[input_])
        evaluator = loader.finalize()

        assert evaluator.metadata == {
            "ignored_prediction_labels": [
                ("class", "label4"),
            ],
            "missing_prediction_labels": [],
            "n_datums": 1,
            "n_groundtruths": 3,
            "n_labels": 4,
            "n_predictions": 4,
        }

        metrics = evaluator.compute_detailed_counts(
            iou_thresholds=[0.5],
            score_thresholds=[0.0],
            n_samples=5,  # test behavior when n_samples is greater than the number of examples
        )

    actual_metrics = [mm.to_dict() for m in metrics for mm in m]
    expected_metrics = expected_metrics = [
=======
        number_of_examples=0,
        metrics_to_return=[MetricType.DetailedCounts],
    )

    actual_metrics = [m.to_dict() for m in metrics[MetricType.DetailedCounts]]
    expected_metrics = [
>>>>>>> 50f421d1
        {
            "type": "DetailedCounts",
            "value": {
                "tp": [1],
                "fp_misclassification": [0],
                "fp_hallucination": [0],
                "fn_misclassification": [0],
                "fn_missing_prediction": [0],
                "tp_examples": [[]],
                "fp_misclassification_examples": [[]],
                "fp_hallucination_examples": [[]],
                "fn_misclassification_examples": [[]],
                "fn_missing_prediction_examples": [[]],
            },
            "parameters": {
                "score_thresholds": [0.0],
                "iou_threshold": 0.5,
                "label": {"key": "class", "value": "label1"},
            },
        },
        {
            "type": "DetailedCounts",
            "value": {
                "tp": [1],
                "fp_misclassification": [0],
                "fp_hallucination": [0],
                "fn_misclassification": [0],
                "fn_missing_prediction": [0],
                "tp_examples": [[]],
                "fp_misclassification_examples": [[]],
                "fp_hallucination_examples": [[]],
                "fn_misclassification_examples": [[]],
                "fn_missing_prediction_examples": [[]],
            },
            "parameters": {
                "score_thresholds": [0.0],
                "iou_threshold": 0.5,
                "label": {"key": "class", "value": "label2"},
            },
        },
        {
            "type": "DetailedCounts",
            "value": {
                "tp": [0],
                "fp_misclassification": [0],
                "fp_hallucination": [1],
                "fn_misclassification": [1],
                "fn_missing_prediction": [0],
                "tp_examples": [[]],
                "fp_misclassification_examples": [[]],
                "fp_hallucination_examples": [[]],
                "fn_misclassification_examples": [[]],
                "fn_missing_prediction_examples": [[]],
            },
            "parameters": {
                "score_thresholds": [0.0],
                "iou_threshold": 0.5,
                "label": {"key": "class", "value": "label3"},
            },
        },
        {
            "type": "DetailedCounts",
            "value": {
                "tp": [0],
                "fp_misclassification": [0],
                "fp_hallucination": [1],
                "fn_misclassification": [0],
                "fn_missing_prediction": [0],
                "tp_examples": [[]],
                "fp_misclassification_examples": [[]],
                "fp_hallucination_examples": [[]],
                "fn_misclassification_examples": [[]],
                "fn_missing_prediction_examples": [[]],
            },
            "parameters": {
                "score_thresholds": [0.0],
                "iou_threshold": 0.5,
                "label": {"key": "class", "value": "label4"},
            },
        },
    ]
    for m in actual_metrics:
        assert m in expected_metrics
    for m in expected_metrics:
        assert m in actual_metrics<|MERGE_RESOLUTION|>--- conflicted
+++ resolved
@@ -1700,7 +1700,10 @@
     metrics = evaluator.evaluate(
         iou_thresholds=[0.5],
         score_thresholds=[0.0],
-<<<<<<< HEAD
+        number_of_examples=0,
+        metrics_to_return=[MetricType.DetailedCounts],
+    )
+
         n_samples=5,  # test behavior when n_samples is greater than the number of examples
     )
 
@@ -1828,14 +1831,6 @@
 
     actual_metrics = [mm.to_dict() for m in metrics for mm in m]
     expected_metrics = expected_metrics = [
-=======
-        number_of_examples=0,
-        metrics_to_return=[MetricType.DetailedCounts],
-    )
-
-    actual_metrics = [m.to_dict() for m in metrics[MetricType.DetailedCounts]]
-    expected_metrics = [
->>>>>>> 50f421d1
         {
             "type": "DetailedCounts",
             "value": {
