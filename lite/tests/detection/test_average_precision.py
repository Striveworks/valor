import numpy as np
from valor_lite.detection import (
    DataLoader,
    Detection,
    MetricType,
    compute_metrics,
)


def test__compute_average_precision():

    sorted_pairs = np.array(
        [
            # dt,  gt,  pd,  iou,  gl,  pl, score,
            [0.0, 0.0, 2.0, 0.25, 0.0, 0.0, 0.95],
            [0.0, 0.0, 3.0, 0.33333, 0.0, 0.0, 0.9],
            [0.0, 0.0, 4.0, 0.66667, 0.0, 0.0, 0.65],
            [0.0, 0.0, 0.0, 1.0, 0.0, 0.0, 0.1],
            [0.0, 0.0, 1.0, 0.5, 0.0, 0.0, 0.01],
        ]
    )

    label_metadata = np.array([[1, 5, 0]])
    iou_thresholds = np.array([0.1, 0.6])
    score_thresholds = np.array([0.0])

    (results, _, _, _,) = compute_metrics(
        sorted_pairs,
        label_metadata=label_metadata,
        iou_thresholds=iou_thresholds,
        score_thresholds=score_thresholds,
    )
    (
        average_precision,
        mean_average_precision,
        average_precision_averaged_over_ious,
        mean_average_precision_averaged_over_ious,
    ) = results

    expected = np.array(
        [
            [1.0],  # iou = 0.1
            [1 / 3],  # iou = 0.6
        ]
    )
    assert expected.shape == average_precision.shape
    assert np.isclose(average_precision, expected).all()

    assert expected.flatten().shape == mean_average_precision.shape
    assert np.isclose(mean_average_precision, expected.flatten()).all()

    expected = np.array([2 / 3])

    assert average_precision_averaged_over_ious.shape == expected.shape
    assert np.isclose(average_precision_averaged_over_ious, expected).all()

    assert isinstance(mean_average_precision_averaged_over_ious, float)
    assert np.isclose(
        mean_average_precision_averaged_over_ious, expected.flatten()
    ).all()


def test_ap_metrics_first_class(
    basic_detections_first_class: list[Detection],
    basic_rotated_detections_first_class: list[Detection],
):
    """
    Basic object detection test.

    groundtruths
        datum uid1
            box 1 - label (k1, v1) - tp
        datum uid2
            box 2 - label (k1, v1) - fn misclassification

    predictions
        datum uid1
            box 1 - label (k1, v1) - score 0.3 - tp
        datum uid2
            none - fn
    """

    for input_, method in [
        (basic_detections_first_class, DataLoader.add_bounding_boxes),
        (basic_rotated_detections_first_class, DataLoader.add_polygons),
    ]:
        loader = DataLoader()
        method(loader, input_)
        evaluator = loader.finalize()

        metrics = evaluator.evaluate(
            iou_thresholds=[0.1, 0.6],
            as_dict=True,
        )

        assert evaluator.ignored_prediction_labels == []
        assert evaluator.missing_prediction_labels == []
        assert evaluator.n_datums == 2
        assert evaluator.n_labels == 1
        assert evaluator.n_groundtruths == 2
        assert evaluator.n_predictions == 1

        # test AP
        actual_metrics = [m for m in metrics[MetricType.AP]]
        expected_metrics = [
            {
                "type": "AP",
                "value": 0.504950495049505,
                "parameters": {
                    "iou_threshold": 0.1,
                    "label": "v1",
                },
            },
            {
                "type": "AP",
                "value": 0.504950495049505,
                "parameters": {
                    "iou_threshold": 0.6,
                    "label": "v1",
                },
            },
        ]
        for m in actual_metrics:
            assert m in expected_metrics
        for m in expected_metrics:
            assert m in actual_metrics

        # test mAP
        actual_metrics = [m.to_dict() for m in metrics[MetricType.mAP]]
        expected_metrics = [
            {
                "type": "mAP",
                "value": 0.504950495049505,
                "parameters": {
                    "iou_threshold": 0.1,
                },
            },
            {
                "type": "mAP",
                "value": 0.504950495049505,
                "parameters": {
                    "iou_threshold": 0.6,
                },
            },
        ]
        for m in actual_metrics:
            assert m in expected_metrics
        for m in expected_metrics:
            assert m in actual_metrics

<<<<<<< HEAD
        # test AP Averaged Over IoUs
        actual_metrics = [
            m.to_dict() for m in metrics[MetricType.APAveragedOverIOUs]
        ]
=======
        # test mAP
        actual_metrics = [m for m in metrics[MetricType.mAP]]
>>>>>>> ecd6fa49
        expected_metrics = [
            {
                "type": "APAveragedOverIOUs",
                "value": 0.504950495049505,
                "parameters": {"iou_thresholds": [0.1, 0.6], "label": "v1"},
            },
        ]
        for m in actual_metrics:
            assert m in expected_metrics
        for m in expected_metrics:
            assert m in actual_metrics

        # test mAP Averaged Over IoUs
        actual_metrics = [
            m.to_dict() for m in metrics[MetricType.mAPAveragedOverIOUs]
        ]
        expected_metrics = [
            {
                "type": "mAPAveragedOverIOUs",
                "value": 0.504950495049505,
                "parameters": {
                    "iou_thresholds": [0.1, 0.6],
                },
            },
        ]
        for m in actual_metrics:
            assert m in expected_metrics
        for m in expected_metrics:
            assert m in actual_metrics


def test_ap_metrics_second_class(
    basic_detections_second_class: list[Detection],
    basic_rotated_detections_second_class: list[Detection],
):
    """
    Basic object detection test.

    groundtruths
        datum uid1
            box 3 - label (k2, v2) - fn missing prediction
        datum uid2
            none - fn
    predictions
        datum uid1
            none
        datum uid2
            box 2 - label (k2, v2) - score 0.98 - fp
    """

    for input_, method in [
        (basic_detections_second_class, DataLoader.add_bounding_boxes),
        (basic_rotated_detections_second_class, DataLoader.add_polygons),
    ]:
        loader = DataLoader()
        method(loader, input_)
        evaluator = loader.finalize()

        metrics = evaluator.evaluate(
            iou_thresholds=[0.1, 0.6],
        )

        assert evaluator.ignored_prediction_labels == []
        assert evaluator.missing_prediction_labels == []
        assert evaluator.n_datums == 2
        assert evaluator.n_labels == 1
        assert evaluator.n_groundtruths == 1
        assert evaluator.n_predictions == 1

        # test AP
        actual_metrics = [m.to_dict() for m in metrics[MetricType.AP]]
        expected_metrics = [
            {
                "type": "AP",
                "value": 0.0,
                "parameters": {
                    "iou_threshold": 0.1,
                    "label": "v2",
                },
            },
            {
                "type": "AP",
                "value": 0.0,
                "parameters": {"iou_threshold": 0.6, "label": "v2"},
            },
        ]
        for m in actual_metrics:
            assert m in expected_metrics
        for m in expected_metrics:
            assert m in actual_metrics

        # test mAP
        actual_metrics = [m.to_dict() for m in metrics[MetricType.mAP]]
        expected_metrics = [
            {
                "type": "mAP",
                "value": 0.0,
                "parameters": {
                    "iou_threshold": 0.1,
                },
            },
            {
                "type": "mAP",
                "value": 0.0,
                "parameters": {
                    "iou_threshold": 0.6,
                },
            },
        ]
        for m in actual_metrics:
            assert m in expected_metrics
        for m in expected_metrics:
            assert m in actual_metrics

        # test AP Averaged Over IoUs
        actual_metrics = [m for m in metrics[MetricType.APAveragedOverIOUs]]
        expected_metrics = [
            {
                "type": "APAveragedOverIOUs",
                "value": 0.0,
                "parameters": {
                    "iou_thresholds": [0.1, 0.6],
                    "label": "v2",
                },
            },
        ]
        for m in actual_metrics:
            assert m in expected_metrics
        for m in expected_metrics:
            assert m in actual_metrics

        # test mAP Averaged Over IoUs
        actual_metrics = [m for m in metrics[MetricType.mAPAveragedOverIOUs]]
        expected_metrics = [
            {
                "type": "mAPAveragedOverIOUs",
                "value": 0.0,
                "parameters": {
                    "iou_thresholds": [0.1, 0.6],
                },
            },
        ]
        for m in actual_metrics:
            assert m in expected_metrics
        for m in expected_metrics:
            assert m in actual_metrics


def test_ap_using_torch_metrics_example(
    torchmetrics_detections: list[Detection],
):
    """
    cf with torch metrics/pycocotools results listed here:
    https://github.com/Lightning-AI/metrics/blob/107dbfd5fb158b7ae6d76281df44bd94c836bfce/tests/unittests/detection/test_map.py#L231
    """

    loader = DataLoader()
    loader.add_bounding_boxes(torchmetrics_detections)
    evaluator = loader.finalize()

    assert evaluator.ignored_prediction_labels == ["3"]
    assert evaluator.missing_prediction_labels == []
    assert evaluator.n_datums == 4
    assert evaluator.n_labels == 6
    assert evaluator.n_groundtruths == 20
    assert evaluator.n_predictions == 19

    metrics = evaluator.evaluate(
        iou_thresholds=[0.5, 0.75],
        as_dict=True,
    )

    # test AP
    actual_metrics = [m for m in metrics[MetricType.AP]]
    expected_metrics = [
        {
            "type": "AP",
            "value": 1.0,
            "parameters": {
                "iou_threshold": 0.5,
                "label": "0",
            },
        },
        {
            "type": "AP",
            "value": 0.7227722772277229,
            "parameters": {
                "iou_threshold": 0.75,
                "label": "0",
            },
        },
        {
            "type": "AP",
            "value": 1.0,
            "parameters": {
                "iou_threshold": 0.5,
                "label": "1",
            },
        },
        {
            "type": "AP",
            "value": 1.0,
            "parameters": {
                "iou_threshold": 0.75,
                "label": "1",
            },
        },
        {
            "type": "AP",
            "value": 0.504950495049505,
            "parameters": {
                "iou_threshold": 0.5,
                "label": "2",
            },
        },
        {
            "type": "AP",
            "value": 0.504950495049505,
            "parameters": {
                "iou_threshold": 0.75,
                "label": "2",
            },
        },
        {
            "type": "AP",
            "value": 1.0,
            "parameters": {
                "iou_threshold": 0.5,
                "label": "4",
            },
        },
        {
            "type": "AP",
            "value": 1.0,
            "parameters": {
                "iou_threshold": 0.75,
                "label": "4",
            },
        },
        {
            "type": "AP",
            "value": 0.7909790979097909,
            "parameters": {
                "iou_threshold": 0.5,
                "label": "49",
            },
        },
        {
            "type": "AP",
            "value": 0.5756718528995757,
            "parameters": {
                "iou_threshold": 0.75,
                "label": "49",
            },
        },
    ]
    for m in actual_metrics:
        assert m in expected_metrics
    for m in expected_metrics:
        assert m in actual_metrics

    # test mAP
    actual_metrics = [m for m in metrics[MetricType.mAP]]
    expected_metrics = [
        {
            "type": "mAP",
            "value": 0.8591859185918592,
            "parameters": {
                "iou_threshold": 0.5,
            },
        },
        {
            "type": "mAP",
            "value": 0.7606789250353607,
            "parameters": {
                "iou_threshold": 0.75,
            },
        },
    ]
    for m in actual_metrics:
        assert m in expected_metrics
    for m in expected_metrics:
        assert m in actual_metrics


def test_ap_false_negatives_single_datum_baseline(
    false_negatives_single_datum_baseline_detections: list[Detection],
):
    """This is the baseline for the below test. In this case there are two predictions and
    one groundtruth, but the highest confident prediction overlaps sufficiently with the groundtruth
    so there is not a penalty for the false negative so the AP is 1
    """

    loader = DataLoader()
    loader.add_bounding_boxes(false_negatives_single_datum_baseline_detections)
    evaluator = loader.finalize()
    metrics = evaluator.evaluate(
        iou_thresholds=[0.5],
        as_dict=True,
    )

    actual_metrics = [m for m in metrics[MetricType.AP]]
    expected_metrics = [
        {
            "type": "AP",
            "value": 1.0,
            "parameters": {"iou_threshold": 0.5, "label": "value"},
        }
    ]
    for m in actual_metrics:
        assert m in expected_metrics
    for m in expected_metrics:
        assert m in actual_metrics


def test_ap_false_negatives_single_datum(
    false_negatives_single_datum_detections: list[Detection],
):
    """Tests where high confidence false negative was not being penalized. The
    difference between this test and the above is that here the prediction with higher confidence
    does not sufficiently overlap the groundtruth and so is penalized and we get an AP of 0.5
    """

    loader = DataLoader()
    loader.add_bounding_boxes(false_negatives_single_datum_detections)
    evaluator = loader.finalize()
    metrics = evaluator.evaluate(
        iou_thresholds=[0.5],
        as_dict=True,
    )

    actual_metrics = [m for m in metrics[MetricType.AP]]
    expected_metrics = [
        {
            "type": "AP",
            "value": 0.5,
            "parameters": {"iou_threshold": 0.5, "label": "value"},
        }
    ]
    for m in actual_metrics:
        assert m in expected_metrics
    for m in expected_metrics:
        assert m in actual_metrics


def test_ap_false_negatives_two_datums_one_empty_low_confidence_of_fp(
    false_negatives_two_datums_one_empty_low_confidence_of_fp_detections: list[
        Detection
    ],
):
    """In this test we have
        1. An image with a matching groundtruth and prediction (same class and high IOU)
        2. A second image with empty groundtruth annotation but a prediction with lower confidence
        then the prediction on the first image.

    In this case, the AP should be 1.0 since the false positive has lower confidence than the true positive

    """

    loader = DataLoader()
    loader.add_bounding_boxes(
        false_negatives_two_datums_one_empty_low_confidence_of_fp_detections
    )
    evaluator = loader.finalize()
    metrics = evaluator.evaluate(
        iou_thresholds=[0.5],
        as_dict=True,
    )

    actual_metrics = [m for m in metrics[MetricType.AP]]
    expected_metrics = [
        {
            "type": "AP",
            "value": 1.0,
            "parameters": {"iou_threshold": 0.5, "label": "value"},
        }
    ]
    for m in actual_metrics:
        assert m in expected_metrics
    for m in expected_metrics:
        assert m in actual_metrics


def test_ap_false_negatives_two_datums_one_empty_high_confidence_of_fp(
    false_negatives_two_datums_one_empty_high_confidence_of_fp_detections: list[
        Detection
    ],
):
    """In this test we have
        1. An image with a matching groundtruth and prediction (same class and high IOU)
        2. A second image with empty groundtruth annotation and a prediction with higher confidence
        then the prediction on the first image.

    In this case, the AP should be 0.5 since the false positive has higher confidence than the true positive
    """

    loader = DataLoader()
    loader.add_bounding_boxes(
        false_negatives_two_datums_one_empty_high_confidence_of_fp_detections
    )
    evaluator = loader.finalize()
    metrics = evaluator.evaluate(
        iou_thresholds=[0.5],
        as_dict=True,
    )

    actual_metrics = [m for m in metrics[MetricType.AP]]
    expected_metrics = [
        {
            "type": "AP",
            "value": 0.5,
            "parameters": {"iou_threshold": 0.5, "label": "value"},
        }
    ]
    for m in actual_metrics:
        assert m in expected_metrics
    for m in expected_metrics:
        assert m in actual_metrics


def test_ap_false_negatives_two_datums_one_only_with_different_class_low_confidence_of_fp(
    false_negatives_two_datums_one_only_with_different_class_low_confidence_of_fp_detections: list[
        Detection
    ],
):
    """In this test we have
        1. An image with a matching groundtruth and prediction (same class, `"value"`, and high IOU)
        2. A second image with a groundtruth annotation with class `"other value"` and a prediction with lower confidence
        then the prediction on the first image.

    In this case, the AP for class `"value"` should be 1 since the false positive has lower confidence than the true positive.
    AP for class `"other value"` should be 0 since there is no prediction for the `"other value"` groundtruth
    """
    loader = DataLoader()
    loader.add_bounding_boxes(
        false_negatives_two_datums_one_only_with_different_class_low_confidence_of_fp_detections
    )
    evaluator = loader.finalize()
    metrics = evaluator.evaluate(
        iou_thresholds=[0.5],
        as_dict=True,
    )

    actual_metrics = [m for m in metrics[MetricType.AP]]
    expected_metrics = [
        {
            "type": "AP",
            "value": 1.0,
            "parameters": {"iou_threshold": 0.5, "label": "value"},
        },
        {
            "type": "AP",
            "value": 0.0,
            "parameters": {"iou_threshold": 0.5, "label": "other value"},
        },
    ]
    for m in actual_metrics:
        assert m in expected_metrics
    for m in expected_metrics:
        assert m in actual_metrics


def test_ap_false_negatives_two_datums_one_only_with_different_class_high_confidence_of_fp(
    false_negatives_two_images_one_only_with_different_class_high_confidence_of_fp_detections: list[
        Detection
    ],
):
    """In this test we have
        1. An image with a matching groundtruth and prediction (same class, `"value"`, and high IOU)
        2. A second image with a groundtruth annotation with class `"other value"` and a prediction with higher confidence
        then the prediction on the first image.

    In this case, the AP for class `"value"` should be 0.5 since the false positive has higher confidence than the true positive.
    AP for class `"other value"` should be 0 since there is no prediction for the `"other value"` groundtruth
    """
    loader = DataLoader()
    loader.add_bounding_boxes(
        false_negatives_two_images_one_only_with_different_class_high_confidence_of_fp_detections
    )
    evaluator = loader.finalize()
    metrics = evaluator.evaluate(
        iou_thresholds=[0.5],
        as_dict=True,
    )

    actual_metrics = [m for m in metrics[MetricType.AP]]
    expected_metrics = [
        {
            "type": "AP",
            "value": 0.5,
            "parameters": {"iou_threshold": 0.5, "label": "value"},
        },
        {
            "type": "AP",
            "value": 0.0,
            "parameters": {"iou_threshold": 0.5, "label": "other value"},
        },
    ]
    for m in actual_metrics:
        assert m in expected_metrics
    for m in expected_metrics:
        assert m in actual_metrics


def test_ap_ranked_pair_ordering(
    detection_ranked_pair_ordering: Detection,
    detection_ranked_pair_ordering_with_bitmasks: Detection,
    detection_ranked_pair_ordering_with_polygons: Detection,
):
    for input_, method in [
        (detection_ranked_pair_ordering, DataLoader.add_bounding_boxes),
        (
            detection_ranked_pair_ordering_with_bitmasks,
            DataLoader.add_bitmasks,
        ),
        (
            detection_ranked_pair_ordering_with_polygons,
            DataLoader.add_polygons,
        ),
    ]:
        loader = DataLoader()
        method(loader, detections=[input_])
        evaluator = loader.finalize()

        assert evaluator.metadata == {
            "ignored_prediction_labels": [
                "label4",
            ],
            "missing_prediction_labels": [],
            "n_datums": 1,
            "n_groundtruths": 3,
            "n_labels": 4,
            "n_predictions": 4,
        }

        metrics = evaluator.evaluate(
            iou_thresholds=[0.5, 0.75],
            as_dict=True,
        )

        actual_metrics = [m for m in metrics[MetricType.AP]]
        expected_metrics = [
            {
                "parameters": {
                    "iou_threshold": 0.5,
                    "label": "label1",
                },
                "value": 1.0,
                "type": "AP",
            },
            {
                "parameters": {
                    "iou_threshold": 0.75,
                    "label": "label1",
                },
                "value": 1.0,
                "type": "AP",
            },
            {
                "parameters": {
                    "iou_threshold": 0.5,
                    "label": "label2",
                },
                "value": 1.0,
                "type": "AP",
            },
            {
                "parameters": {
                    "iou_threshold": 0.75,
                    "label": "label2",
                },
                "value": 1.0,
                "type": "AP",
            },
            {
                "parameters": {
                    "iou_threshold": 0.5,
                    "label": "label3",
                },
                "value": 0.0,
                "type": "AP",
            },
            {
                "parameters": {
                    "iou_threshold": 0.75,
                    "label": "label3",
                },
                "value": 0.0,
                "type": "AP",
            },
        ]
        for m in actual_metrics:
            assert m in expected_metrics
        for m in expected_metrics:
            assert m in actual_metrics

        actual_metrics = [m for m in metrics[MetricType.mAP]]
        expected_metrics = [
            {
                "parameters": {"iou_threshold": 0.5},
                "value": 0.6666666666666666,
                "type": "mAP",
            },
            {
                "parameters": {"iou_threshold": 0.75},
                "value": 0.6666666666666666,
                "type": "mAP",
            },
        ]
        for m in actual_metrics:
            assert m in expected_metrics
        for m in expected_metrics:
            assert m in actual_metrics

        actual_metrics = [m for m in metrics[MetricType.APAveragedOverIOUs]]
        expected_metrics = [
            {
                "parameters": {
                    "label": "label1",
                    "iou_thresholds": [0.5, 0.75],
                },
                "value": 1.0,
                "type": "APAveragedOverIOUs",
            },
            {
                "parameters": {
                    "iou_thresholds": [0.5, 0.75],
                    "label": "label2",
                },
                "value": 1.0,
                "type": "APAveragedOverIOUs",
            },
            {
                "parameters": {
                    "iou_thresholds": [0.5, 0.75],
                    "label": "label3",
                },
                "value": 0.0,
                "type": "APAveragedOverIOUs",
            },
        ]
        for m in actual_metrics:
            assert m in expected_metrics
        for m in expected_metrics:
            assert m in actual_metrics

        actual_metrics = [m for m in metrics[MetricType.mAPAveragedOverIOUs]]
        expected_metrics = [
            {
                "parameters": {
                    "iou_thresholds": [
                        0.5,
                        0.75,
                    ],
                },
                "value": 0.6666666666666666,
                "type": "mAPAveragedOverIOUs",
            },
        ]
        for m in actual_metrics:
            assert m in expected_metrics
        for m in expected_metrics:
            assert m in actual_metrics


def test_ap_true_positive_deassignment(
    detections_tp_deassignment_edge_case: list[Detection],
):

    loader = DataLoader()
    loader.add_bounding_boxes(detections_tp_deassignment_edge_case)
    evaluator = loader.finalize()

    assert evaluator.ignored_prediction_labels == []
    assert evaluator.missing_prediction_labels == []
    assert evaluator.n_datums == 1
    assert evaluator.n_labels == 1
    assert evaluator.n_groundtruths == 2
    assert evaluator.n_predictions == 4

    metrics = evaluator.evaluate(
        iou_thresholds=[0.5],
        score_thresholds=[0.5],
        as_dict=True,
    )

    assert len(metrics) == 14

    # test AP
    actual_metrics = [m for m in metrics[MetricType.AP]]
    expected_metrics = [
        {
            "type": "AP",
            "value": 0.504950495049505,
            "parameters": {"iou_threshold": 0.5, "label": "v1"},
        },
    ]
    for m in actual_metrics:
        assert m in expected_metrics
    for m in expected_metrics:
        assert m in actual_metrics<|MERGE_RESOLUTION|>--- conflicted
+++ resolved
@@ -126,7 +126,7 @@
             assert m in actual_metrics
 
         # test mAP
-        actual_metrics = [m.to_dict() for m in metrics[MetricType.mAP]]
+        actual_metrics = [m for m in metrics[MetricType.mAP]]
         expected_metrics = [
             {
                 "type": "mAP",
@@ -148,15 +148,8 @@
         for m in expected_metrics:
             assert m in actual_metrics
 
-<<<<<<< HEAD
         # test AP Averaged Over IoUs
-        actual_metrics = [
-            m.to_dict() for m in metrics[MetricType.APAveragedOverIOUs]
-        ]
-=======
-        # test mAP
-        actual_metrics = [m for m in metrics[MetricType.mAP]]
->>>>>>> ecd6fa49
+        actual_metrics = [m for m in metrics[MetricType.APAveragedOverIOUs]]
         expected_metrics = [
             {
                 "type": "APAveragedOverIOUs",
@@ -170,9 +163,7 @@
             assert m in actual_metrics
 
         # test mAP Averaged Over IoUs
-        actual_metrics = [
-            m.to_dict() for m in metrics[MetricType.mAPAveragedOverIOUs]
-        ]
+        actual_metrics = [m for m in metrics[MetricType.mAPAveragedOverIOUs]]
         expected_metrics = [
             {
                 "type": "mAPAveragedOverIOUs",
@@ -272,7 +263,9 @@
             assert m in actual_metrics
 
         # test AP Averaged Over IoUs
-        actual_metrics = [m for m in metrics[MetricType.APAveragedOverIOUs]]
+        actual_metrics = [
+            m.to_dict() for m in metrics[MetricType.APAveragedOverIOUs]
+        ]
         expected_metrics = [
             {
                 "type": "APAveragedOverIOUs",
@@ -289,7 +282,9 @@
             assert m in actual_metrics
 
         # test mAP Averaged Over IoUs
-        actual_metrics = [m for m in metrics[MetricType.mAPAveragedOverIOUs]]
+        actual_metrics = [
+            m.to_dict() for m in metrics[MetricType.mAPAveragedOverIOUs]
+        ]
         expected_metrics = [
             {
                 "type": "mAPAveragedOverIOUs",
