--- conflicted
+++ resolved
@@ -505,7 +505,6 @@
 
 
 @pytest.fixture
-<<<<<<< HEAD
 def detections_fp_hallucination_edge_case() -> list[Detection]:
     return [
         Detection(
@@ -612,7 +611,9 @@
             ],
         ),
     ]
-=======
+
+
+@pytest.fixture
 def detection_ranked_pair_ordering() -> Detection:
 
     gts = {
@@ -670,5 +671,4 @@
 
     return Detection(
         uid="uid1", groundtruths=groundtruths, predictions=predictions
-    )
->>>>>>> 1d5d018c
+    )