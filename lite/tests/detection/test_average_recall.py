--- conflicted
+++ resolved
@@ -442,19 +442,13 @@
         assert m in actual_metrics
 
 
-<<<<<<< HEAD
 # TODO update this to just use a for loop in one test for both sets of pairings
-=======
->>>>>>> 429a1518
 def test_ar_ranked_pair_ordering(detection_ranked_pair_ordering: Detection):
 
     loader = DataLoader()
     loader.add_data(detections=[detection_ranked_pair_ordering])
     evaluator = loader.finalize()
 
-<<<<<<< HEAD
-    metrics = evaluator.evaluate(iou_thresholds=[0.5, 0.75])
-=======
     assert evaluator.metadata == {
         "ignored_prediction_labels": [
             ("class", "label4"),
@@ -469,35 +463,35 @@
     metrics = evaluator.evaluate(
         iou_thresholds=[0.5, 0.75], score_thresholds=[0.0]
     )
->>>>>>> 429a1518
 
     actual_metrics = [m.to_dict() for m in metrics[MetricType.AR]]
     expected_metrics = expected_metrics = [
         {
-<<<<<<< HEAD
-            "label": {"key": "class", "value": "label1"},
-            "parameters": {
-                "ious": [0.5, 0.55, 0.6, 0.65, 0.7, 0.75, 0.8, 0.85, 0.9, 0.95]
-            },
+           "type": "AR",
             "value": 1.0,
-            "type": "AR",
-        },
-        {
-            "label": {"key": "class", "value": "label4"},
-            "parameters": {
-                "ious": [0.5, 0.55, 0.6, 0.65, 0.7, 0.75, 0.8, 0.85, 0.9, 0.95]
-            },
-            "value": -1.0,
-            "type": "AR",
-        },
-        {
-            "label": {"key": "class", "value": "label2"},
-            "parameters": {
-                "ious": [0.5, 0.55, 0.6, 0.65, 0.7, 0.75, 0.8, 0.85, 0.9, 0.95]
-            },
+            "parameters": {
+                "score_threshold": 0.0,
+                "iou_thresholds": [0.5, 0.75],
+                "label": {"key": "class", "value": "label1"},
+            },
+        },
+        {
+            "type": "AR",
             "value": 1.0,
-            "type": "AR",
-        },
+            "parameters": {
+                "score_threshold": 0.0,
+                "iou_thresholds": [0.5, 0.75],
+                "label": {"key": "class", "value": "label2"},
+            },
+        },
+        {
+            "type": "AR",
+            "value": 0.0,
+            "parameters": {
+                "score_threshold": 0.0,
+                "iou_thresholds": [0.5, 0.75],
+                "label": {"key": "class", "value": "label3"},
+            },
         {
             "label": {"key": "class", "value": "label3"},
             "parameters": {
@@ -561,55 +555,20 @@
             "type": "AR",
         },
         {
-            "label": {"key": "class", "value": "label4"},
+            "label": {"key": "class", "value": "label2"},
             "parameters": {
                 "ious": [0.5, 0.55, 0.6, 0.65, 0.7, 0.75, 0.8, 0.85, 0.9, 0.95]
             },
-            "value": -1.0,
-            "type": "AR",
-        },
-        {
-            "label": {"key": "class", "value": "label2"},
+            "value": 1.0,
+            "type": "AR",
+        },
+        {
+            "label": {"key": "class", "value": "label3"},
             "parameters": {
                 "ious": [0.5, 0.55, 0.6, 0.65, 0.7, 0.75, 0.8, 0.85, 0.9, 0.95]
             },
-            "value": 1.0,
-            "type": "AR",
-        },
-        {
-            "label": {"key": "class", "value": "label3"},
-            "parameters": {
-                "ious": [0.5, 0.55, 0.6, 0.65, 0.7, 0.75, 0.8, 0.85, 0.9, 0.95]
-            },
             "value": 0.0,
             "type": "AR",
-=======
-            "type": "AR",
-            "value": 1.0,
-            "parameters": {
-                "score_threshold": 0.0,
-                "iou_thresholds": [0.5, 0.75],
-                "label": {"key": "class", "value": "label1"},
-            },
-        },
-        {
-            "type": "AR",
-            "value": 1.0,
-            "parameters": {
-                "score_threshold": 0.0,
-                "iou_thresholds": [0.5, 0.75],
-                "label": {"key": "class", "value": "label2"},
-            },
-        },
-        {
-            "type": "AR",
-            "value": 0.0,
-            "parameters": {
-                "score_threshold": 0.0,
-                "iou_thresholds": [0.5, 0.75],
-                "label": {"key": "class", "value": "label3"},
-            },
->>>>>>> 429a1518
         },
     ]
     for m in actual_metrics:
@@ -618,27 +577,6 @@
         assert m in actual_metrics
 
     actual_metrics = [m.to_dict() for m in metrics[MetricType.mAR]]
-<<<<<<< HEAD
-    expected_metrics = [
-        {
-            "parameters": {
-                "label_key": "class",
-                "ious": [
-                    0.5,
-                    0.55,
-                    0.6,
-                    0.65,
-                    0.7,
-                    0.75,
-                    0.8,
-                    0.85,
-                    0.9,
-                    0.95,
-                ],
-            },
-            "value": 0.667,
-            "type": "mAR",
-=======
     expected_metrics = expected_metrics = [
         {
             "type": "mAR",
@@ -648,7 +586,6 @@
                 "iou_thresholds": [0.5, 0.75],
                 "label_key": "class",
             },
->>>>>>> 429a1518
         },
     ]
     for m in actual_metrics:
