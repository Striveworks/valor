import numpy as np
from valor_lite.detection import (
    DataLoader,
    Detection,
    MetricType,
    compute_metrics,
)


def test__compute_average_recall():

    sorted_pairs = np.array(
        [
            # dt,  gt,  pd,  iou,  gl,  pl, score,
            [0.0, 0.0, 2.0, 0.25, 0.0, 0.0, 0.95],
            [0.0, 1.0, 3.0, 0.33333, 0.0, 0.0, 0.9],
            [0.0, 0.0, 4.0, 0.66667, 0.0, 0.0, 0.65],
            [0.0, 0.0, 0.0, 1.0, 0.0, 0.0, 0.1],
            [0.0, 0.0, 1.0, 0.5, 0.0, 0.0, 0.01],
            [0.0, 2.0, 5.0, 0.5, 1.0, 1.0, 0.95],
        ]
    )

    label_metadata = np.array([[2, 5, 0], [1, 1, 0]])
    iou_thresholds = np.array([0.1, 0.6])
    score_thresholds = np.array([0.5, 0.93, 0.98])

    (_, results, _, _,) = compute_metrics(
        sorted_pairs,
        label_metadata=label_metadata,
        iou_thresholds=iou_thresholds,
        score_thresholds=score_thresholds,
    )
    (
        average_recall,
        mean_average_recall,
        average_recall_averaged_over_scores,
        mean_average_recall_averaged_over_scores,
    ) = results

    expected = np.array(
        [
            [0.75, 0.5],
            [0.25, 0.5],
            [0.0, 0.0],
        ]
    )
    assert expected.shape == average_recall.shape
    assert np.isclose(average_recall, expected).all()

    expected = np.array(
        [
            [(0.75 + 0.5) / 2.0],
            [(0.25 + 0.5) / 2.0],
            [0.0],
        ]
    )
    assert expected.flatten().shape == mean_average_recall.shape
    assert np.isclose(mean_average_recall, expected.flatten()).all()

    expected = np.array(
        [1 / 3, 1 / 3],
    )
    assert expected.shape == average_recall_averaged_over_scores.shape
    assert np.isclose(average_recall_averaged_over_scores, expected).all()

    expected = np.array(
        [1 / 3],
    )
    assert isinstance(mean_average_recall_averaged_over_scores, float)
    assert np.isclose(
        mean_average_recall_averaged_over_scores, expected.flatten()
    ).all()


def test_ar_metrics_first_class(
    basic_detections_first_class: list[Detection],
    basic_rotated_detections_first_class: list[Detection],
):
    """
    Basic object detection test.

    groundtruths
        datum uid1
            box 1 - label (k1, v1) - tp
        datum uid2
            box 2 - label (k1, v1) - fn misclassification

    predictions
        datum uid1
            box 1 - label (k1, v1) - score 0.3 - tp
        datum uid2
            none - fn
    """
    for input_, method in [
        (basic_detections_first_class, DataLoader.add_bounding_boxes),
        (basic_rotated_detections_first_class, DataLoader.add_polygons),
    ]:
        loader = DataLoader()
        method(loader, input_)
        evaluator = loader.finalize()

        metrics = evaluator.evaluate(
            iou_thresholds=[0.1, 0.6],
            score_thresholds=[0.0],
            as_dict=True,
        )

        assert evaluator.ignored_prediction_labels == []
        assert evaluator.missing_prediction_labels == []
        assert evaluator.n_datums == 2
        assert evaluator.n_labels == 1
        assert evaluator.n_groundtruths == 2
        assert evaluator.n_predictions == 1

        # test AR
        actual_metrics = [m for m in metrics[MetricType.AR]]
        expected_metrics = [
            {
                "type": "AR",
                "value": 0.5,
                "parameters": {
                    "score_threshold": 0.0,
                    "iou_thresholds": [0.1, 0.6],
                    "label": "v1",
                },
            },
        ]
        for m in actual_metrics:
            assert m in expected_metrics
        for m in expected_metrics:
            assert m in actual_metrics

        # test mAR
        actual_metrics = [m for m in metrics[MetricType.mAR]]
        expected_metrics = [
            {
                "type": "mAR",
                "value": 0.5,
                "parameters": {
                    "score_threshold": 0.0,
                    "iou_thresholds": [0.1, 0.6],
                },
            },
        ]
        for m in actual_metrics:
            assert m in expected_metrics
        for m in expected_metrics:
            assert m in actual_metrics

        # test AR Averaged Over IoUs
        actual_metrics = [
            m.to_dict() for m in metrics[MetricType.ARAveragedOverScores]
        ]
        expected_metrics = [
            {
                "type": "ARAveragedOverScores",
                "value": 0.5,
                "parameters": {
                    "score_thresholds": [0.0],
                    "iou_thresholds": [0.1, 0.6],
                    "label": "v1",
                },
            },
        ]
        for m in actual_metrics:
            assert m in expected_metrics
        for m in expected_metrics:
            assert m in actual_metrics

<<<<<<< HEAD
        # test mAR Averaged Over IoUs
        actual_metrics = [
            m.to_dict() for m in metrics[MetricType.mARAveragedOverScores]
        ]
=======
        # test AR Averaged Over IoUs
        actual_metrics = [m for m in metrics[MetricType.ARAveragedOverScores]]
>>>>>>> ecd6fa49
        expected_metrics = [
            {
                "type": "mARAveragedOverScores",
                "value": 0.5,
                "parameters": {
                    "score_thresholds": [0.0],
                    "iou_thresholds": [0.1, 0.6],
                },
            },
        ]
        for m in actual_metrics:
            assert m in expected_metrics
        for m in expected_metrics:
            assert m in actual_metrics


def test_ar_metrics_second_class(
    basic_detections_second_class: list[Detection],
    basic_rotated_detections_second_class: list[Detection],
):
    """
    Basic object detection test.

    groundtruths
        datum uid1
            box 3 - label (k2, v2) - fn missing prediction
        datum uid2
            none - fn
    predictions
        datum uid1
            none
        datum uid2
            box 2 - label (k2, v2) - score 0.98 - fp
    """
    for input_, method in [
        (basic_detections_second_class, DataLoader.add_bounding_boxes),
        (basic_rotated_detections_second_class, DataLoader.add_polygons),
    ]:
        loader = DataLoader()
        method(loader, input_)
        evaluator = loader.finalize()

        metrics = evaluator.evaluate(
            iou_thresholds=[0.1, 0.6],
            score_thresholds=[0.0],
        )

        assert evaluator.ignored_prediction_labels == []
        assert evaluator.missing_prediction_labels == []
        assert evaluator.n_datums == 2
        assert evaluator.n_labels == 1
        assert evaluator.n_groundtruths == 1
        assert evaluator.n_predictions == 1

        # test AR
        actual_metrics = [m.to_dict() for m in metrics[MetricType.AR]]
        expected_metrics = [
            {
                "type": "AR",
                "value": 0.0,
                "parameters": {
                    "score_threshold": 0.0,
                    "iou_thresholds": [0.1, 0.6],
                    "label": "v2",
                },
            },
        ]
        for m in actual_metrics:
            assert m in expected_metrics
        for m in expected_metrics:
            assert m in actual_metrics

        # test mAR
        actual_metrics = [m.to_dict() for m in metrics[MetricType.mAR]]
        expected_metrics = [
            {
                "type": "mAR",
                "value": 0.0,
                "parameters": {
                    "score_threshold": 0.0,
                    "iou_thresholds": [0.1, 0.6],
                },
            },
        ]
        for m in actual_metrics:
            assert m in expected_metrics
        for m in expected_metrics:
            assert m in actual_metrics

<<<<<<< HEAD
        # test AR Averaged Over IoUs
        actual_metrics = [
            m.to_dict() for m in metrics[MetricType.ARAveragedOverScores]
        ]
=======
        # test mAR Averaged Over IoUs
        actual_metrics = [m for m in metrics[MetricType.mARAveragedOverScores]]
>>>>>>> ecd6fa49
        expected_metrics = [
            {
                "type": "ARAveragedOverScores",
                "value": 0.0,
                "parameters": {
                    "score_thresholds": [0.0],
                    "iou_thresholds": [0.1, 0.6],
                    "label": "v2",
                },
            },
        ]
        for m in actual_metrics:
            assert m in expected_metrics
        for m in expected_metrics:
            assert m in actual_metrics

        # test mAR Averaged Over IoUs
        actual_metrics = [
            m.to_dict() for m in metrics[MetricType.mARAveragedOverScores]
        ]
        expected_metrics = [
            {
                "type": "mARAveragedOverScores",
                "value": 0.0,
                "parameters": {
                    "score_thresholds": [0.0],
                    "iou_thresholds": [0.1, 0.6],
                },
            },
        ]
        for m in actual_metrics:
            assert m in expected_metrics
        for m in expected_metrics:
            assert m in actual_metrics


def test_ar_using_torch_metrics_example(
    torchmetrics_detections: list[Detection],
):
    """
    cf with torch metrics/pycocotools results listed here:
    https://github.com/Lightning-AI/metrics/blob/107dbfd5fb158b7ae6d76281df44bd94c836bfce/tests/unittests/detection/test_map.py#L231
    """

    loader = DataLoader()
    loader.add_bounding_boxes(torchmetrics_detections)
    evaluator = loader.finalize()

    assert evaluator.ignored_prediction_labels == ["3"]
    assert evaluator.missing_prediction_labels == []
    assert evaluator.n_datums == 4
    assert evaluator.n_labels == 6
    assert evaluator.n_groundtruths == 20
    assert evaluator.n_predictions == 19

    score_thresholds = [0.0]
    iou_thresholds = [0.5, 0.55, 0.6, 0.65, 0.7, 0.75, 0.8, 0.85, 0.9, 0.95]

    metrics = evaluator.evaluate(
        iou_thresholds=iou_thresholds,
        score_thresholds=score_thresholds,
        as_dict=True,
    )

    # test AR
    actual_metrics = [m for m in metrics[MetricType.AR]]
    expected_metrics = [
        {
            "type": "AR",
            "value": 0.45,
            "parameters": {
                "iou_thresholds": iou_thresholds,
                "score_threshold": 0.0,
                "label": "2",
            },
        },
        {
            "type": "AR",
            "value": 0.5800000000000001,
            "parameters": {
                "iou_thresholds": iou_thresholds,
                "score_threshold": 0.0,
                "label": "49",
            },
        },
        {
            "type": "AR",
            "value": 0.78,
            "parameters": {
                "iou_thresholds": iou_thresholds,
                "score_threshold": 0.0,
                "label": "0",
            },
        },
        {
            "type": "AR",
            "value": 0.8,
            "parameters": {
                "iou_thresholds": iou_thresholds,
                "score_threshold": 0.0,
                "label": "1",
            },
        },
        {
            "type": "AR",
            "value": 0.65,
            "parameters": {
                "iou_thresholds": iou_thresholds,
                "score_threshold": 0.0,
                "label": "4",
            },
        },
    ]
    for m in actual_metrics:
        assert m in expected_metrics
    for m in expected_metrics:
        assert m in actual_metrics

    # test mAR
    actual_metrics = [m for m in metrics[MetricType.mAR]]
    expected_metrics = [
        {
            "type": "mAR",
            "value": 0.652,
            "parameters": {
                "iou_thresholds": iou_thresholds,
                "score_threshold": 0.0,
            },
        }
    ]
    for m in actual_metrics:
        assert m in expected_metrics
    for m in expected_metrics:
        assert m in actual_metrics

    # test ARAveragedOverScores
    actual_metrics = [m for m in metrics[MetricType.ARAveragedOverScores]]
    expected_metrics = [
        {
            "type": "ARAveragedOverScores",
            "value": 0.45,
            "parameters": {
                "iou_thresholds": iou_thresholds,
                "score_thresholds": [0.0],
                "label": "2",
            },
        },
        {
            "type": "ARAveragedOverScores",
            "value": 0.5800000000000001,
            "parameters": {
                "iou_thresholds": iou_thresholds,
                "score_thresholds": [0.0],
                "label": "49",
            },
        },
        {
            "type": "ARAveragedOverScores",
            "value": 0.78,
            "parameters": {
                "iou_thresholds": iou_thresholds,
                "score_thresholds": [0.0],
                "label": "0",
            },
        },
        {
            "type": "ARAveragedOverScores",
            "value": 0.8,
            "parameters": {
                "iou_thresholds": iou_thresholds,
                "score_thresholds": [0.0],
                "label": "1",
            },
        },
        {
            "type": "ARAveragedOverScores",
            "value": 0.65,
            "parameters": {
                "iou_thresholds": iou_thresholds,
                "score_thresholds": [0.0],
                "label": "4",
            },
        },
    ]
    for m in actual_metrics:
        assert m in expected_metrics
    for m in expected_metrics:
        assert m in actual_metrics

    # test mARAveragedOverScores
    actual_metrics = [m for m in metrics[MetricType.mARAveragedOverScores]]
    expected_metrics = [
        {
            "type": "mARAveragedOverScores",
            "value": 0.652,
            "parameters": {
                "iou_thresholds": iou_thresholds,
                "score_thresholds": [0.0],
            },
        }
    ]
    for m in actual_metrics:
        assert m in expected_metrics
    for m in expected_metrics:
        assert m in actual_metrics


def test_ar_true_positive_deassignment(
    detections_tp_deassignment_edge_case: list[Detection],
):

    loader = DataLoader()
    loader.add_bounding_boxes(detections_tp_deassignment_edge_case)
    evaluator = loader.finalize()

    assert evaluator.ignored_prediction_labels == []
    assert evaluator.missing_prediction_labels == []
    assert evaluator.n_datums == 1
    assert evaluator.n_labels == 1
    assert evaluator.n_groundtruths == 2
    assert evaluator.n_predictions == 4

    metrics = evaluator.evaluate(
        iou_thresholds=[0.5],
        score_thresholds=[0.5],
        as_dict=True,
    )

    assert len(metrics) == 14

    # test AR
    actual_metrics = [m for m in metrics[MetricType.AR]]
    expected_metrics = [
        {
            "type": "AR",
            "value": 0.5,
            "parameters": {
                "score_threshold": 0.5,
                "iou_thresholds": [0.5],
                "label": "v1",
            },
        },
    ]
    for m in actual_metrics:
        assert m in expected_metrics
    for m in expected_metrics:
        assert m in actual_metrics


def test_ar_ranked_pair_ordering(
    detection_ranked_pair_ordering: Detection,
    detection_ranked_pair_ordering_with_bitmasks: Detection,
    detection_ranked_pair_ordering_with_polygons: Detection,
):

    for input_, method in [
        (detection_ranked_pair_ordering, DataLoader.add_bounding_boxes),
        (
            detection_ranked_pair_ordering_with_bitmasks,
            DataLoader.add_bitmasks,
        ),
        (
            detection_ranked_pair_ordering_with_polygons,
            DataLoader.add_polygons,
        ),
    ]:
        loader = DataLoader()
        method(loader, detections=[input_])
        evaluator = loader.finalize()

        assert evaluator.metadata == {
            "ignored_prediction_labels": ["label4"],
            "missing_prediction_labels": [],
            "n_datums": 1,
            "n_groundtruths": 3,
            "n_labels": 4,
            "n_predictions": 4,
        }

        metrics = evaluator.evaluate(
            iou_thresholds=[0.5, 0.75],
            score_thresholds=[0.0],
            as_dict=True,
        )

        actual_metrics = [m for m in metrics[MetricType.AR]]
        expected_metrics = expected_metrics = [
            {
                "type": "AR",
                "value": 1.0,
                "parameters": {
                    "score_threshold": 0.0,
                    "iou_thresholds": [0.5, 0.75],
                    "label": "label1",
                },
            },
            {
                "type": "AR",
                "value": 1.0,
                "parameters": {
                    "score_threshold": 0.0,
                    "iou_thresholds": [0.5, 0.75],
                    "label": "label2",
                },
            },
            {
                "type": "AR",
                "value": 0.0,
                "parameters": {
                    "score_threshold": 0.0,
                    "iou_thresholds": [0.5, 0.75],
                    "label": "label3",
                },
            },
        ]
        for m in actual_metrics:
            assert m in expected_metrics
        for m in expected_metrics:
            assert m in actual_metrics

        actual_metrics = [m for m in metrics[MetricType.mAR]]
        expected_metrics = expected_metrics = [
            {
                "type": "mAR",
                "value": 0.6666666666666666,
                "parameters": {
                    "score_threshold": 0.0,
                    "iou_thresholds": [0.5, 0.75],
                },
            },
        ]
        for m in actual_metrics:
            assert m in expected_metrics
        for m in expected_metrics:
            assert m in actual_metrics<|MERGE_RESOLUTION|>--- conflicted
+++ resolved
@@ -149,9 +149,7 @@
             assert m in actual_metrics
 
         # test AR Averaged Over IoUs
-        actual_metrics = [
-            m.to_dict() for m in metrics[MetricType.ARAveragedOverScores]
-        ]
+        actual_metrics = [m for m in metrics[MetricType.ARAveragedOverScores]]
         expected_metrics = [
             {
                 "type": "ARAveragedOverScores",
@@ -168,15 +166,8 @@
         for m in expected_metrics:
             assert m in actual_metrics
 
-<<<<<<< HEAD
         # test mAR Averaged Over IoUs
-        actual_metrics = [
-            m.to_dict() for m in metrics[MetricType.mARAveragedOverScores]
-        ]
-=======
-        # test AR Averaged Over IoUs
-        actual_metrics = [m for m in metrics[MetricType.ARAveragedOverScores]]
->>>>>>> ecd6fa49
+        actual_metrics = [m for m in metrics[MetricType.mARAveragedOverScores]]
         expected_metrics = [
             {
                 "type": "mARAveragedOverScores",
@@ -266,15 +257,10 @@
         for m in expected_metrics:
             assert m in actual_metrics
 
-<<<<<<< HEAD
         # test AR Averaged Over IoUs
         actual_metrics = [
             m.to_dict() for m in metrics[MetricType.ARAveragedOverScores]
         ]
-=======
-        # test mAR Averaged Over IoUs
-        actual_metrics = [m for m in metrics[MetricType.mARAveragedOverScores]]
->>>>>>> ecd6fa49
         expected_metrics = [
             {
                 "type": "ARAveragedOverScores",
