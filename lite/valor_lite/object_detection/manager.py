from collections import defaultdict
from dataclasses import dataclass

import numpy as np
from numpy.typing import NDArray
from tqdm import tqdm
from valor_lite.object_detection.annotation import Detection
from valor_lite.object_detection.computation import (
    compute_bbox_iou,
    compute_bitmask_iou,
    compute_confusion_matrix,
    compute_polygon_iou,
    compute_precion_recall,
    compute_ranked_pairs,
)
from valor_lite.object_detection.metric import Metric, MetricType
from valor_lite.object_detection.utilities import (
    unpack_confusion_matrix_into_metric_list,
    unpack_precision_recall_into_metric_lists,
)

"""
Usage
-----

loader = DataLoader()
loader.add_bounding_boxes(
    groundtruths=groundtruths,
    predictions=predictions,
)
evaluator = loader.finalize()

metrics = evaluator.evaluate(iou_thresholds=[0.5])

ap_metrics = metrics[MetricType.AP]
ar_metrics = metrics[MetricType.AR]

filter_mask = evaluator.create_filter(datum_uids=["uid1", "uid2"])
filtered_metrics = evaluator.evaluate(iou_thresholds=[0.5], filter_mask=filter_mask)
"""


@dataclass
class Filter:
    ranked_indices: NDArray[np.int32]
    detailed_indices: NDArray[np.int32]
    label_metadata: NDArray[np.int32]


class Evaluator:
    """
    Object Detection Evaluator
    """

    def __init__(self):

        # metadata
        self.n_datums = 0
        self.n_groundtruths = 0
        self.n_predictions = 0
        self.n_labels = 0

        # datum reference
        self.uid_to_index: dict[str, int] = dict()
        self.index_to_uid: dict[int, str] = dict()

        # annotation reference
        self.groundtruth_examples: dict[int, NDArray[np.float16]] = dict()
        self.prediction_examples: dict[int, NDArray[np.float16]] = dict()

        # label reference
        self.label_to_index: dict[str, int] = dict()
        self.index_to_label: dict[int, str] = dict()

        # computation caches
        self._detailed_pairs: NDArray[np.float64] = np.array([])
        self._ranked_pairs: NDArray[np.float64] = np.array([])
        self._label_metadata: NDArray[np.int32] = np.array([])
        self._label_metadata_per_datum: NDArray[np.int32] = np.array([])

    @property
    def ignored_prediction_labels(self) -> list[str]:
        """
        Prediction labels that are not present in the ground truth set.
        """
        glabels = set(np.where(self._label_metadata[:, 0] > 0)[0])
        plabels = set(np.where(self._label_metadata[:, 1] > 0)[0])
        return [
            self.index_to_label[label_id] for label_id in (plabels - glabels)
        ]

    @property
    def missing_prediction_labels(self) -> list[str]:
        """
        Ground truth labels that are not present in the prediction set.
        """
        glabels = set(np.where(self._label_metadata[:, 0] > 0)[0])
        plabels = set(np.where(self._label_metadata[:, 1] > 0)[0])
        return [
            self.index_to_label[label_id] for label_id in (glabels - plabels)
        ]

    @property
    def metadata(self) -> dict:
        """
        Evaluation metadata.
        """
        return {
            "n_datums": self.n_datums,
            "n_groundtruths": self.n_groundtruths,
            "n_predictions": self.n_predictions,
            "n_labels": self.n_labels,
            "ignored_prediction_labels": self.ignored_prediction_labels,
            "missing_prediction_labels": self.missing_prediction_labels,
        }

    def create_filter(
        self,
        datum_uids: list[str] | NDArray[np.int32] | None = None,
        labels: list[str] | NDArray[np.int32] | None = None,
    ) -> Filter:
        """
        Creates a filter that can be passed to an evaluation.

        Parameters
        ----------
        datum_uids : list[str] | NDArray[np.int32], optional
            An optional list of string uids or a numpy array of uid indices.
        labels : list[str] | NDArray[np.int32], optional
            An optional list of labels or a numpy array of label indices.

        Returns
        -------
        Filter
            A filter object that can be passed to the `evaluate` method.
        """

        n_datums = self._label_metadata_per_datum.shape[1]
        n_labels = self._label_metadata_per_datum.shape[2]

        mask_ranked = np.ones((self._ranked_pairs.shape[0], 1), dtype=np.bool_)
        mask_detailed = np.ones(
            (self._detailed_pairs.shape[0], 1), dtype=np.bool_
        )
        mask_datums = np.ones(n_datums, dtype=np.bool_)
        mask_labels = np.ones(n_labels, dtype=np.bool_)

        if datum_uids is not None:
            if isinstance(datum_uids, list):
                datum_uids = np.array(
                    [self.uid_to_index[uid] for uid in datum_uids],
                    dtype=np.int32,
                )
            mask_ranked[
                ~np.isin(self._ranked_pairs[:, 0].astype(int), datum_uids)
            ] = False
            mask_detailed[
                ~np.isin(self._detailed_pairs[:, 0].astype(int), datum_uids)
            ] = False
            mask_datums[~np.isin(np.arange(n_datums), datum_uids)] = False

        if labels is not None:
            if isinstance(labels, list):
                labels = np.array(
                    [self.label_to_index[label] for label in labels]
                )
            mask_ranked[
                ~np.isin(self._ranked_pairs[:, 4].astype(int), labels)
            ] = False
            mask_detailed[
                ~np.isin(self._detailed_pairs[:, 4].astype(int), labels)
            ] = False
            mask_labels[~np.isin(np.arange(n_labels), labels)] = False

        mask_label_metadata = (
            mask_datums[:, np.newaxis] & mask_labels[np.newaxis, :]
        )
        label_metadata_per_datum = self._label_metadata_per_datum.copy()
        label_metadata_per_datum[:, ~mask_label_metadata] = 0

        label_metadata = np.zeros_like(self._label_metadata, dtype=np.int32)
        label_metadata = np.transpose(
            np.sum(
                label_metadata_per_datum,
                axis=1,
            )
        )

        return Filter(
            ranked_indices=np.where(mask_ranked)[0],
            detailed_indices=np.where(mask_detailed)[0],
            label_metadata=label_metadata,
        )

    def compute_precision_recall(
        self,
        iou_thresholds: list[float] = [0.5, 0.75, 0.9],
        score_thresholds: list[float] = [0.5],
        filter_: Filter | None = None,
    ) -> dict[MetricType, list[Metric]]:
        """
        Computes all metrics except for ConfusionMatrix

        Parameters
        ----------
        iou_thresholds : list[float]
            A list of IOU thresholds to compute metrics over.
        score_thresholds : list[float]
            A list of score thresholds to compute metrics over.
        filter_ : Filter, optional
            An optional filter object.

        Returns
        -------
        dict[MetricType, list]
            A dictionary mapping MetricType enumerations to lists of computed metrics.
        """

        ranked_pairs = self._ranked_pairs
        label_metadata = self._label_metadata
        if filter_ is not None:
            ranked_pairs = ranked_pairs[filter_.ranked_indices]
            label_metadata = filter_.label_metadata

        results = compute_precion_recall(
            data=ranked_pairs,
            label_metadata=label_metadata,
            iou_thresholds=np.array(iou_thresholds),
            score_thresholds=np.array(score_thresholds),
        )

        return unpack_precision_recall_into_metric_lists(
            results=results,
            label_metadata=label_metadata,
            iou_thresholds=iou_thresholds,
            score_thresholds=score_thresholds,
            index_to_label=self.index_to_label,
        )

    def compute_confusion_matrix(
        self,
        iou_thresholds: list[float] = [0.5, 0.75, 0.9],
        score_thresholds: list[float] = [0.5],
        number_of_examples: int = 0,
        filter_: Filter | None = None,
    ) -> list[Metric]:
        """
        Computes confusion matrices at various thresholds.

        Parameters
        ----------
        iou_thresholds : list[float]
            A list of IOU thresholds to compute metrics over.
        score_thresholds : list[float]
            A list of score thresholds to compute metrics over.
        number_of_examples : int, default=0
            Maximum number of annotation examples to return in ConfusionMatrix.
        filter_ : Filter, optional
            An optional filter object.

        Returns
        -------
        list[Metric]
            List of confusion matrices per threshold pair.
        """

        detailed_pairs = self._detailed_pairs
        label_metadata = self._label_metadata
        if filter_ is not None:
            detailed_pairs = detailed_pairs[filter_.detailed_indices]
            label_metadata = filter_.label_metadata

        if detailed_pairs.size == 0:
            return list()

        results = compute_confusion_matrix(
            data=detailed_pairs,
            label_metadata=label_metadata,
            iou_thresholds=np.array(iou_thresholds),
            score_thresholds=np.array(score_thresholds),
            n_examples=number_of_examples,
        )

        return unpack_confusion_matrix_into_metric_list(
            results=results,
            iou_thresholds=iou_thresholds,
            score_thresholds=score_thresholds,
            number_of_examples=number_of_examples,
            index_to_uid=self.index_to_uid,
            index_to_label=self.index_to_label,
            groundtruth_examples=self.groundtruth_examples,
            prediction_examples=self.prediction_examples,
        )

    def evaluate(
        self,
        iou_thresholds: list[float] = [0.5, 0.75, 0.9],
        score_thresholds: list[float] = [0.5],
        number_of_examples: int = 0,
        filter_: Filter | None = None,
    ) -> dict[MetricType, list[Metric]]:
        """
        Computes all available metrics.

        Parameters
        ----------
        iou_thresholds : list[float]
            A list of IOU thresholds to compute metrics over.
        score_thresholds : list[float]
            A list of score thresholds to compute metrics over.
        number_of_examples : int, default=0
            Maximum number of annotation examples to return in ConfusionMatrix.
        filter_ : Filter, optional
            An optional filter object.

        Returns
        -------
        dict[MetricType, list[Metric]]
            Lists of metrics organized by metric type.
        """
        metrics = self.compute_precision_recall(
            iou_thresholds=iou_thresholds,
            score_thresholds=score_thresholds,
            filter_=filter_,
        )

        metrics[MetricType.ConfusionMatrix] = self.compute_confusion_matrix(
            iou_thresholds=iou_thresholds,
            score_thresholds=score_thresholds,
            number_of_examples=number_of_examples,
            filter_=filter_,
        )

        return metrics


def defaultdict_int():
    return defaultdict(int)


class DataLoader:
    """
    Object Detection DataLoader
    """

    def __init__(self):
        self._evaluator = Evaluator()
        self.pairs: list[NDArray[np.float64]] = list()
        self.groundtruth_count = defaultdict(defaultdict_int)
        self.prediction_count = defaultdict(defaultdict_int)

    def _add_datum(self, uid: str) -> int:
        """
        Helper function for adding a datum to the cache.

        Parameters
        ----------
        uid : str
            The datum uid.

        Returns
        -------
        int
            The datum index.
        """
        if uid not in self._evaluator.uid_to_index:
            index = len(self._evaluator.uid_to_index)
            self._evaluator.uid_to_index[uid] = index
            self._evaluator.index_to_uid[index] = uid
        return self._evaluator.uid_to_index[uid]

    def _add_label(self, label: str) -> int:
        """
        Helper function for adding a label to the cache.

        Parameters
        ----------
        label : str
            The label associated with the annotation.

        Returns
        -------
        int
            Label index.
        """

        label_id = len(self._evaluator.index_to_label)
        if label not in self._evaluator.label_to_index:
            self._evaluator.label_to_index[label] = label_id
            self._evaluator.index_to_label[label_id] = label

            label_id += 1

        return self._evaluator.label_to_index[label]

    def _cache_pairs(
        self,
        uid_index: int,
        groundtruths: list,
        predictions: list,
        ious: NDArray[np.float64],
    ) -> None:
        """
        Compute IOUs between groundtruths and preditions before storing as pairs.

        Parameters
        ----------
        uid_index : int
            The index of the detection.
        groundtruths : list
            A list of groundtruths.
        predictions : list
            A list of predictions.
        ious : NDArray[np.float64]
            An array with shape (n_preds, n_gts) containing IOUs.
        """

        predictions_with_iou_of_zero = np.where((ious < 1e-9).all(axis=1))[0]
        groundtruths_with_iou_of_zero = np.where((ious < 1e-9).all(axis=0))[0]

        pairs = list()
        pairs.extend(
            [
                np.array(
                    [
                        float(uid_index),
                        float(gidx),
                        float(pidx),
                        ious[pidx, gidx],
                        float(glabel),
                        float(plabel),
                        float(score),
                    ]
                )
                for pidx, plabel, score in predictions
                for gidx, glabel in groundtruths
                if ious[pidx, gidx] >= 1e-9
            ]
        )
        pairs.extend(
            [
                np.array(
                    [
                        float(uid_index),
                        -1.0,
                        float(predictions[index][0]),
                        0.0,
                        -1.0,
                        float(predictions[index][1]),
                        float(predictions[index][2]),
                    ]
                )
                for index in predictions_with_iou_of_zero
            ]
        )
        pairs.extend(
            [
                np.array(
                    [
                        float(uid_index),
                        float(groundtruths[index][0]),
                        -1.0,
                        0.0,
                        float(groundtruths[index][1]),
                        -1.0,
                        -1.0,
                    ]
                )
                for index in groundtruths_with_iou_of_zero
            ]
        )
        self.pairs.append(np.array(pairs))

    def _add_data(
        self,
        detections: list[Detection],
        detection_ious: list[NDArray[np.float64]],
        show_progress: bool = False,
    ):
        """
        Adds detections to the cache.

        Parameters
        ----------
        detections : list[Detection]
            A list of Detection objects.
        detection_ious : list[NDArray[np.float64]]
            A list of arrays containing IOUs per detection.
        show_progress : bool, default=False
            Toggle for tqdm progress bar.
        """
        disable_tqdm = not show_progress
        for detection, ious in tqdm(
            zip(detections, detection_ious), disable=disable_tqdm
        ):

            # update metadata
            self._evaluator.n_datums += 1
            self._evaluator.n_groundtruths += len(detection.groundtruths)
            self._evaluator.n_predictions += len(detection.predictions)

            # update datum uid index
            uid_index = self._add_datum(uid=detection.uid)

            # initialize bounding box examples
            self._evaluator.groundtruth_examples[uid_index] = np.zeros(
                (len(detection.groundtruths), 4), dtype=np.float16
            )
            self._evaluator.prediction_examples[uid_index] = np.zeros(
                (len(detection.predictions), 4), dtype=np.float16
            )

            # cache labels and annotations
            groundtruths = list()
            predictions = list()

            for gidx, gann in enumerate(detection.groundtruths):
                self._evaluator.groundtruth_examples[uid_index][
                    gidx
                ] = gann.extrema
                for glabel in gann.labels:
                    label_idx = self._add_label(glabel)
                    self.groundtruth_count[label_idx][uid_index] += 1
                    groundtruths.append(
                        (
                            gidx,
                            label_idx,
                        )
                    )

            for pidx, pann in enumerate(detection.predictions):
                self._evaluator.prediction_examples[uid_index][
                    pidx
                ] = pann.extrema
                for plabel, pscore in zip(pann.labels, pann.scores):
                    label_idx = self._add_label(plabel)
                    self.prediction_count[label_idx][uid_index] += 1
                    predictions.append(
                        (
                            pidx,
                            label_idx,
                            pscore,
                        )
                    )

            self._cache_pairs(
                uid_index=uid_index,
                groundtruths=groundtruths,
                predictions=predictions,
                ious=ious,
            )

    def add_bounding_boxes(
        self,
        detections: list[Detection],
        show_progress: bool = False,
    ):
        """
        Adds bounding box detections to the cache.

        Parameters
        ----------
        detections : list[Detection]
            A list of Detection objects.
        show_progress : bool, default=False
            Toggle for tqdm progress bar.
        """
        ious = [
            compute_bbox_iou(
                np.array(
                    [
                        [gt.extrema, pd.extrema]
                        for pd in detection.predictions
                        for gt in detection.groundtruths
                    ]
                )
            ).reshape(len(detection.predictions), len(detection.groundtruths))
            for detection in detections
        ]
        return self._add_data(
            detections=detections,
            detection_ious=ious,
            show_progress=show_progress,
        )

    def add_polygons(
        self,
        detections: list[Detection],
        show_progress: bool = False,
    ):
        """
        Adds polygon detections to the cache.

        Parameters
        ----------
        detections : list[Detection]
            A list of Detection objects.
        show_progress : bool, default=False
            Toggle for tqdm progress bar.
        """
        ious = [
            compute_polygon_iou(
                np.array(
                    [
<<<<<<< HEAD
                        [gt.annotation, pd.annotation]
=======
                        [gt.shape, pd.shape]  # type: ignore - using the AttributeError as a validator
>>>>>>> 0f5602ee
                        for pd in detection.predictions
                        for gt in detection.groundtruths
                    ]
                )
            ).reshape(len(detection.predictions), len(detection.groundtruths))
            for detection in detections
        ]
        return self._add_data(
            detections=detections,
            detection_ious=ious,
            show_progress=show_progress,
        )

    def add_bitmasks(
        self,
        detections: list[Detection],
        show_progress: bool = False,
    ):
        """
        Adds bitmask detections to the cache.

        Parameters
        ----------
        detections : list[Detection]
            A list of Detection objects.
        show_progress : bool, default=False
            Toggle for tqdm progress bar.
        """
        ious = [
            compute_bitmask_iou(
                np.array(
                    [
<<<<<<< HEAD
                        [gt.annotation, pd.annotation]
=======
                        [gt.mask, pd.mask]  # type: ignore - using the AttributeError as a validator
>>>>>>> 0f5602ee
                        for pd in detection.predictions
                        for gt in detection.groundtruths
                    ]
                )
            ).reshape(len(detection.predictions), len(detection.groundtruths))
            for detection in detections
        ]
        return self._add_data(
            detections=detections,
            detection_ious=ious,
            show_progress=show_progress,
        )

    def finalize(self) -> Evaluator:
        """
        Performs data finalization and some preprocessing steps.

        Returns
        -------
        Evaluator
            A ready-to-use evaluator object.
        """

        self.pairs = [pair for pair in self.pairs if pair.size > 0]
        if len(self.pairs) == 0:
            raise ValueError("No data available to create evaluator.")

        n_datums = self._evaluator.n_datums
        n_labels = len(self._evaluator.index_to_label)

        self._evaluator.n_labels = n_labels

        self._evaluator._label_metadata_per_datum = np.zeros(
            (2, n_datums, n_labels), dtype=np.int32
        )
        for datum_idx in range(n_datums):
            for label_idx in range(n_labels):
                gt_count = (
                    self.groundtruth_count[label_idx].get(datum_idx, 0)
                    if label_idx in self.groundtruth_count
                    else 0
                )
                pd_count = (
                    self.prediction_count[label_idx].get(datum_idx, 0)
                    if label_idx in self.prediction_count
                    else 0
                )
                self._evaluator._label_metadata_per_datum[
                    :, datum_idx, label_idx
                ] = np.array([gt_count, pd_count])

        self._evaluator._label_metadata = np.array(
            [
                [
                    float(
                        np.sum(
                            self._evaluator._label_metadata_per_datum[
                                0, :, label_idx
                            ]
                        )
                    ),
                    float(
                        np.sum(
                            self._evaluator._label_metadata_per_datum[
                                1, :, label_idx
                            ]
                        )
                    ),
                ]
                for label_idx in range(n_labels)
            ]
        )

        self._evaluator._detailed_pairs = np.concatenate(
            self.pairs,
            axis=0,
        )

        self._evaluator._ranked_pairs = compute_ranked_pairs(
            self.pairs,
            label_metadata=self._evaluator._label_metadata,
        )

        return self._evaluator<|MERGE_RESOLUTION|>--- conflicted
+++ resolved
@@ -602,11 +602,7 @@
             compute_polygon_iou(
                 np.array(
                     [
-<<<<<<< HEAD
-                        [gt.annotation, pd.annotation]
-=======
                         [gt.shape, pd.shape]  # type: ignore - using the AttributeError as a validator
->>>>>>> 0f5602ee
                         for pd in detection.predictions
                         for gt in detection.groundtruths
                     ]
@@ -639,11 +635,7 @@
             compute_bitmask_iou(
                 np.array(
                     [
-<<<<<<< HEAD
-                        [gt.annotation, pd.annotation]
-=======
                         [gt.mask, pd.mask]  # type: ignore - using the AttributeError as a validator
->>>>>>> 0f5602ee
                         for pd in detection.predictions
                         for gt in detection.groundtruths
                     ]
