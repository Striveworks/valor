--- conflicted
+++ resolved
@@ -212,234 +212,6 @@
             label_metadata=label_metadata,
         )
 
-<<<<<<< HEAD
-    def evaluate(
-        self,
-        metrics_to_return: list[MetricType] = MetricType.base_metrics(),
-        iou_thresholds: list[float] = [0.5, 0.75, 0.9],
-        score_thresholds: list[float] = [0.5],
-        number_of_examples: int = 0,
-        filter_: Filter | None = None,
-        as_dict: bool = False,
-    ) -> dict[MetricType, list]:
-        """
-        Performs an evaluation and returns metrics.
-
-        Parameters
-        ----------
-        metrics_to_return : list[MetricType]
-            A list of metrics to return in the results.
-        iou_thresholds : list[float]
-            A list of IoU thresholds to compute metrics over.
-        score_thresholds : list[float]
-            A list of score thresholds to compute metrics over.
-        number_of_examples : int, default=0
-            Maximum number of annotation examples to return in ConfusionMatrix.
-        filter_ : Filter, optional
-            An optional filter object.
-        as_dict : bool, default=False
-            An option to return metrics as dictionaries.
-
-        Returns
-        -------
-        dict[MetricType, list]
-            A dictionary mapping MetricType enumerations to lists of computed metrics.
-        """
-
-        ranked_pairs = self._ranked_pairs
-        detailed_pairs = self._detailed_pairs
-        label_metadata = self._label_metadata
-        if filter_ is not None:
-            ranked_pairs = ranked_pairs[filter_.ranked_indices]
-            detailed_pairs = detailed_pairs[filter_.detailed_indices]
-            label_metadata = filter_.label_metadata
-
-        (
-            (
-                average_precision,
-                mean_average_precision,
-                average_precision_average_over_ious,
-                mean_average_precision_average_over_ious,
-            ),
-            (
-                average_recall,
-                mean_average_recall,
-                average_recall_averaged_over_scores,
-                mean_average_recall_averaged_over_scores,
-            ),
-            precision_recall,
-            pr_curves,
-        ) = compute_metrics(
-            data=ranked_pairs,
-            label_metadata=label_metadata,
-            iou_thresholds=np.array(iou_thresholds),
-            score_thresholds=np.array(score_thresholds),
-        )
-
-        metrics = defaultdict(list)
-
-        metrics[MetricType.AP] = [
-            AP(
-                value=float(average_precision[iou_idx][label_idx]),
-                iou_threshold=iou_thresholds[iou_idx],
-                label=self.index_to_label[label_idx],
-            )
-            for iou_idx in range(average_precision.shape[0])
-            for label_idx in range(average_precision.shape[1])
-            if int(label_metadata[label_idx, 0]) > 0
-        ]
-
-        metrics[MetricType.mAP] = [
-            mAP(
-                value=float(mean_average_precision[iou_idx]),
-                iou_threshold=iou_thresholds[iou_idx],
-            )
-            for iou_idx in range(mean_average_precision.shape[0])
-        ]
-
-        metrics[MetricType.APAveragedOverIOUs] = [
-            APAveragedOverIOUs(
-                value=float(average_precision_average_over_ious[label_idx]),
-                iou_thresholds=iou_thresholds,
-                label=self.index_to_label[label_idx],
-            )
-            for label_idx in range(self.n_labels)
-            if int(label_metadata[label_idx, 0]) > 0
-        ]
-
-        metrics[MetricType.mAPAveragedOverIOUs] = [
-            mAPAveragedOverIOUs(
-                value=float(mean_average_precision_average_over_ious),
-                iou_thresholds=iou_thresholds,
-            )
-        ]
-
-        metrics[MetricType.AR] = [
-            AR(
-                value=float(average_recall[score_idx][label_idx]),
-                iou_thresholds=iou_thresholds,
-                score_threshold=score_thresholds[score_idx],
-                label=self.index_to_label[label_idx],
-            )
-            for score_idx in range(average_recall.shape[0])
-            for label_idx in range(average_recall.shape[1])
-            if int(label_metadata[label_idx, 0]) > 0
-        ]
-
-        metrics[MetricType.mAR] = [
-            mAR(
-                value=float(mean_average_recall[score_idx]),
-                iou_thresholds=iou_thresholds,
-                score_threshold=score_thresholds[score_idx],
-            )
-            for score_idx in range(mean_average_recall.shape[0])
-        ]
-
-        metrics[MetricType.ARAveragedOverScores] = [
-            ARAveragedOverScores(
-                value=float(average_recall_averaged_over_scores[label_idx]),
-                score_thresholds=score_thresholds,
-                iou_thresholds=iou_thresholds,
-                label=self.index_to_label[label_idx],
-            )
-            for label_idx in range(self.n_labels)
-            if int(label_metadata[label_idx, 0]) > 0
-        ]
-
-        metrics[MetricType.mARAveragedOverScores] = [
-            mARAveragedOverScores(
-                value=float(mean_average_recall_averaged_over_scores),
-                score_thresholds=score_thresholds,
-                iou_thresholds=iou_thresholds,
-            )
-        ]
-
-        metrics[MetricType.PrecisionRecallCurve] = [
-            PrecisionRecallCurve(
-                precision=[
-                    float(point) for point in pr_curves[iou_idx][label_idx]
-                ],
-                iou_threshold=iou_threshold,
-                label=label,
-            )
-            for iou_idx, iou_threshold in enumerate(iou_thresholds)
-            for label_idx, label in self.index_to_label.items()
-            if int(label_metadata[label_idx, 0]) > 0
-        ]
-
-        for label_idx, label in self.index_to_label.items():
-
-            if label_metadata[label_idx, 0] == 0:
-                continue
-
-            for score_idx, score_threshold in enumerate(score_thresholds):
-                for iou_idx, iou_threshold in enumerate(iou_thresholds):
-
-                    row = precision_recall[iou_idx][score_idx][label_idx]
-                    kwargs = {
-                        "label": label,
-                        "iou_threshold": iou_threshold,
-                        "score_threshold": score_threshold,
-                    }
-                    metrics[MetricType.Counts].append(
-                        Counts(
-                            tp=int(row[0]),
-                            fp=int(row[1]),
-                            fn=int(row[2]),
-                            **kwargs,
-                        )
-                    )
-
-                    metrics[MetricType.Precision].append(
-                        Precision(
-                            value=float(row[3]),
-                            **kwargs,
-                        )
-                    )
-                    metrics[MetricType.Recall].append(
-                        Recall(
-                            value=float(row[4]),
-                            **kwargs,
-                        )
-                    )
-                    metrics[MetricType.F1].append(
-                        F1(
-                            value=float(row[5]),
-                            **kwargs,
-                        )
-                    )
-                    metrics[MetricType.Accuracy].append(
-                        Accuracy(
-                            value=float(row[6]),
-                            **kwargs,
-                        )
-                    )
-
-        if MetricType.ConfusionMatrix in metrics_to_return:
-            metrics[
-                MetricType.ConfusionMatrix
-            ] = self._compute_confusion_matrix(
-                data=detailed_pairs,
-                label_metadata=label_metadata,
-                iou_thresholds=iou_thresholds,
-                score_thresholds=score_thresholds,
-                number_of_examples=number_of_examples,
-            )
-
-        for metric in set(metrics.keys()):
-            if metric not in metrics_to_return:
-                del metrics[metric]
-
-        if as_dict:
-            return {
-                mtype: [metric.to_dict() for metric in mvalues]
-                for mtype, mvalues in metrics.items()
-            }
-
-        return metrics
-
-=======
->>>>>>> 67776e96
     def _convert_example_to_dict(
         self, box: NDArray[np.float16]
     ) -> dict[str, float]:
@@ -747,7 +519,7 @@
 
         metrics[MetricType.AP] = [
             AP(
-                value=average_precision[iou_idx][label_idx],
+                value=float(average_precision[iou_idx][label_idx]),
                 iou_threshold=iou_thresholds[iou_idx],
                 label=self.index_to_label[label_idx],
             )
@@ -758,7 +530,7 @@
 
         metrics[MetricType.mAP] = [
             mAP(
-                value=mean_average_precision[iou_idx],
+                value=float(mean_average_precision[iou_idx]),
                 iou_threshold=iou_thresholds[iou_idx],
             )
             for iou_idx in range(mean_average_precision.shape[0])
@@ -766,7 +538,7 @@
 
         metrics[MetricType.APAveragedOverIOUs] = [
             APAveragedOverIOUs(
-                value=average_precision_average_over_ious[label_idx],
+                value=float(average_precision_average_over_ious[label_idx]),
                 iou_thresholds=iou_thresholds,
                 label=self.index_to_label[label_idx],
             )
@@ -776,14 +548,14 @@
 
         metrics[MetricType.mAPAveragedOverIOUs] = [
             mAPAveragedOverIOUs(
-                value=mean_average_precision_average_over_ious,
+                value=float(mean_average_precision_average_over_ious),
                 iou_thresholds=iou_thresholds,
             )
         ]
 
         metrics[MetricType.AR] = [
             AR(
-                value=average_recall[score_idx][label_idx],
+                value=float(average_recall[score_idx][label_idx]),
                 iou_thresholds=iou_thresholds,
                 score_threshold=score_thresholds[score_idx],
                 label=self.index_to_label[label_idx],
@@ -795,7 +567,7 @@
 
         metrics[MetricType.mAR] = [
             mAR(
-                value=mean_average_recall[score_idx],
+                value=float(mean_average_recall[score_idx]),
                 iou_thresholds=iou_thresholds,
                 score_threshold=score_thresholds[score_idx],
             )
@@ -804,7 +576,7 @@
 
         metrics[MetricType.ARAveragedOverScores] = [
             ARAveragedOverScores(
-                value=average_recall_averaged_over_scores[label_idx],
+                value=float(average_recall_averaged_over_scores[label_idx]),
                 score_thresholds=score_thresholds,
                 iou_thresholds=iou_thresholds,
                 label=self.index_to_label[label_idx],
@@ -815,7 +587,7 @@
 
         metrics[MetricType.mARAveragedOverScores] = [
             mARAveragedOverScores(
-                value=mean_average_recall_averaged_over_scores,
+                value=float(mean_average_recall_averaged_over_scores),
                 score_thresholds=score_thresholds,
                 iou_thresholds=iou_thresholds,
             )
@@ -823,7 +595,7 @@
 
         metrics[MetricType.PrecisionRecallCurve] = [
             PrecisionRecallCurve(
-                precision=list(pr_curves[iou_idx][label_idx]),
+                precision=pr_curves[iou_idx][label_idx].astype(float).tolist(),
                 iou_threshold=iou_threshold,
                 label=label,
             )
@@ -857,25 +629,25 @@
 
                     metrics[MetricType.Precision].append(
                         Precision(
-                            value=row[3],
+                            value=float(row[3]),
                             **kwargs,
                         )
                     )
                     metrics[MetricType.Recall].append(
                         Recall(
-                            value=row[4],
+                            value=float(row[4]),
                             **kwargs,
                         )
                     )
                     metrics[MetricType.F1].append(
                         F1(
-                            value=row[5],
+                            value=float(row[5]),
                             **kwargs,
                         )
                     )
                     metrics[MetricType.Accuracy].append(
                         Accuracy(
-                            value=row[6],
+                            value=float(row[6]),
                             **kwargs,
                         )
                     )
