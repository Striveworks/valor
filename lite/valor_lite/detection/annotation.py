--- conflicted
+++ resolved
@@ -52,8 +52,6 @@
                 "If scores are defined, there must be a 1:1 pairing with labels."
             )
 
-<<<<<<< HEAD
-=======
     def to_box(self) -> BoundingBox | None:
 
         if not self.mask.any():
@@ -69,7 +67,6 @@
             scores=self.scores,
         )
 
->>>>>>> 7090cb8a
 
 @dataclass
 class Detection:
