--- conflicted
+++ resolved
@@ -960,91 +960,90 @@
                             representation,
                         )
                     )
-
-<<<<<<< HEAD
-            gt_keys = set(keyed_groundtruths.keys())
-            pd_keys = set(keyed_predictions.keys())
-            annotation_type = _get_annotation_annotation_type(detection)
-            joint_keys = gt_keys.intersection(pd_keys)
-            gt_unique_keys = gt_keys - pd_keys
-            pd_unique_keys = pd_keys - gt_keys
-
-            pairs = list()
-            for key in joint_keys:
-
-                data = _get_annotation_data(
-                    keyed_groundtruths=keyed_groundtruths,
-                    keyed_predictions=keyed_predictions,
-                    key=key,
-                    annotation_type=annotation_type,
-                )
-
-                ious = compute_iou(
-                    data=data,
-                    annotation_type=annotation_type,
-                )
-                pairs.extend(
-                    [
-                        np.array(
-                            [
-                                float(uid_index),
-                                float(gidx),
-                                float(pidx),
-                                ious[
-                                    pidx * len(keyed_groundtruths[key]) + gidx
-                                ],
-                                float(glabel),
-                                float(plabel),
-                                float(score),
-                            ]
-                        )
-                        for pidx, plabel, score, _ in keyed_predictions[key]
-                        for gidx, glabel, _ in keyed_groundtruths[key]
-                    ]
-                )
-            for key in gt_unique_keys:
-                pairs.extend(
-                    [
-                        np.array(
-                            [
-                                float(uid_index),
-                                float(gidx),
-                                -1.0,
-                                0.0,
-                                float(glabel),
-                                -1.0,
-                                -1.0,
-                            ]
-                        )
-                        for gidx, glabel, _ in keyed_groundtruths[key]
-                    ]
-                )
-            for key in pd_unique_keys:
-                pairs.extend(
-                    [
-                        np.array(
-                            [
-                                float(uid_index),
-                                -1.0,
-                                float(pidx),
-                                0.0,
-                                -1.0,
-                                float(plabel),
-                                float(score),
-                            ]
-                        )
-                        for pidx, plabel, score, _ in keyed_predictions[key]
-                    ]
-                )
-
-            self.pairs.append(np.array(pairs))
-=======
+# TODO
+# <<<<<<< add_rasters_to_lite
+#             gt_keys = set(keyed_groundtruths.keys())
+#             pd_keys = set(keyed_predictions.keys())
+#             annotation_type = _get_annotation_annotation_type(detection)
+#             joint_keys = gt_keys.intersection(pd_keys)
+#             gt_unique_keys = gt_keys - pd_keys
+#             pd_unique_keys = pd_keys - gt_keys
+
+#             pairs = list()
+#             for key in joint_keys:
+
+#                 data = _get_annotation_data(
+#                     keyed_groundtruths=keyed_groundtruths,
+#                     keyed_predictions=keyed_predictions,
+#                     key=key,
+#                     annotation_type=annotation_type,
+#                 )
+
+#                 ious = compute_iou(
+#                     data=data,
+#                     annotation_type=annotation_type,
+#                 )
+#                 pairs.extend(
+#                     [
+#                         np.array(
+#                             [
+#                                 float(uid_index),
+#                                 float(gidx),
+#                                 float(pidx),
+#                                 ious[
+#                                     pidx * len(keyed_groundtruths[key]) + gidx
+#                                 ],
+#                                 float(glabel),
+#                                 float(plabel),
+#                                 float(score),
+#                             ]
+#                         )
+#                         for pidx, plabel, score, _ in keyed_predictions[key]
+#                         for gidx, glabel, _ in keyed_groundtruths[key]
+#                     ]
+#                 )
+#             for key in gt_unique_keys:
+#                 pairs.extend(
+#                     [
+#                         np.array(
+#                             [
+#                                 float(uid_index),
+#                                 float(gidx),
+#                                 -1.0,
+#                                 0.0,
+#                                 float(glabel),
+#                                 -1.0,
+#                                 -1.0,
+#                             ]
+#                         )
+#                         for gidx, glabel, _ in keyed_groundtruths[key]
+#                     ]
+#                 )
+#             for key in pd_unique_keys:
+#                 pairs.extend(
+#                     [
+#                         np.array(
+#                             [
+#                                 float(uid_index),
+#                                 -1.0,
+#                                 float(pidx),
+#                                 0.0,
+#                                 -1.0,
+#                                 float(plabel),
+#                                 float(score),
+#                             ]
+#                         )
+#                         for pidx, plabel, score, _ in keyed_predictions[key]
+#                     ]
+#                 )
+
+#             self.pairs.append(np.array(pairs))
+# =======
             self._add_data(
                 uid_index=uid_index,
                 keyed_groundtruths=keyed_groundtruths,
                 keyed_predictions=keyed_predictions,
             )
->>>>>>> 7090cb8a
 
     def add_data_from_valor_dict(
         self,
@@ -1138,88 +1137,86 @@
                         )
                     )
 
-<<<<<<< HEAD
-            gt_keys = set(keyed_groundtruths.keys())
-            pd_keys = set(keyed_predictions.keys())
-            joint_keys = gt_keys.intersection(pd_keys)
-            gt_unique_keys = gt_keys - pd_keys
-            pd_unique_keys = pd_keys - gt_keys
-
-            pairs = list()
-            for key in joint_keys:
-                data = _get_annotation_data(
-                    keyed_groundtruths=keyed_groundtruths,
-                    keyed_predictions=keyed_predictions,
-                    key=key,
-                    annotation_type=gt_annotation_type or pd_annotation_type,
-                )
-
-                ious = compute_iou(
-                    data=data,
-                    annotation_type=gt_annotation_type or pd_annotation_type,
-                )
-                pairs.extend(
-                    [
-                        np.array(
-                            [
-                                float(uid_index),
-                                float(gidx),
-                                float(pidx),
-                                ious[
-                                    pidx * len(keyed_groundtruths[key]) + gidx
-                                ],
-                                float(glabel),
-                                float(plabel),
-                                float(score),
-                            ]
-                        )
-                        for pidx, plabel, score, _ in keyed_predictions[key]
-                        for gidx, glabel, _ in keyed_groundtruths[key]
-                    ]
-                )
-            for key in gt_unique_keys:
-                pairs.extend(
-                    [
-                        np.array(
-                            [
-                                float(uid_index),
-                                float(gidx),
-                                -1.0,
-                                0.0,
-                                float(glabel),
-                                -1.0,
-                                -1.0,
-                            ]
-                        )
-                        for gidx, glabel, _ in keyed_groundtruths[key]
-                    ]
-                )
-            for key in pd_unique_keys:
-                pairs.extend(
-                    [
-                        np.array(
-                            [
-                                float(uid_index),
-                                -1.0,
-                                float(pidx),
-                                0.0,
-                                -1.0,
-                                float(plabel),
-                                float(score),
-                            ]
-                        )
-                        for pidx, plabel, score, _ in keyed_predictions[key]
-                    ]
-                )
-
-            self.pairs.append(np.array(pairs))
-=======
+                    # TODO
+#             gt_keys = set(keyed_groundtruths.keys())
+#             pd_keys = set(keyed_predictions.keys())
+#             joint_keys = gt_keys.intersection(pd_keys)
+#             gt_unique_keys = gt_keys - pd_keys
+#             pd_unique_keys = pd_keys - gt_keys
+
+#             pairs = list()
+#             for key in joint_keys:
+#                 data = _get_annotation_data(
+#                     keyed_groundtruths=keyed_groundtruths,
+#                     keyed_predictions=keyed_predictions,
+#                     key=key,
+#                     annotation_type=gt_annotation_type or pd_annotation_type,
+#                 )
+
+#                 ious = compute_iou(
+#                     data=data,
+#                     annotation_type=gt_annotation_type or pd_annotation_type,
+#                 )
+#                 pairs.extend(
+#                     [
+#                         np.array(
+#                             [
+#                                 float(uid_index),
+#                                 float(gidx),
+#                                 float(pidx),
+#                                 ious[
+#                                     pidx * len(keyed_groundtruths[key]) + gidx
+#                                 ],
+#                                 float(glabel),
+#                                 float(plabel),
+#                                 float(score),
+#                             ]
+#                         )
+#                         for pidx, plabel, score, _ in keyed_predictions[key]
+#                         for gidx, glabel, _ in keyed_groundtruths[key]
+#                     ]
+#                 )
+#             for key in gt_unique_keys:
+#                 pairs.extend(
+#                     [
+#                         np.array(
+#                             [
+#                                 float(uid_index),
+#                                 float(gidx),
+#                                 -1.0,
+#                                 0.0,
+#                                 float(glabel),
+#                                 -1.0,
+#                                 -1.0,
+#                             ]
+#                         )
+#                         for gidx, glabel, _ in keyed_groundtruths[key]
+#                     ]
+#                 )
+#             for key in pd_unique_keys:
+#                 pairs.extend(
+#                     [
+#                         np.array(
+#                             [
+#                                 float(uid_index),
+#                                 -1.0,
+#                                 float(pidx),
+#                                 0.0,
+#                                 -1.0,
+#                                 float(plabel),
+#                                 float(score),
+#                             ]
+#                         )
+#                         for pidx, plabel, score, _ in keyed_predictions[key]
+#                     ]
+#                 )
+
+#             self.pairs.append(np.array(pairs))
             self._add_data(
                 uid_index=uid_index,
                 keyed_groundtruths=keyed_groundtruths,
                 keyed_predictions=keyed_predictions,
             )
->>>>>>> 7090cb8a
 
     def finalize(self) -> Evaluator:
         """
