from collections import defaultdict
from dataclasses import dataclass

import numpy as np
from numpy.typing import NDArray
from shapely.geometry import Polygon as ShapelyPolygon
from tqdm import tqdm
from valor_lite.detection.annotation import (
    Bitmask,
    BoundingBox,
    Detection,
    Polygon,
)
from valor_lite.detection.computation import (
<<<<<<< HEAD
    compute_detailed_metrics,
    compute_iou,
=======
    compute_bbox_iou,
    compute_bitmask_iou,
    compute_detailed_counts,
>>>>>>> 8778b17e
    compute_metrics,
    compute_polygon_iou,
    compute_ranked_pairs,
)
from valor_lite.detection.metric import (
    AP,
    AR,
    F1,
    Accuracy,
    APAveragedOverIOUs,
    ARAveragedOverScores,
    Counts,
    CountsWithExamples,
    MetricType,
    Precision,
    PrecisionRecallCurve,
    Recall,
    mAP,
    mAPAveragedOverIOUs,
    mAR,
    mARAveragedOverScores,
)

"""
Usage
-----

loader = DataLoader()
loader.add_bounding_boxes(
    groundtruths=groundtruths,
    predictions=predictions,
)
evaluator = loader.finalize()

metrics = evaluator.evaluate(iou_thresholds=[0.5])

ap_metrics = metrics[MetricType.AP]
ar_metrics = metrics[MetricType.AR]

filter_mask = evaluator.create_filter(datum_uids=["uid1", "uid2"])
filtered_metrics = evaluator.evaluate(iou_thresholds=[0.5], filter_mask=filter_mask)
"""


def _get_valor_dict_annotation_key(
    annotation_type: type[BoundingBox] | type[Polygon] | type[Bitmask],
) -> str:
    """Get the correct JSON key to extract a given annotation type."""

    if issubclass(annotation_type, BoundingBox):
        return "bounding_box"
    if issubclass(annotation_type, Polygon):
        return "polygon"
    else:
        return "raster"


def _get_annotation_representation(
    annotation_type: type[BoundingBox] | type[Polygon] | type[Bitmask],
) -> str:
    """Get the correct representation of an annotation object."""

    representation = (
        "extrema"
        if issubclass(annotation_type, BoundingBox)
        else ("mask" if issubclass(annotation_type, Bitmask) else "shape")
    )

    return representation


def _get_annotation_representation_from_valor_dict(
    data: list,
    annotation_type: type[BoundingBox] | type[Polygon] | type[Bitmask],
) -> tuple[float, float, float, float] | ShapelyPolygon | NDArray[np.bool_]:
    """Get the correct representation of an annotation object from a valor dictionary."""

    if issubclass(annotation_type, BoundingBox):
        x = [point[0] for shape in data for point in shape]
        y = [point[1] for shape in data for point in shape]
        return (min(x), max(x), min(y), max(y))
    if issubclass(annotation_type, Polygon):
        return ShapelyPolygon(data)
    else:
        return np.array(data)


def _get_annotation_data(
    keyed_groundtruths: dict,
    keyed_predictions: dict,
    annotation_type: type[BoundingBox] | type[Polygon] | type[Bitmask] | None,
    key=int,
) -> np.ndarray:
    """Create an array of annotation pairs for use when calculating IOU. Needed because we unpack bounding box representations, but not bitmask or polygon representations."""
    if annotation_type == BoundingBox:
        return np.array(
            [
                np.array([*gextrema, *pextrema])
                for _, _, _, pextrema in keyed_predictions[key]
                for _, _, gextrema in keyed_groundtruths[key]
            ]
        )
    else:
        return np.array(
            [
                np.array([groundtruth_obj, prediction_obj])
                for _, _, _, prediction_obj in keyed_predictions[key]
                for _, _, groundtruth_obj in keyed_groundtruths[key]
            ]
        )


def compute_iou(
    data: NDArray[np.floating],
    annotation_type: type[BoundingBox] | type[Polygon] | type[Bitmask],
) -> NDArray[np.floating]:
    """
    Computes intersection-over-union (IoU) calculations for various annotation types.

    Parameters
    ----------
    data : NDArray[np.floating]
        A sorted array of bounding box, bitmask, or polygon pairs.
    annotation_type: type[BoundingBox] | type[Polygon] | type[Bitmask]
        The type of annotation contained in the data.


    Returns
    -------
    NDArray[np.floating]
        Computed IoU's.
    """

    if annotation_type == BoundingBox:
        return compute_bbox_iou(data=data)
    elif annotation_type == Bitmask:
        return compute_bitmask_iou(data=data)
    else:
        return compute_polygon_iou(data=data)


@dataclass
class Filter:
    indices: NDArray[np.int32]
    label_metadata: NDArray[np.int32]


class Evaluator:
    """
    Object Detection Evaluator
    """

    def __init__(self):

        # metadata
        self.n_datums = 0
        self.n_groundtruths = 0
        self.n_predictions = 0
        self.n_labels = 0

        # datum reference
        self.uid_to_index: dict[str, int] = dict()
        self.index_to_uid: dict[int, str] = dict()

        # annotation reference
        self.groundtruth_examples: dict[int, NDArray[np.float16]] = dict()
        self.prediction_examples: dict[int, NDArray[np.float16]] = dict()

        # label reference
        self.label_to_index: dict[tuple[str, str], int] = dict()
        self.index_to_label: dict[int, tuple[str, str]] = dict()

        # label key reference
        self.index_to_label_key: dict[int, str] = dict()
        self.label_key_to_index: dict[str, int] = dict()
        self.label_index_to_label_key_index: dict[int, int] = dict()

        # computation caches
        self._detailed_pairs: NDArray[np.floating] = np.array([])
        self._ranked_pairs: NDArray[np.floating] = np.array([])
        self._label_metadata: NDArray[np.int32] = np.array([])
        self._label_metadata_per_datum: NDArray[np.int32] = np.array([])

    @property
    def ignored_prediction_labels(self) -> list[tuple[str, str]]:
        """
        Prediction labels that are not present in the ground truth set.
        """
        glabels = set(np.where(self._label_metadata[:, 0] > 0)[0])
        plabels = set(np.where(self._label_metadata[:, 1] > 0)[0])
        return [
            self.index_to_label[label_id] for label_id in (plabels - glabels)
        ]

    @property
    def missing_prediction_labels(self) -> list[tuple[str, str]]:
        """
        Ground truth labels that are not present in the prediction set.
        """
        glabels = set(np.where(self._label_metadata[:, 0] > 0)[0])
        plabels = set(np.where(self._label_metadata[:, 1] > 0)[0])
        return [
            self.index_to_label[label_id] for label_id in (glabels - plabels)
        ]

    @property
    def metadata(self) -> dict:
        """
        Evaluation metadata.
        """
        return {
            "n_datums": self.n_datums,
            "n_groundtruths": self.n_groundtruths,
            "n_predictions": self.n_predictions,
            "n_labels": self.n_labels,
            "ignored_prediction_labels": self.ignored_prediction_labels,
            "missing_prediction_labels": self.missing_prediction_labels,
        }

    def create_filter(
        self,
        datum_uids: list[str] | NDArray[np.int32] | None = None,
        labels: list[tuple[str, str]] | NDArray[np.int32] | None = None,
        label_keys: list[str] | NDArray[np.int32] | None = None,
    ) -> Filter:
        """
        Creates a filter that can be passed to an evaluation.

        Parameters
        ----------
        datum_uids : list[str] | NDArray[np.int32], optional
            An optional list of string uids or a numpy array of uid indices.
        labels : list[tuple[str, str]] | NDArray[np.int32], optional
            An optional list of labels or a numpy array of label indices.
        label_keys : list[str] | NDArray[np.int32], optional
            An optional list of label keys or a numpy array of label key indices.

        Returns
        -------
        Filter
            A filter object that can be passed to the `evaluate` method.
        """
        n_rows = self._ranked_pairs.shape[0]

        n_datums = self._label_metadata_per_datum.shape[1]
        n_labels = self._label_metadata_per_datum.shape[2]

        mask_pairs = np.ones((n_rows, 1), dtype=np.bool_)
        mask_datums = np.ones(n_datums, dtype=np.bool_)
        mask_labels = np.ones(n_labels, dtype=np.bool_)

        if datum_uids is not None:
            if isinstance(datum_uids, list):
                datum_uids = np.array(
                    [self.uid_to_index[uid] for uid in datum_uids],
                    dtype=np.int32,
                )
            mask = np.zeros_like(mask_pairs, dtype=np.bool_)
            mask[
                np.isin(self._ranked_pairs[:, 0].astype(int), datum_uids)
            ] = True
            mask_pairs &= mask

            mask = np.zeros_like(mask_datums, dtype=np.bool_)
            mask[datum_uids] = True
            mask_datums &= mask

        if labels is not None:
            if isinstance(labels, list):
                labels = np.array(
                    [self.label_to_index[label] for label in labels]
                )
            mask = np.zeros_like(mask_pairs, dtype=np.bool_)
            mask[np.isin(self._ranked_pairs[:, 4].astype(int), labels)] = True
            mask_pairs &= mask

            mask = np.zeros_like(mask_labels, dtype=np.bool_)
            mask[labels] = True
            mask_labels &= mask

        if label_keys is not None:
            if isinstance(label_keys, list):
                label_keys = np.array(
                    [self.label_key_to_index[key] for key in label_keys]
                )
            label_indices = np.where(
                np.isclose(self._label_metadata[:, 2], label_keys)
            )[0]
            mask = np.zeros_like(mask_pairs, dtype=np.bool_)
            mask[
                np.isin(self._ranked_pairs[:, 4].astype(int), label_indices)
            ] = True
            mask_pairs &= mask

            mask = np.zeros_like(mask_labels, dtype=np.bool_)
            mask[label_indices] = True
            mask_labels &= mask

        mask = mask_datums[:, np.newaxis] & mask_labels[np.newaxis, :]
        label_metadata_per_datum = self._label_metadata_per_datum.copy()
        label_metadata_per_datum[:, ~mask] = 0

        label_metadata = np.zeros_like(self._label_metadata, dtype=np.int32)
        label_metadata[:, :2] = np.transpose(
            np.sum(
                label_metadata_per_datum,
                axis=1,
            )
        )
        label_metadata[:, 2] = self._label_metadata[:, 2]

        return Filter(
            indices=np.where(mask_pairs)[0],
            label_metadata=label_metadata,
        )

    def evaluate(
        self,
        metrics_to_return: list[MetricType] = MetricType.base_metrics(),
        iou_thresholds: list[float] = [0.5, 0.75, 0.9],
        score_thresholds: list[float] = [0.5],
        number_of_examples: int = 0,
        filter_: Filter | None = None,
    ) -> dict[MetricType, list]:
        """
        Performs an evaluation and returns metrics.

        Parameters
        ----------
        metrics_to_return : list[MetricType]
            A list of metrics to return in the results.
        iou_thresholds : list[float]
            A list of IoU thresholds to compute metrics over.
        score_thresholds : list[float]
            A list of score thresholds to compute metrics over.
        number_of_examples : int, default=0
            Number of annotation examples to return in CountsWithExamples.
        filter_ : Filter, optional
            An optional filter object.

        Returns
        -------
        dict[MetricType, list]
            A dictionary mapping MetricType enumerations to lists of computed metrics.
        """

        data = self._ranked_pairs
        label_metadata = self._label_metadata
        if filter_ is not None:
            data = data[filter_.indices]
            label_metadata = filter_.label_metadata

        (
            (
                average_precision,
                mean_average_precision,
                average_precision_average_over_ious,
                mean_average_precision_average_over_ious,
            ),
            (
                average_recall,
                mean_average_recall,
                average_recall_averaged_over_scores,
                mean_average_recall_averaged_over_scores,
            ),
            precision_recall,
            pr_curves,
        ) = compute_metrics(
            data=data,
            label_metadata=label_metadata,
            iou_thresholds=np.array(iou_thresholds),
            score_thresholds=np.array(score_thresholds),
        )

        metrics = defaultdict(list)

        metrics[MetricType.AP] = [
            AP(
                value=average_precision[iou_idx][label_idx],
                iou_threshold=iou_thresholds[iou_idx],
                label=self.index_to_label[label_idx],
            )
            for iou_idx in range(average_precision.shape[0])
            for label_idx in range(average_precision.shape[1])
            if int(label_metadata[label_idx][0]) > 0
        ]

        metrics[MetricType.mAP] = [
            mAP(
                value=mean_average_precision[iou_idx][label_key_idx],
                iou_threshold=iou_thresholds[iou_idx],
                label_key=self.index_to_label_key[label_key_idx],
            )
            for iou_idx in range(mean_average_precision.shape[0])
            for label_key_idx in range(mean_average_precision.shape[1])
        ]

        metrics[MetricType.APAveragedOverIOUs] = [
            APAveragedOverIOUs(
                value=average_precision_average_over_ious[label_idx],
                iou_thresholds=iou_thresholds,
                label=self.index_to_label[label_idx],
            )
            for label_idx in range(self.n_labels)
            if int(label_metadata[label_idx][0]) > 0
        ]

        metrics[MetricType.mAPAveragedOverIOUs] = [
            mAPAveragedOverIOUs(
                value=mean_average_precision_average_over_ious[label_key_idx],
                iou_thresholds=iou_thresholds,
                label_key=self.index_to_label_key[label_key_idx],
            )
            for label_key_idx in range(
                mean_average_precision_average_over_ious.shape[0]
            )
        ]

        metrics[MetricType.AR] = [
            AR(
                value=average_recall[score_idx][label_idx],
                iou_thresholds=iou_thresholds,
                score_threshold=score_thresholds[score_idx],
                label=self.index_to_label[label_idx],
            )
            for score_idx in range(average_recall.shape[0])
            for label_idx in range(average_recall.shape[1])
            if int(label_metadata[label_idx][0]) > 0
        ]

        metrics[MetricType.mAR] = [
            mAR(
                value=mean_average_recall[score_idx][label_key_idx],
                iou_thresholds=iou_thresholds,
                score_threshold=score_thresholds[score_idx],
                label_key=self.index_to_label_key[label_key_idx],
            )
            for score_idx in range(mean_average_recall.shape[0])
            for label_key_idx in range(mean_average_recall.shape[1])
        ]

        metrics[MetricType.ARAveragedOverScores] = [
            ARAveragedOverScores(
                value=average_recall_averaged_over_scores[label_idx],
                score_thresholds=score_thresholds,
                iou_thresholds=iou_thresholds,
                label=self.index_to_label[label_idx],
            )
            for label_idx in range(self.n_labels)
            if int(label_metadata[label_idx][0]) > 0
        ]

        metrics[MetricType.mARAveragedOverScores] = [
            mARAveragedOverScores(
                value=mean_average_recall_averaged_over_scores[label_key_idx],
                score_thresholds=score_thresholds,
                iou_thresholds=iou_thresholds,
                label_key=self.index_to_label_key[label_key_idx],
            )
            for label_key_idx in range(
                mean_average_recall_averaged_over_scores.shape[0]
            )
        ]

        metrics[MetricType.PrecisionRecallCurve] = [
            PrecisionRecallCurve(
                precision=list(pr_curves[iou_idx][label_idx]),
                iou_threshold=iou_threshold,
                label=label,
            )
            for iou_idx, iou_threshold in enumerate(iou_thresholds)
            for label_idx, label in self.index_to_label.items()
            if int(label_metadata[label_idx][0]) > 0
        ]

        for label_idx, label in self.index_to_label.items():
            for score_idx, score_threshold in enumerate(score_thresholds):
                for iou_idx, iou_threshold in enumerate(iou_thresholds):

                    if label_metadata[label_idx, 0] == 0:
                        continue

                    row = precision_recall[iou_idx][score_idx][label_idx]
                    kwargs = {
                        "label": label,
                        "iou_threshold": iou_threshold,
                        "score_threshold": score_threshold,
                    }
                    metrics[MetricType.Counts].append(
                        Counts(
                            tp=int(row[0]),
                            fp=int(row[1]),
                            fn=int(row[2]),
                            **kwargs,
                        )
                    )

                    metrics[MetricType.Precision].append(
                        Precision(
                            value=row[3],
                            **kwargs,
                        )
                    )
                    metrics[MetricType.Recall].append(
                        Recall(
                            value=row[4],
                            **kwargs,
                        )
                    )
                    metrics[MetricType.F1].append(
                        F1(
                            value=row[5],
                            **kwargs,
                        )
                    )
                    metrics[MetricType.Accuracy].append(
                        Accuracy(
                            value=row[6],
                            **kwargs,
                        )
                    )

        if MetricType.CountsWithExamples in metrics_to_return:
            metrics[MetricType.CountsWithExamples] = self._compute_detailed_metrics(
                iou_thresholds=iou_thresholds,
                score_thresholds=score_thresholds,
                n_samples=number_of_examples,
            )

        for metric in set(metrics.keys()):
            if metric not in metrics_to_return:
                del metrics[metric]

        return metrics

    def _compute_detailed_metrics(
        self,
        iou_thresholds: list[float] = [0.5],
        score_thresholds: list[float] = [
            score / 10.0 for score in range(1, 11)
        ],
        n_samples: int = 0,
    ) -> list[CountsWithExamples]:
        """
        Computes detailed counting metrics.

        Parameters
        ----------
        iou_thresholds : list[float], default=[0.5]
            List of IoU thresholds to compute metrics for.
        score_thresholds : list[float], default=[0.1,0.2,...,1.0]
            List of confidence thresholds to compute metrics for.
        n_samples : int, default=0
            Number of datum samples to return per metric.

        Returns
        -------
        list[list[CountsWithExamples]]
            Outer list is indexed by label, inner list is by IoU.
        """

        if self._detailed_pairs.size == 0:
            return list()

<<<<<<< HEAD
        (
            confusion_matrix,
            hallucinations,
            missing_predictions,
        ) = compute_detailed_metrics(
            self._detailed_pairs,
=======
        metrics = compute_detailed_counts(
            data=self._detailed_pairs,
>>>>>>> 8778b17e
            label_metadata=self._label_metadata,
            iou_thresholds=np.array(iou_thresholds),
            score_thresholds=np.array(score_thresholds),
            n_samples=n_samples,
        )

        def _unpack_confusion_matrix(
            iou_idx: int,
            score_idx: int,
            number_of_labels: int,
            number_of_examples: int,
        ) -> dict[str, dict[str, dict[str, int | list[dict[str, str | float | tuple[float, float, float, float]]]]]]:
            """
            Unpacks metric examples from computation.
            """
            return {
                self.index_to_label[gt_label_idx][0]: {
                    self.index_to_label[pd_label_idx][0]: {
                        "count": int(
                            confusion_matrix[
                                iou_idx,
                                score_idx,
                                gt_label_idx,
                                pd_label_idx,
                                0
                            ]
                        ),
                        "examples": [
                            {
                                "datum": self.index_to_uid[
                                    int(
                                        confusion_matrix[
                                            iou_idx,
                                            score_idx,
                                            gt_label_idx,
                                            pd_label_idx,
                                            example_idx * 4 + 1,
                                        ]
                                    )
                                ],
                                "groundtruth": tuple(
                                    *self.groundtruth_examples[
                                        int(
                                            confusion_matrix[
                                                iou_idx,
                                                score_idx,
                                                gt_label_idx,
                                                pd_label_idx,
                                                example_idx * 4 + 2,
                                            ]
                                        )
                                    ].tolist()
                                ),
                                "prediction": tuple(
                                    *self.prediction_examples[
                                        int(
                                            confusion_matrix[
                                                iou_idx,
                                                score_idx,
                                                gt_label_idx,
                                                pd_label_idx,
                                                example_idx * 4 + 3,
                                            ]
                                        )
                                    ].tolist()
                                ),
                                "score": float(
                                    confusion_matrix[
                                        iou_idx,
                                        score_idx,
                                        gt_label_idx,
                                        pd_label_idx,
                                        example_idx * 4 + 4,
                                    ]
                                )
                            }
                            for example_idx in range(number_of_examples)
                        ]
                    }
                    for pd_label_idx in range(number_of_labels)
                }
                for gt_label_idx in range(number_of_labels)
            }

        def _unpack_hallucinations_and_missing_preidctions(
            iou_idx: int,
            score_idx: int,
            number_of_labels: int,
            number_of_examples: int,
        ) -> dict[str, dict[str, dict[str, int | list[dict[str, str | float | tuple[float, float, float, float]]]]]]:
            """
            Unpacks metric examples from computation.
            """
            return {
                self.index_to_label[gt_label_idx][0]: {
                    self.index_to_label[pd_label_idx][0]: {
                        "count": int(
                            confusion_matrix[
                                iou_idx,
                                score_idx,
                                gt_label_idx,
                                pd_label_idx,
                                0
                            ]
                        ),
                        "examples": [
                            {
                                "datum": self.index_to_uid[
                                    int(
                                        confusion_matrix[
                                            iou_idx,
                                            score_idx,
                                            gt_label_idx,
                                            pd_label_idx,
                                            example_idx * 4 + 1,
                                        ]
                                    )
                                ],
                                "groundtruth": tuple(
                                    *self.groundtruth_examples[
                                        int(
                                            confusion_matrix[
                                                iou_idx,
                                                score_idx,
                                                gt_label_idx,
                                                pd_label_idx,
                                                example_idx * 4 + 2,
                                            ]
                                        )
                                    ].tolist()
                                ),
                                "prediction": tuple(
                                    *self.prediction_examples[
                                        int(
                                            confusion_matrix[
                                                iou_idx,
                                                score_idx,
                                                gt_label_idx,
                                                pd_label_idx,
                                                example_idx * 4 + 3,
                                            ]
                                        )
                                    ].tolist()
                                ),
                                "score": float(
                                    confusion_matrix[
                                        iou_idx,
                                        score_idx,
                                        gt_label_idx,
                                        pd_label_idx,
                                        example_idx * 4 + 4,
                                    ]
                                )
                            }
                            for example_idx in range(number_of_examples)
                        ]
                    }
                    for pd_label_idx in range(number_of_labels)
                }
                for gt_label_idx in range(number_of_labels)
            }


            data =

            results = list()
            for score_idx in range(n_scores):
                examples = list()
                for example_idx in range(n_samples):
                    datum_idx = metrics[
                        iou_idx,
                        score_idx,
                        label_idx,
                        type_idx + example_idx * 2,
                    ]
                    annotation_idx = metrics[
                        iou_idx,
                        score_idx,
                        label_idx,
                        type_idx + example_idx * 2 + 1,
                    ]
                    if datum_idx >= 0:
                        examples.append(
                            (
                                self.index_to_uid[datum_idx],
                                tuple(
                                    example_source[datum_idx][
                                        annotation_idx
                                    ].tolist()
                                ),
                            )
                        )
                results.append(examples)

            return results

        n_ious, n_scores, n_labels, _ = metrics.shape
        return [
            CountsWithExamples(
                iou_threshold=iou_thresholds[iou_idx],
                label=self.index_to_label[label_idx],
                score_thresholds=score_thresholds,
                confusion_matrix=
            )
            for iou_idx in range(n_ious)
            for score_idx in range(n_scores)
        ]


class DataLoader:
    """
    Object Detection DataLoader
    """

    def __init__(self):
        self._evaluator = Evaluator()
        self.pairs: list[NDArray[np.floating]] = list()
        self.groundtruth_count = defaultdict(lambda: defaultdict(int))
        self.prediction_count = defaultdict(lambda: defaultdict(int))

    def _add_datum(self, uid: str) -> int:
        """
        Helper function for adding a datum to the cache.

        Parameters
        ----------
        uid : str
            The datum uid.

        Returns
        -------
        int
            The datum index.
        """
        if uid not in self._evaluator.uid_to_index:
            index = len(self._evaluator.uid_to_index)
            self._evaluator.uid_to_index[uid] = index
            self._evaluator.index_to_uid[index] = uid
        return self._evaluator.uid_to_index[uid]

    def _add_label(self, label: tuple[str, str]) -> tuple[int, int]:
        """
        Helper function for adding a label to the cache.

        Parameters
        ----------
        label : tuple[str, str]
            The label as a tuple in format (key, value).

        Returns
        -------
        int
            Label index.
        int
            Label key index.
        """

        label_id = len(self._evaluator.index_to_label)
        label_key_id = len(self._evaluator.index_to_label_key)
        if label not in self._evaluator.label_to_index:
            self._evaluator.label_to_index[label] = label_id
            self._evaluator.index_to_label[label_id] = label

            # update label key index
            if label[0] not in self._evaluator.label_key_to_index:
                self._evaluator.label_key_to_index[label[0]] = label_key_id
                self._evaluator.index_to_label_key[label_key_id] = label[0]
                label_key_id += 1

            self._evaluator.label_index_to_label_key_index[
                label_id
            ] = self._evaluator.label_key_to_index[label[0]]
            label_id += 1

        return (
            self._evaluator.label_to_index[label],
            self._evaluator.label_key_to_index[label[0]],
        )

    def _compute_ious_and_cache_pairs(
        self,
        uid_index: int,
        keyed_groundtruths: dict,
        keyed_predictions: dict,
        annotation_type: type[BoundingBox] | type[Polygon] | type[Bitmask],
    ) -> None:
        """
        Compute IOUs between groundtruths and preditions before storing as pairs.

        Parameters
        ----------
        uid_index: int
            The index of the detection.
        keyed_groundtruths: dict
            A dictionary of groundtruths.
        keyed_predictions: dict
            A dictionary of predictions.
        annotation_type: type[BoundingBox] | type[Polygon] | type[Bitmask]
            The type of annotation to compute IOUs for.
        """
        gt_keys = set(keyed_groundtruths.keys())
        pd_keys = set(keyed_predictions.keys())
        joint_keys = gt_keys.intersection(pd_keys)
        gt_unique_keys = gt_keys - pd_keys
        pd_unique_keys = pd_keys - gt_keys

        pairs = list()
        for key in joint_keys:
            n_predictions = len(keyed_predictions[key])
            n_groundtruths = len(keyed_groundtruths[key])
            data = _get_annotation_data(
                keyed_groundtruths=keyed_groundtruths,
                keyed_predictions=keyed_predictions,
                key=key,
                annotation_type=annotation_type,
            )
            ious = compute_iou(data=data, annotation_type=annotation_type)
            mask_nonzero_iou = (ious > 1e-9).reshape(
                (n_predictions, n_groundtruths)
            )
            mask_ious_halluc = ~(mask_nonzero_iou.any(axis=1))
            mask_ious_misprd = ~(mask_nonzero_iou.any(axis=0))

            pairs.extend(
                [
                    np.array(
                        [
                            float(uid_index),
                            float(gidx),
                            float(pidx),
                            ious[pidx * len(keyed_groundtruths[key]) + gidx],
                            float(glabel),
                            float(plabel),
                            float(score),
                        ]
                    )
                    for pidx, plabel, score, _ in keyed_predictions[key]
                    for gidx, glabel, _ in keyed_groundtruths[key]
                    if ious[pidx * len(keyed_groundtruths[key]) + gidx] > 1e-9
                ]
            )
            pairs.extend(
                [
                    np.array(
                        [
                            float(uid_index),
                            -1.0,
                            float(pidx),
                            0.0,
                            -1.0,
                            float(plabel),
                            float(score),
                        ]
                    )
                    for pidx, plabel, score, _ in keyed_predictions[key]
                    if mask_ious_halluc[pidx]
                ]
            )
            pairs.extend(
                [
                    np.array(
                        [
                            float(uid_index),
                            float(gidx),
                            -1.0,
                            0.0,
                            float(glabel),
                            -1.0,
                            -1.0,
                        ]
                    )
                    for gidx, glabel, _ in keyed_groundtruths[key]
                    if mask_ious_misprd[gidx]
                ]
            )
        for key in gt_unique_keys:
            pairs.extend(
                [
                    np.array(
                        [
                            float(uid_index),
                            float(gidx),
                            -1.0,
                            0.0,
                            float(glabel),
                            -1.0,
                            -1.0,
                        ]
                    )
                    for gidx, glabel, _ in keyed_groundtruths[key]
                ]
            )
        for key in pd_unique_keys:
            pairs.extend(
                [
                    np.array(
                        [
                            float(uid_index),
                            -1.0,
                            float(pidx),
                            0.0,
                            -1.0,
                            float(plabel),
                            float(score),
                        ]
                    )
                    for pidx, plabel, score, _ in keyed_predictions[key]
                ]
            )

        self.pairs.append(np.array(pairs))

    def _add_data(
        self,
        detections: list[Detection],
        annotation_type: type[Bitmask] | type[BoundingBox] | type[Polygon],
        show_progress: bool = False,
    ):
        """
        Adds detections to the cache.

        Parameters
        ----------
        detections : list[Detection]
            A list of Detection objects.
        annotation_type : type[Bitmask] | type[BoundingBox] | type[Polygon]
            The annotation type to process.
        show_progress : bool, default=False
            Toggle for tqdm progress bar.
        """
        disable_tqdm = not show_progress
        for detection in tqdm(detections, disable=disable_tqdm):

            # update metadata
            self._evaluator.n_datums += 1
            self._evaluator.n_groundtruths += len(detection.groundtruths)
            self._evaluator.n_predictions += len(detection.predictions)

            # update datum uid index
            uid_index = self._add_datum(uid=detection.uid)

            # initialize bounding box examples
            self._evaluator.groundtruth_examples[uid_index] = np.zeros(
                (len(detection.groundtruths), 4), dtype=np.float16
            )
            self._evaluator.prediction_examples[uid_index] = np.zeros(
                (len(detection.predictions), 4), dtype=np.float16
            )

            # cache labels and annotations
            keyed_groundtruths = defaultdict(list)
            keyed_predictions = defaultdict(list)

            representation_property = _get_annotation_representation(
                annotation_type=annotation_type
            )

            for gidx, gann in enumerate(detection.groundtruths):
                if not isinstance(gann, annotation_type):
                    raise ValueError(
                        f"Expected {annotation_type}, but annotation is of type {type(gann)}."
                    )

                if isinstance(gann, BoundingBox):
                    self._evaluator.groundtruth_examples[uid_index][
                        gidx
                    ] = getattr(gann, representation_property)
                else:
                    converted_box = gann.to_box()
                    self._evaluator.groundtruth_examples[uid_index][gidx] = (
                        getattr(converted_box, "extrema")
                        if converted_box is not None
                        else None
                    )
                for glabel in gann.labels:
                    label_idx, label_key_idx = self._add_label(glabel)
                    self.groundtruth_count[label_idx][uid_index] += 1
                    representation = getattr(gann, representation_property)
                    keyed_groundtruths[label_key_idx].append(
                        (
                            gidx,
                            label_idx,
                            representation,
                        )
                    )

            for pidx, pann in enumerate(detection.predictions):
                if not isinstance(pann, annotation_type):
                    raise ValueError(
                        f"Expected {annotation_type}, but annotation is of type {type(pann)}."
                    )

                if isinstance(pann, BoundingBox):
                    self._evaluator.prediction_examples[uid_index][
                        pidx
                    ] = getattr(pann, representation_property)
                else:
                    converted_box = pann.to_box()
                    self._evaluator.prediction_examples[uid_index][pidx] = (
                        getattr(converted_box, "extrema")
                        if converted_box is not None
                        else None
                    )
                for plabel, pscore in zip(pann.labels, pann.scores):
                    label_idx, label_key_idx = self._add_label(plabel)
                    self.prediction_count[label_idx][uid_index] += 1
                    representation = representation = getattr(
                        pann, representation_property
                    )
                    keyed_predictions[label_key_idx].append(
                        (
                            pidx,
                            label_idx,
                            pscore,
                            representation,
                        )
                    )

            self._compute_ious_and_cache_pairs(
                uid_index=uid_index,
                keyed_groundtruths=keyed_groundtruths,
                keyed_predictions=keyed_predictions,
                annotation_type=annotation_type,
            )

    def add_bounding_boxes(
        self,
        detections: list[Detection],
        show_progress: bool = False,
    ):
        """
        Adds bounding box detections to the cache.

        Parameters
        ----------
        detections : list[Detection]
            A list of Detection objects.
        show_progress : bool, default=False
            Toggle for tqdm progress bar.
        """
        return self._add_data(
            detections=detections,
            show_progress=show_progress,
            annotation_type=BoundingBox,
        )

    def add_polygons(
        self,
        detections: list[Detection],
        show_progress: bool = False,
    ):
        """
        Adds polygon detections to the cache.

        Parameters
        ----------
        detections : list[Detection]
            A list of Detection objects.
        show_progress : bool, default=False
            Toggle for tqdm progress bar.
        """
        return self._add_data(
            detections=detections,
            show_progress=show_progress,
            annotation_type=Polygon,
        )

    def add_bitmasks(
        self,
        detections: list[Detection],
        show_progress: bool = False,
    ):
        """
        Adds bitmask detections to the cache.

        Parameters
        ----------
        detections : list[Detection]
            A list of Detection objects.
        show_progress : bool, default=False
            Toggle for tqdm progress bar.
        """
        return self._add_data(
            detections=detections,
            show_progress=show_progress,
            annotation_type=Bitmask,
        )

    def _add_data_from_valor_dict(
        self,
        detections: list[tuple[dict, dict]],
        annotation_type: type[Bitmask] | type[BoundingBox] | type[Polygon],
        show_progress: bool = False,
    ):
        """
        Adds Valor-format detections to the cache.

        Parameters
        ----------
        detections : list[tuple[dict, dict]]
            A list of groundtruth, prediction pairs in Valor-format dictionaries.
        annotation_type : type[Bitmask] | type[BoundingBox] | type[Polygon]
            The annotation type to process.
        show_progress : bool, default=False
            Toggle for tqdm progress bar.
        """

        disable_tqdm = not show_progress
        for groundtruth, prediction in tqdm(detections, disable=disable_tqdm):
            # update metadata
            self._evaluator.n_datums += 1
            self._evaluator.n_groundtruths += len(groundtruth["annotations"])
            self._evaluator.n_predictions += len(prediction["annotations"])

            # update datum uid index
            uid_index = self._add_datum(uid=groundtruth["datum"]["uid"])

            # initialize bounding box examples
            self._evaluator.groundtruth_examples[uid_index] = np.zeros(
                (len(groundtruth["annotations"]), 4), dtype=np.float16
            )
            self._evaluator.prediction_examples[uid_index] = np.zeros(
                (len(prediction["annotations"]), 4), dtype=np.float16
            )

            # cache labels and annotations
            keyed_groundtruths = defaultdict(list)
            keyed_predictions = defaultdict(list)

            annotation_key = _get_valor_dict_annotation_key(
                annotation_type=annotation_type
            )
            invalid_keys = list(
                filter(
                    lambda x: x != annotation_key,
                    ["bounding_box", "raster", "polygon"],
                )
            )

            for gidx, gann in enumerate(groundtruth["annotations"]):
                if (gann[annotation_key] is None) or any(
                    [gann[k] is not None for k in invalid_keys]
                ):
                    raise ValueError(
                        f"Input JSON doesn't contain {annotation_type} data, or contains data for multiple annotation types."
                    )
                if annotation_type == BoundingBox:
                    self._evaluator.groundtruth_examples[uid_index][
                        gidx
                    ] = np.array(
                        _get_annotation_representation_from_valor_dict(
                            gann[annotation_key],
                            annotation_type=annotation_type,
                        ),
                    )

                for valor_label in gann["labels"]:
                    glabel = (valor_label["key"], valor_label["value"])
                    label_idx, label_key_idx = self._add_label(glabel)
                    self.groundtruth_count[label_idx][uid_index] += 1
                    keyed_groundtruths[label_key_idx].append(
                        (
                            gidx,
                            label_idx,
                            _get_annotation_representation_from_valor_dict(
                                gann[annotation_key],
                                annotation_type=annotation_type,
                            ),
                        )
                    )
            for pidx, pann in enumerate(prediction["annotations"]):
                if (pann[annotation_key] is None) or any(
                    [pann[k] is not None for k in invalid_keys]
                ):
                    raise ValueError(
                        f"Input JSON doesn't contain {annotation_type} data, or contains data for multiple annotation types."
                    )

                if annotation_type == BoundingBox:
                    self._evaluator.prediction_examples[uid_index][
                        pidx
                    ] = np.array(
                        _get_annotation_representation_from_valor_dict(
                            pann[annotation_key],
                            annotation_type=annotation_type,
                        )
                    )
                for valor_label in pann["labels"]:
                    plabel = (valor_label["key"], valor_label["value"])
                    pscore = valor_label["score"]
                    label_idx, label_key_idx = self._add_label(plabel)
                    self.prediction_count[label_idx][uid_index] += 1
                    keyed_predictions[label_key_idx].append(
                        (
                            pidx,
                            label_idx,
                            pscore,
                            _get_annotation_representation_from_valor_dict(
                                pann[annotation_key],
                                annotation_type=annotation_type,
                            ),
                        )
                    )

            self._compute_ious_and_cache_pairs(
                uid_index=uid_index,
                keyed_groundtruths=keyed_groundtruths,
                keyed_predictions=keyed_predictions,
                annotation_type=annotation_type,
            )

    def add_bounding_boxes_from_valor_dict(
        self,
        detections: list[tuple[dict, dict]],
        show_progress: bool = False,
    ):
        """
        Adds Valor-format bounding box detections to the cache.

        Parameters
        ----------
        detections : list[tuple[dict, dict]]
            A list of groundtruth, prediction pairs in Valor-format dictionaries.
        show_progress : bool, default=False
            Toggle for tqdm progress bar.
        """
        return self._add_data_from_valor_dict(
            detections=detections,
            show_progress=show_progress,
            annotation_type=BoundingBox,
        )

    def finalize(self) -> Evaluator:
        """
        Performs data finalization and some preprocessing steps.

        Returns
        -------
        Evaluator
            A ready-to-use evaluator object.
        """

        self.pairs = [pair for pair in self.pairs if pair.size > 0]
        if len(self.pairs) == 0:
            raise ValueError("No data available to create evaluator.")

        n_datums = self._evaluator.n_datums
        n_labels = len(self._evaluator.index_to_label)

        self._evaluator.n_labels = n_labels

        self._evaluator._label_metadata_per_datum = np.zeros(
            (2, n_datums, n_labels), dtype=np.int32
        )
        for datum_idx in range(n_datums):
            for label_idx in range(n_labels):
                gt_count = (
                    self.groundtruth_count[label_idx].get(datum_idx, 0)
                    if label_idx in self.groundtruth_count
                    else 0
                )
                pd_count = (
                    self.prediction_count[label_idx].get(datum_idx, 0)
                    if label_idx in self.prediction_count
                    else 0
                )
                self._evaluator._label_metadata_per_datum[
                    :, datum_idx, label_idx
                ] = np.array([gt_count, pd_count])

        self._evaluator._label_metadata = np.array(
            [
                [
                    float(
                        np.sum(
                            self._evaluator._label_metadata_per_datum[
                                0, :, label_idx
                            ]
                        )
                    ),
                    float(
                        np.sum(
                            self._evaluator._label_metadata_per_datum[
                                1, :, label_idx
                            ]
                        )
                    ),
                    float(
                        self._evaluator.label_index_to_label_key_index[
                            label_idx
                        ]
                    ),
                ]
                for label_idx in range(n_labels)
            ]
        )

        self._evaluator._detailed_pairs = np.concatenate(
            self.pairs,
            axis=0,
        )

        self._evaluator._ranked_pairs = compute_ranked_pairs(
            self.pairs,
            label_metadata=self._evaluator._label_metadata,
        )

        return self._evaluator<|MERGE_RESOLUTION|>--- conflicted
+++ resolved
@@ -12,14 +12,9 @@
     Polygon,
 )
 from valor_lite.detection.computation import (
-<<<<<<< HEAD
     compute_detailed_metrics,
-    compute_iou,
-=======
     compute_bbox_iou,
     compute_bitmask_iou,
-    compute_detailed_counts,
->>>>>>> 8778b17e
     compute_metrics,
     compute_polygon_iou,
     compute_ranked_pairs,
@@ -584,17 +579,12 @@
         if self._detailed_pairs.size == 0:
             return list()
 
-<<<<<<< HEAD
         (
             confusion_matrix,
             hallucinations,
             missing_predictions,
         ) = compute_detailed_metrics(
             self._detailed_pairs,
-=======
-        metrics = compute_detailed_counts(
-            data=self._detailed_pairs,
->>>>>>> 8778b17e
             label_metadata=self._label_metadata,
             iou_thresholds=np.array(iou_thresholds),
             score_thresholds=np.array(score_thresholds),
