--- conflicted
+++ resolved
@@ -5,10 +5,6 @@
 from valor_lite.detection.annotation import Bitmask, BoundingBox, Polygon
 
 
-<<<<<<< HEAD
-# TODO docstrings
-def _compute_bbox_iou(data: NDArray[np.floating]) -> NDArray[np.floating]:
-=======
 def compute_iou(data: NDArray[np.floating]) -> NDArray[np.floating]:
     """
     Computes intersection-over-union (IoU) for axis-aligned bounding boxes.
@@ -40,7 +36,6 @@
     NDArray[np.floating]
         Compute IoU's.
     """
->>>>>>> 429a1518
 
     xmin1, xmax1, ymin1, ymax1 = (
         data[:, 0],
