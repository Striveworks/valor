--- conflicted
+++ resolved
@@ -8,15 +8,7 @@
 
 import requests
 from tqdm import tqdm
-<<<<<<< HEAD
-from valor_lite.object_detection import DataLoader
-=======
-from valor_lite.object_detection import (
-    BoundingBox,
-    DataLoader,
-    Detection,
-    MetricType,
-)
+from valor_lite.object_detection import BoundingBox, DataLoader, Detection
 
 
 def _get_bbox_extrema(
@@ -86,7 +78,6 @@
         groundtruths=gts,
         predictions=pds,
     )
->>>>>>> f56677dd
 
 
 class AnnotationType(str, Enum):
