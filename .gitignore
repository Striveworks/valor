__pycache__
*.egg-info
build
.tox
.coverage*

.venv
.env.auth
.env-*
*/.env
*/.venv

*/dist/*
<<<<<<< HEAD
=======
.DS_Store
>>>>>>> 67475a9d
site/*
runs

.vscode
.DS_Store
*.ipynb
<<<<<<< HEAD
*.tgz
=======
runs
>>>>>>> 67475a9d
<|MERGE_RESOLUTION|>--- conflicted
+++ resolved
@@ -11,18 +11,10 @@
 */.venv
 
 */dist/*
-<<<<<<< HEAD
-=======
-.DS_Store
->>>>>>> 67475a9d
 site/*
 runs
 
 .vscode
 .DS_Store
 *.ipynb
-<<<<<<< HEAD
-*.tgz
-=======
-runs
->>>>>>> 67475a9d
+*.tgz