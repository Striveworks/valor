--- conflicted
+++ resolved
@@ -4,25 +4,17 @@
 .tox
 .coverage*
 
-<<<<<<< HEAD
-.env
-.env.auth
-.env-*
-.venv
-=======
 .venv
 .env.auth
 .env-*
 */.env
 */.venv
->>>>>>> 1ffb5527
 
 .vscode
 */dist/*
 .DS_Store
 site/*
 *.ipynb
-<<<<<<< HEAD
 !coco-panoptic.ipynb
 !tabular.ipynb
 
@@ -31,9 +23,7 @@
 node_modules
 
 .npmrc
-=======
 runs
 
 .ipynb_checkpoints
-*.dat
->>>>>>> 1ffb5527
+*.dat