// integration tests against a live valor instance running on http://localhost:8000

import { ValorClient } from '../src/ValorClient';

const baseURL = 'http://localhost:8000';
const client = new ValorClient(baseURL);

jest.setTimeout(30000); // longest evaluation takes ~25 seconds

beforeEach(async () => {
  // make sure there are no datasets or models in the backend
  const datasets = await client.getAllDatasets();
  const models = await client.getAllModels();
  if (datasets.length > 0 || models.length > 0) {
    throw new Error('Valor backend is not empty');
  }
});

afterEach(async () => {
  // delete any datasets or models in the backend
  const datasets = await client.getAllDatasets();
  await Promise.all(
    datasets.map(async (dataset) => {
      await client.deleteDataset(dataset.name);
    })
  );

  const models = await client.getAllModels();
  await Promise.all(
    models.map(async (model) => {
      await client.deleteModel(model.name);
    })
  );

  // wait for all models and datasets to be deleted
  while (
    (await client.getAllModels()).length > 0 &&
    (await client.getAllDatasets()).length > 0
  ) {
    await new Promise((resolve) => setTimeout(resolve, 1000));
  }
});

test('dataset methods', async () => {
  await client.createDataset('test-dataset1', {
    k1: 'v1',
    k2: 'v2',
    k3: { type: 'Point', coordinates: [1.2, 3.4] }
  });
  await client.createDataset('test-dataset2', { k1: 'v2', k3: 'v3' });

  // check we can get all datasets
  const allDatasets = await client.getAllDatasets();
  expect(Array.isArray(allDatasets)).toBe(true);
  expect(allDatasets.length).toBe(2);
  const datasetNames = allDatasets.map((dataset) => dataset.name);
  expect(datasetNames).toEqual(
    expect.arrayContaining(['test-dataset1', 'test-dataset2'])
  );

  // check we can get a dataset by metadata
  const datasetsByMetadata1 = await client.getDatasetsByMetadata({ k1: 'v1' });
  expect(datasetsByMetadata1.length).toBe(1);
  expect(datasetsByMetadata1[0].name).toBe('test-dataset1');

  const datasetsByMetadata2 = await client.getDatasetsByMetadata({ k1: 'v3' });
  expect(datasetsByMetadata2.length).toBe(0);
});

test('model methods', async () => {
  await client.createModel('test-model1', { k1: 'v1', k2: 'v2' });
  await client.createModel('test-model2', { k1: 'v2', k3: 'v3' });

  // check we can get all models
  const allModels = await client.getAllModels();
  expect(Array.isArray(allModels)).toBe(true);
  expect(allModels.length).toBe(2);
  const modelNames = allModels.map((model) => model.name);
  expect(modelNames).toEqual(expect.arrayContaining(['test-model1', 'test-model2']));

  // check we can get a model by metadata
  const modelsByMetadata1 = await client.getModelsByMetadata({ k1: 'v1' });
  expect(modelsByMetadata1.length).toBe(1);
  expect(modelsByMetadata1[0].name).toBe('test-model1');

  const modelsByMetadata2 = await client.getModelsByMetadata({ k1: 'v3' });
  expect(modelsByMetadata2.length).toBe(0);
});

/**
 * Helper method that creates two datasets with groundtruth and two models with predictions
 * on each dataset
 */

const createDatasetsAndModels = async () => {
  const datasetNames = ['test-dataset1', 'test-dataset2'];
  const modelNames = ['test-model1', 'test-model2'];

  // create datasets and add groundtruths
  for (const datasetName of datasetNames) {
    await client.createDataset(datasetName, {});
    await client.addGroundTruth(
      datasetName,
      {
        uid: 'uid1',
        metadata: {}
      },
      [
        {
          metadata: {},
          labels: [{ key: 'label-key', value: 'label-value' }],
          bounding_box: null,
          polygon: null,
          raster: null,
          embedding: null
        }
      ]
    );
    await client.addGroundTruth(
      datasetName,
      {
        uid: 'uid2',
        metadata: {}
      },
      [
        {
          metadata: {},
          labels: [{ key: 'label-key', value: 'label-value-with-no-prediction' }],
          bounding_box: null,
          polygon: null,
          raster: null,
          embedding: null
        }
      ]
    );
    await client.finalizeDataset(datasetName);
  }

  // create models and add predictions
  await Promise.all(
    modelNames.map(async (modelName) => {
      await client.createModel(modelName, {});

      await Promise.all(
        datasetNames.map(async (datasetName) => {
          await client.addPredictions(
            datasetName,
            modelName,
            {
              uid: 'uid1',
              metadata: {}
            },
            [
              {
                metadata: {},
                labels: [{ key: 'label-key', value: 'label-value', score: 1.0 }],
                bounding_box: null,
                polygon: null,
                raster: null,
                embedding: null
              }
            ]
          );
          await client.addPredictions(
            datasetName,
            modelName,
            {
              uid: 'uid2',
              metadata: {}
            },
            [
              {
                metadata: {},
                labels: [{ key: 'label-key', value: 'label-value', score: 1.0 }],
                bounding_box: null,
                polygon: null,
                raster: null,
                embedding: null
              }
            ]
          );
        })
      );
    })
  );

  return { datasetNames, modelNames };
};

test('evaluation methods', async () => {
  const { datasetNames, modelNames } = await createDatasetsAndModels();

  // evals a model against a dataset and polls the status
  const evalAndWaitForCompletion = async (modelName: string, datasetName: string) => {
    let evaluation = await client.createOrGetEvaluation(
      modelName,
      datasetName,
      'classification',
<<<<<<< HEAD
      null,
      null,
      null,
      null,
      null,
      null
=======
      ['Precision', 'Recall', 'F1', 'Accuracy', 'ROCAUC', 'PrecisionRecallCurve']
>>>>>>> 27871f36
    );
    expect(['running', 'pending', 'done']).toContain(evaluation.status);

    while (evaluation.status !== 'done') {
      await new Promise((resolve) => setTimeout(resolve, 1000));
      evaluation = await client.getEvaluationById(evaluation.id);
    }
    expect(evaluation.metrics.length).toBeGreaterThan(0);
    expect(evaluation.datum_filter.dataset_names).toStrictEqual([datasetName]);

    // get the ROCAUC metric, and check that its null (backend returns -1 here)
    const rocaucMetric = evaluation.metrics.find((metric) => metric.type === 'ROCAUC');
    expect(rocaucMetric.value).toBeNull();

    // get the PrecisionRecallCurve metric, and check that its a string
    const prCurveMetric = evaluation.metrics.find(
      (metric) => metric.type === 'PrecisionRecallCurve'
    );
    expect(Object.keys(prCurveMetric.value)).toStrictEqual([
      'label-value',
      'label-value-with-no-prediction'
    ]);
    expect(typeof prCurveMetric.value).toBe('object');

    // check the date is within one minute of the current time
    const now = new Date();
    const timeDiff = Math.abs(now.getTime() - evaluation.created_at.getTime());
    expect(timeDiff).toBeLessThan(60 * 1000);
  };
  // evaluate against all models and datasets
  await Promise.all(
    modelNames.map(async (modelName) => {
      await Promise.all(
        datasetNames.map(async (datasetName) => {
          await evalAndWaitForCompletion(modelName, datasetName);
        })
      );
    })
  );
  // check we can get evaluations by model names
  expect((await client.getEvaluationsByModelNames([modelNames[0]])).length).toBe(2);
  expect(
    (
      await client.getEvaluationsByModelNames(modelNames, 0, -1, {
        Accuracy: 'class'
      })
    ).length
  ).toBe(4);
  expect((await client.getEvaluationsByModelNames(['no-such-model'])).length).toBe(0);
  // check we can get evaluations by dataset name
  expect((await client.getEvaluationsByDatasetNames([datasetNames[0]])).length).toBe(2);
  expect((await client.getEvaluationsByDatasetNames(datasetNames)).length).toBe(4);
  expect((await client.getEvaluationsByDatasetNames(['no-such-dataset'])).length).toBe(0);
  // check we can get evaluations by model names and dataset names
  expect(
    (await client.getEvaluationsByModelNamesAndDatasetNames(modelNames, datasetNames))
      .length
  ).toBe(4);
  expect(
    (
      await client.getEvaluationsByModelNamesAndDatasetNames(
        [modelNames[0]],
        datasetNames
      )
    ).length
  ).toBe(2);
  expect(
    (
      await client.getEvaluationsByModelNamesAndDatasetNames(
        [modelNames[0]],
        [datasetNames[0]]
      )
    ).length
  ).toBe(1);
  expect(
    (
      await client.getEvaluationsByModelNamesAndDatasetNames(
        [modelNames[0]],
        [datasetNames[1]]
      )
    ).length
  ).toBe(1);
  expect(
    (
      await client.getEvaluationsByModelNamesAndDatasetNames(
        [modelNames[1]],
        datasetNames
      )
    ).length
  ).toBe(2);
  expect(
    (
      await client.getEvaluationsByModelNamesAndDatasetNames(
        [modelNames[1]],
        [datasetNames[0]]
      )
    ).length
  ).toBe(1);
  expect(
    (
      await client.getEvaluationsByModelNamesAndDatasetNames(
        [modelNames[1]],
        [datasetNames[1]]
      )
    ).length
  ).toBe(1);
  expect(
    (
      await client.getEvaluationsByModelNamesAndDatasetNames(
        [...modelNames, 'fake', 'not-real'],
        datasetNames
      )
    ).length
  ).toBe(4);
  expect(
    (
      await client.getEvaluationsByModelNamesAndDatasetNames(
        [...modelNames, 'fake', 'not-real'],
        [datasetNames[0]]
      )
    ).length
  ).toBe(2);
  expect(
    (
      await client.getEvaluationsByModelNamesAndDatasetNames(modelNames, [
        ...datasetNames,
        'fake',
        'not-real'
      ])
    ).length
  ).toBe(4);
  expect(
    (
      await client.getEvaluationsByModelNamesAndDatasetNames(
        [modelNames[0]],
        [...datasetNames, 'fake', 'not-real']
      )
    ).length
  ).toBe(2);
  expect(
    (await client.getEvaluationsByModelNamesAndDatasetNames(['fake'], datasetNames))
      .length
  ).toBe(0);
  expect(
    (await client.getEvaluationsByModelNamesAndDatasetNames(modelNames, ['fake'])).length
  ).toBe(0);
  // check pagination
  expect((await client.getEvaluationsByModelNames(modelNames, 2)).length).toBe(2);
  expect((await client.getEvaluationsByModelNames(modelNames, 3)).length).toBe(1);
  expect((await client.getEvaluationsByDatasetNames(datasetNames, 0, 2)).length).toBe(2);
  expect((await client.getEvaluationsByDatasetNames(datasetNames, 2, 2)).length).toBe(2);
  expect((await client.getEvaluationsByDatasetNames(datasetNames, 3, 2)).length).toBe(1);
});

test('bulk create or get evaluations', async () => {
  const { datasetNames, modelNames } = await createDatasetsAndModels();

  // bulk create evaluations for each dataset
  for (const datasetName of datasetNames) {
    await client.finalizeDataset(datasetName);
    let evaluations = await client.bulkCreateOrGetEvaluations(
      modelNames,
      datasetName,
      'classification'
    );
    expect(evaluations.length).toBe(2);
    // check all evaluations are pending
    while (evaluations.every((evaluation) => evaluation.status !== 'done')) {
      await new Promise((resolve) => setTimeout(resolve, 10000));
      evaluations = await client.getEvaluationsByIds(
        evaluations.map((evaluation) => evaluation.id)
      );
      expect(evaluations.length).toBe(2);
    }
  }
});<|MERGE_RESOLUTION|>--- conflicted
+++ resolved
@@ -196,16 +196,7 @@
       modelName,
       datasetName,
       'classification',
-<<<<<<< HEAD
-      null,
-      null,
-      null,
-      null,
-      null,
-      null
-=======
       ['Precision', 'Recall', 'F1', 'Accuracy', 'ROCAUC', 'PrecisionRecallCurve']
->>>>>>> 27871f36
     );
     expect(['running', 'pending', 'done']).toContain(evaluation.status);
 
