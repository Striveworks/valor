<<<<<<< HEAD
=======
from pydantic import ConfigDict
>>>>>>> 63bc1721
from pydantic_settings import BaseSettings


class LogConfig(BaseSettings):
    """Logging configuration to be set for the server

    (taken from https://stackoverflow.com/a/67937084 but using
    BaseSettings)
    """

    LOGGER_NAME: str = "velour-backend"
    LOG_FORMAT: str = "%(levelprefix)s | %(asctime)s | %(message)s"
    LOG_LEVEL: str = "DEBUG"

    # Logging config
    version: int = 1
    disable_existing_loggers: bool = False
    formatters: dict = {
        "default": {
            "()": "uvicorn.logging.DefaultFormatter",
            "fmt": LOG_FORMAT,
            "datefmt": "%Y-%m-%d %H:%M:%S",
        },
    }
    handlers: dict = {
        "default": {
            "formatter": "default",
            "class": "logging.StreamHandler",
            "stream": "ext://sys.stderr",
        },
    }
    loggers: dict = {
        LOGGER_NAME: {
            "handlers": ["default"],
            "level": LOG_LEVEL,
            "propagate": False,
        },
    }


class AuthConfig(BaseSettings):
    domain: str | None = None
    audience: str | None = None
    algorithms: str | None = None
    model_config = ConfigDict(env_file=".env.auth", env_prefix="auth0_")

    @property
    def no_auth(self) -> bool:
        return all([not v for v in self.model_dump().values()])

    @property
    def jwks_url(self) -> str:
        if self.domain:
            return f"https://{self.domain}/.well-known/jwks.json"
        return None

    @property
    def issuer(self) -> str:
        return f"https://{self.domain}/"


auth_settings = AuthConfig()<|MERGE_RESOLUTION|>--- conflicted
+++ resolved
@@ -1,7 +1,4 @@
-<<<<<<< HEAD
-=======
 from pydantic import ConfigDict
->>>>>>> 63bc1721
 from pydantic_settings import BaseSettings
 
 
