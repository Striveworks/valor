import io
import json
from base64 import b64decode
from typing import Optional
from uuid import uuid4

import numpy as np
import PIL.Image
from pydantic import BaseModel, Extra, Field, root_validator, validator

from velour_api.enums import DatumTypes, JobStatus, Task


def validate_single_polygon(poly: list[tuple[float, float]]):
    if len(poly) < 3:
        raise ValueError("Polygon must be composed of at least three points.")
    return poly


def _validate_href(v: str | None):
    if v is None:
        return v
    if not (v.startswith("http://") or v.startswith("https://")):
        raise ValueError("`href` must start with http:// or https://")
    return v


class _BaseDataset(BaseModel):
    name: str
    from_video: bool = False
    href: str = None
    description: str = None
    type: DatumTypes

    @validator("href")
    def validate_href(cls, v):
        return _validate_href(v)


class Dataset(_BaseDataset):
    draft: bool


class DatasetCreate(_BaseDataset):
    pass


class Model(BaseModel):
    name: str
    href: str = None
    description: str = None
    type: DatumTypes

    @validator("href")
    def validate_href(cls, v):
        return _validate_href(v)


class DatumMetadatum(BaseModel):
    name: str
    value: float | str | dict

    @validator("value")
    def check_json(cls, v):
        # TODO: add more validation that the dict is valid geoJSON?
        if isinstance(v, dict):
            json.dumps(v)
        return v


class Datum(BaseModel):
    uid: str
    metadata: list[DatumMetadatum] = []


class Image(Datum):
    height: int = None
    width: int = None
    frame: Optional[int] = None


class Label(BaseModel):
    key: str
    value: str

    @classmethod
    def from_key_value_tuple(cls, kv_tuple: tuple[str, str]):
        return cls(key=kv_tuple[0], value=kv_tuple[1])

    def __eq__(self, other):
        if hasattr(other, "key") and hasattr(other, "value"):
            return self.key == other.key and self.value == other.value
        return False

    def __hash__(self) -> int:
        return hash(f"key:{self.key},value:{self.value}")


class ScoredLabel(BaseModel):
    label: Label
    score: float


class LabelDistribution(BaseModel):
    label: Label
    count: int


class ScoredLabelDistribution(BaseModel):
    label: Label
    scores: list[float]
    count: int


class DetectionBase(BaseModel):
    # list of (x, y) points
    boundary: list[tuple[float, float]] = None
    # (xmin, ymin, xmax, ymax)
    bbox: tuple[float, float, float, float] = None
    image: Image

    @root_validator(skip_on_failure=True)
    def boundary_or_bbox(cls, values):
        if (values["boundary"] is None) == (values["bbox"] is None):
            raise ValueError("Must have exactly one of boundary or bbox")

        return values

    @validator("boundary")
    def enough_pts(cls, v):
        if v is not None:
            return validate_single_polygon(v)
        return v

    @property
    def is_bbox(self):
        return self.bbox is not None


class GroundTruthDetection(DetectionBase):
    labels: list[Label]


class PredictedDetection(DetectionBase):
    scored_labels: list[ScoredLabel]


class PredictedDetectionsCreate(BaseModel):
    model_name: str
    dataset_name: str
    detections: list[PredictedDetection]


class GroundTruthDetectionsCreate(BaseModel):
    dataset_name: str
    detections: list[GroundTruthDetection]


class GroundTruthClassification(BaseModel):
    datum: Datum
    labels: list[Label]


class PredictedClassification(BaseModel):
    datum: Datum
    scored_labels: list[ScoredLabel]

    @validator("scored_labels")
    def check_sum_to_one(cls, v: list[ScoredLabel]):
        label_keys_to_sum = {}
        for scored_label in v:
            label_key = scored_label.label.key
            if label_key not in label_keys_to_sum:
                label_keys_to_sum[label_key] = 0.0
            label_keys_to_sum[label_key] += scored_label.score

        for k, total_score in label_keys_to_sum.items():
            if abs(total_score - 1) > 1e-5:
                raise ValueError(
                    "For each label key, prediction scores must sum to 1, but"
                    f" for label key {k} got scores summing to {total_score}."
                )
        return v


class GroundTruthClassificationsCreate(BaseModel):
    dataset_name: str
    classifications: list[GroundTruthClassification]


class PredictedClassificationsCreate(BaseModel):
    model_name: str
    dataset_name: str
    classifications: list[PredictedClassification]


class PolygonWithHole(BaseModel):
    polygon: list[tuple[float, float]]
    hole: list[tuple[float, float]] = None

    @validator("polygon")
    def enough_pts_outer(cls, v):
        return validate_single_polygon(v)


def _mask_bytes_to_pil(mask_bytes: bytes) -> PIL.Image.Image:
    with io.BytesIO(mask_bytes) as f:
        return PIL.Image.open(f)


class GroundTruthSegmentation(BaseModel):
    # multipolygon or base64 mask
    shape: str | list[PolygonWithHole] = Field(allow_mutation=False)
    image: Image
    labels: list[Label]
    is_instance: bool

    class Config:
        extra = Extra.allow
        validate_assignment = True

    @validator("shape")
    def non_empty(cls, v):
        if len(v) == 0:
            raise ValueError("shape must have at least one element.")
        return v

    @root_validator
    def correct_mask_shape(cls, values):
        if isinstance(values["shape"], list):
            return values
        mask_size = _mask_bytes_to_pil(b64decode(values["shape"])).size
        image_size = (values["image"].width, values["image"].height)
        if mask_size != image_size:
            raise ValueError(
                f"Expected mask and image to have the same size, but got size {mask_size} for the mask and {image_size} for image."
            )
        return values

    @property
    def is_poly(self) -> bool:
        return isinstance(self.shape, list)

    @property
    def mask_bytes(self) -> bytes:
        if self.is_poly:
            raise RuntimeError(
                "`mask_bytes` can only be called for `GroundTruthSegmentation`'s defined"
                " by masks, not polygons"
            )
        if not hasattr(self, "_mask_bytes"):
            self._mask_bytes = b64decode(self.shape)
        return self._mask_bytes

    @property
    def pil_mask(self) -> PIL.Image:
        return _mask_bytes_to_pil(self.mask_bytes)


class PredictedSegmentation(BaseModel):
    base64_mask: str = Field(allow_mutation=False)
    image: Image
    scored_labels: list[ScoredLabel]
    is_instance: bool

    class Config:
        extra = Extra.allow
        validate_assignment = True

    @property
    def mask_bytes(self) -> bytes:
        if not hasattr(self, "_mask_bytes"):
            self._mask_bytes = b64decode(self.base64_mask)
        return self._mask_bytes

    @validator("base64_mask")
    def check_png_and_mode(cls, v):
        """Check that the bytes are for a png file and is binary"""
        f = io.BytesIO(b64decode(v))
        img = PIL.Image.open(f)
        f.close()
        if img.format != "PNG":
            raise ValueError(
                f"Expected image format PNG but got {img.format}."
            )
        if img.mode != "1":
            raise ValueError(
                f"Expected image mode to be binary but got mode {img.mode}."
            )
        return v


class GroundTruthSegmentationsCreate(BaseModel):
    dataset_name: str
    segmentations: list[GroundTruthSegmentation]


class PredictedSegmentationsCreate(BaseModel):
    model_name: str
    dataset_name: str
    segmentations: list[PredictedSegmentation]


class User(BaseModel):
    email: str = None


class EvaluationSettings(BaseModel):
    """General parameters defining any filters of the data such
    as model, dataset, groundtruth and prediction type, model, dataset,
    size constraints, coincidence/intersection constraints, etc.
    """

    model_name: str
    dataset_name: str
    model_pred_task_type: Task = None
    dataset_gt_task_type: Task = None
    min_area: float = None
    max_area: float = None
    group_by: str = None
    label_key: str = None
    id: int = None


class APRequest(BaseModel):
    """Request to compute average precision"""

    settings: EvaluationSettings
    # (mutable defaults are ok for pydantic models)
    iou_thresholds: list[float] = [round(0.5 + 0.05 * i, 2) for i in range(10)]
    ious_to_keep: set[float] = {0.5, 0.75}

    @root_validator
    def check_ious(cls, values):
        for iou in values["ious_to_keep"]:
            if iou not in values["iou_thresholds"]:
                raise ValueError(
                    "`ious_to_keep` must be contained in `iou_thresholds`"
                )
        return values


class CreateAPMetricsResponse(BaseModel):
    missing_pred_labels: list[Label]
    ignored_pred_labels: list[Label]
    job_id: str


class CreateClfMetricsResponse(BaseModel):
    missing_pred_keys: list[str]
    ignored_pred_keys: list[str]
    job_id: str


class Job(BaseModel):
    uid: str = Field(default_factory=lambda: str(uuid4()))
    status: JobStatus = JobStatus.PENDING

    class Config:
        extra = Extra.allow


class ClfMetricsRequest(BaseModel):
    settings: EvaluationSettings


class Metric(BaseModel):
    """This is used for responses from the API"""

    type: str
    parameters: dict | None
    value: float | dict | None
    label: Label = None
    group: DatumMetadatum = None


class APMetric(BaseModel):
    iou: float
    value: float
    label: Label

    def db_mapping(self, label_id: int, evaluation_settings_id: int) -> dict:
        return {
            "value": self.value,
            "label_id": label_id,
            "type": "AP",
            "evaluation_settings_id": evaluation_settings_id,
            "parameters": {"iou": self.iou},
        }


class APMetricAveragedOverIOUs(BaseModel):
    ious: set[float]
    value: float
    label: Label

    def db_mapping(self, label_id: int, evaluation_settings_id: int) -> dict:
        return {
            "value": self.value,
            "label_id": label_id,
            "type": "APAveragedOverIOUs",
            "evaluation_settings_id": evaluation_settings_id,
            "parameters": {"ious": list(self.ious)},
        }


class mAPMetric(BaseModel):
    iou: float
    value: float

    def db_mapping(self, evaluation_settings_id: int) -> dict:
        return {
            "value": self.value,
            "type": "mAP",
            "evaluation_settings_id": evaluation_settings_id,
            "parameters": {"iou": self.iou},
        }


class mAPMetricAveragedOverIOUs(BaseModel):
    ious: set[float]
    value: float

    def db_mapping(self, evaluation_settings_id: int) -> dict:
        return {
            "value": self.value,
            "type": "mAPAveragedOverIOUs",
            "evaluation_settings_id": evaluation_settings_id,
            "parameters": {"ious": list(self.ious)},
        }


class ConfusionMatrixEntry(BaseModel):
    prediction: str
    groundtruth: str
    count: int

    class Config:
        allow_mutation = False


class _BaseConfusionMatrix(BaseModel):
    label_key: str
    entries: list[ConfusionMatrixEntry]
    group: DatumMetadatum = None
    group_id: int = None


class ConfusionMatrix(_BaseConfusionMatrix, extra=Extra.allow):
    def __init__(self, *args, **kwargs):
        super().__init__(*args, **kwargs)
        label_values = set(
            [entry.prediction for entry in self.entries]
            + [entry.groundtruth for entry in self.entries]
        )
        self.label_map = {
            label_value: i
            for i, label_value in enumerate(sorted(label_values))
        }
        n_label_values = len(self.label_map)

        matrix = np.zeros((n_label_values, n_label_values), dtype=int)
        for entry in self.entries:
            matrix[
                self.label_map[entry.groundtruth],
                self.label_map[entry.prediction],
            ] = entry.count

        self.matrix = matrix

    def db_mapping(self, evaluation_settings_id: int) -> dict:
        return {
            "label_key": self.label_key,
            "value": [entry.dict() for entry in self.entries],
            "evaluation_settings_id": evaluation_settings_id,
        }


class ConfusionMatrixResponse(_BaseConfusionMatrix):
    """used for http response since it won't have the matrix and
    label map attributes
    """

    pass


class AccuracyMetric(BaseModel):
    label_key: str
    value: float
    group: DatumMetadatum = None
    group_id: int = None

    def db_mapping(self, evaluation_settings_id: int) -> dict:
        return {
            "value": self.value,
            "type": "Accuracy",
            "evaluation_settings_id": evaluation_settings_id,
            "parameters": {"label_key": self.label_key},
            "group_id": self.group_id,
        }


class _PrecisionRecallF1Base(BaseModel):
    label: Label
    value: float | None
    group: DatumMetadatum = None
    group_id: int = None

    @validator("value")
    def replace_nan_with_neg_1(cls, v):
        if np.isnan(v):
            return -1
        return v

    def db_mapping(self, label_id: int, evaluation_settings_id: int) -> dict:
        return {
            "value": self.value,
            "label_id": label_id,
            "type": self.__type__,
            "evaluation_settings_id": evaluation_settings_id,
            "group_id": self.group_id,
        }


class PrecisionMetric(_PrecisionRecallF1Base):
    __type__ = "Precision"


class RecallMetric(_PrecisionRecallF1Base):
    __type__ = "Recall"


class F1Metric(_PrecisionRecallF1Base):
    __type__ = "F1"


class ROCAUCMetric(BaseModel):
    label_key: str
    value: float
    group: DatumMetadatum = None
    group_id: int = None

    def db_mapping(self, evaluation_settings_id: int) -> dict:
        return {
            "value": self.value,
            "type": "ROCAUC",
            "parameters": {"label_key": self.label_key},
            "evaluation_settings_id": evaluation_settings_id,
<<<<<<< HEAD
        }


class Metadata(BaseModel):
    annotation_type: str
    number_of_classifications: int
    number_of_bounding_boxes: int
    number_of_bounding_polygons: int
    number_of_segmentation_rasters: int
    associated: list[str]
=======
            "group_id": self.group_id,
        }
>>>>>>> e74a0a01
<|MERGE_RESOLUTION|>--- conflicted
+++ resolved
@@ -546,18 +546,14 @@
             "type": "ROCAUC",
             "parameters": {"label_key": self.label_key},
             "evaluation_settings_id": evaluation_settings_id,
-<<<<<<< HEAD
+            "group_id": self.group_id,
         }
 
 
 class Metadata(BaseModel):
-    annotation_type: str
+    annotation_type: list[str]
     number_of_classifications: int
     number_of_bounding_boxes: int
     number_of_bounding_polygons: int
     number_of_segmentation_rasters: int
-    associated: list[str]
-=======
-            "group_id": self.group_id,
-        }
->>>>>>> e74a0a01
+    associated: list[str]