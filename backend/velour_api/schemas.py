--- conflicted
+++ resolved
@@ -298,11 +298,8 @@
     dataset_gt_task_type: Task = None
     min_area: float = None
     max_area: float = None
-<<<<<<< HEAD
     group_by: str = None
-=======
     label_key: str = None
->>>>>>> 5ec7a5ce
     id: int = None
 
 
