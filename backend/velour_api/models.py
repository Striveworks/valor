--- conflicted
+++ resolved
@@ -428,11 +428,8 @@
     dataset_gt_task_type: Mapped[str] = mapped_column(Enum(Task))
     min_area: Mapped[float] = mapped_column(nullable=True)
     max_area: Mapped[float] = mapped_column(nullable=True)
-<<<<<<< HEAD
     group_by: Mapped[str] = mapped_column(nullable=True)
-=======
     label_key: Mapped[str] = mapped_column(nullable=True)
->>>>>>> 5ec7a5ce
     metrics: Mapped[list["Metric"]] = relationship(
         "Metric", cascade="all, delete"
     )
