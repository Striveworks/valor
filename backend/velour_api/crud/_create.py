--- conflicted
+++ resolved
@@ -888,7 +888,6 @@
     db: Session,
     request_info: schemas.APRequest,
 ) -> int:
-<<<<<<< HEAD
 
     dataset_id = get_dataset(db, request_info.settings.dataset_name).id
     model_id = get_model(db, request_info.settings.model_name).id
@@ -896,15 +895,6 @@
     max_area = request_info.settings.max_area
     gt_type = request_info.settings.dataset_gt_task_type
     pd_type = request_info.settings.model_pred_task_type
-=======
-    
-    dataset_id = get_dataset(db, request_info.settings.dataset_name).id
-    model_id = get_model(db, request_info.settings.model_name).id
-    min_area     = request_info.settings.min_area
-    max_area     = request_info.settings.max_area
-    gt_type      = request_info.settings.dataset_gt_task_type
-    pd_type      = request_info.settings.model_pred_task_type
->>>>>>> b50d2f43
 
     print(max_area)
 
@@ -914,13 +904,11 @@
         model_id=model_id,
         gt_type=gt_type,
         pd_type=pd_type,
-<<<<<<< HEAD
         label_key="name",
-=======
-        label_key='name',
->>>>>>> b50d2f43
         iou_thresholds=request_info.iou_thresholds,
         ious_to_keep=request_info.ious_to_keep,
+        min_area=min_area,
+        max_area=max_area,
         min_area=min_area,
         max_area=max_area,
     )
@@ -936,6 +924,8 @@
             "model_id": model_id,
             "model_pred_task_type": pd_type,
             "dataset_gt_task_type": gt_type,
+            "model_pred_task_type": pd_type,
+            "dataset_gt_task_type": gt_type,
             "min_area": request_info.settings.min_area,
             "max_area": request_info.settings.max_area,
         },
@@ -955,6 +945,7 @@
     db.commit()
 
     return mp.id
+
 
 def create_clf_metrics(
     db: Session,
