import io
import json
from base64 import b64encode
from typing import List, Optional

from geoalchemy2 import RasterElement
from geoalchemy2.functions import ST_AsGeoJSON, ST_AsPNG, ST_Envelope
from PIL import Image
from sqlalchemy import (
    Float,
    Integer,
    Select,
    TextClause,
    and_,
    func,
    select,
    text,
    union_all,
)
from sqlalchemy.orm import Session

from velour_api import enums, exceptions, models, schemas


def _get_associated_models(db: Session, dataset_name: str) -> list[str]:

    subquery_classifications = (
        select(models.PredictedClassification.model_id)
        .join(
            models.Datum,
            models.Datum.id == models.PredictedClassification.datum_id,
        )
        .join(models.Dataset, models.Dataset.id == models.Datum.dataset_id)
        .where(models.Dataset.name == dataset_name)
    )

    subquery_detections = (
        select(models.PredictedDetection.model_id)
        .join(
            models.Datum, models.Datum.id == models.PredictedDetection.datum_id
        )
        .join(models.Dataset, models.Dataset.id == models.Datum.dataset_id)
        .where(models.Dataset.name == dataset_name)
    )

    subquery_segmentations = (
        select(models.PredictedSegmentation.model_id)
        .join(
            models.Datum,
            models.Datum.id == models.PredictedSegmentation.datum_id,
        )
        .join(models.Dataset, models.Dataset.id == models.Datum.dataset_id)
        .where(models.Dataset.name == dataset_name)
    )

    subquery = union_all(
        subquery_classifications, subquery_detections, subquery_segmentations
    ).subquery()

    # Join to label key, value
    return db.scalars(
        select(models.Model.name.distinct())
        .select_from(subquery)
        .join(models.Model, models.Model.id == subquery.c.model_id)
    ).all()


def _get_associated_datasets(db: Session, model_name: str) -> list[str]:

    subquery_classifications = (
        select(models.PredictedClassification.datum_id)
        .join(
            models.Model,
            models.Model.id == models.PredictedClassification.model_id,
        )
        .where(models.Model.name == model_name)
    )

    subquery_detections = (
        select(models.PredictedDetection.datum_id)
        .join(
            models.Model, models.Model.id == models.PredictedDetection.model_id
        )
        .where(models.Model.name == model_name)
    )

    subquery_segmentations = (
        select(models.PredictedSegmentation.datum_id)
        .join(
            models.Model,
            models.Model.id == models.PredictedSegmentation.model_id,
        )
        .where(models.Model.name == model_name)
    )

    subquery = union_all(
        subquery_classifications, subquery_detections, subquery_segmentations
    ).subquery()

    # Join to label key, value
    return db.scalars(
        select(models.Dataset.name.distinct())
        .select_from(subquery)
        .join(models.Datum, models.Datum.id == subquery.c.datum_id)
        .join(models.Dataset, models.Dataset.id == models.Datum.dataset_id)
    ).all()


def _get_bounding_box_of_raster(
    db: Session, raster: RasterElement
) -> tuple[int, int, int, int]:
    env = json.loads(db.scalar(ST_AsGeoJSON(ST_Envelope(raster))))
    assert len(env["coordinates"]) == 1
    xs = [pt[0] for pt in env["coordinates"][0]]
    ys = [pt[1] for pt in env["coordinates"][0]]

    return min(xs), min(ys), max(xs), max(ys)


def _raster_to_png_b64(
    db: Session, raster: RasterElement, image: schemas.Image
) -> str:
    enveloping_box = _get_bounding_box_of_raster(db, raster)
    raster = Image.open(io.BytesIO(db.scalar(ST_AsPNG((raster))).tobytes()))

    assert raster.mode == "L"

    ret = Image.new(size=(image.width, image.height), mode=raster.mode)

    ret.paste(raster, box=enveloping_box)

    # mask is greyscale with values 0 and 1. to convert to binary
    # we first need to map 1 to 255
    ret = ret.point(lambda x: 255 if x == 1 else 0).convert("1")

    f = io.BytesIO()
    ret.save(f, format="PNG")
    f.seek(0)
    mask_bytes = f.read()
    return b64encode(mask_bytes).decode()


def get_datasets(db: Session) -> list[schemas.Dataset]:
    return [
        schemas.Dataset(
            **{k: getattr(d, k) for k in schemas.Dataset.__fields__}
        )
        for d in db.scalars(select(models.Dataset))
    ]


def get_dataset(db: Session, dataset_name: str) -> models.Dataset:
    ret = db.scalar(
        select(models.Dataset).where(models.Dataset.name == dataset_name)
    )
    if ret is None:
        raise exceptions.DatasetDoesNotExistError(dataset_name)

    return ret


def get_dataset_metadata(db: Session, dataset_name: str) -> schemas.Metadata:

    associated_models = _get_associated_models(db, dataset_name)

    number_of_classifications = db.scalar(
        select(func.count(models.GroundTruthClassification.id))
        .join(
            models.Datum,
            models.Datum.id == models.GroundTruthClassification.datum_id,
        )
        .join(models.Dataset, models.Dataset.id == models.Datum.dataset_id)
        .where(models.Dataset.name == dataset_name)
    )

    number_of_bounding_boxes = db.scalar(
        select(func.count(models.GroundTruthDetection.id))
        .join(
            models.Datum,
            models.Datum.id == models.GroundTruthDetection.datum_id,
        )
        .join(models.Dataset, models.Dataset.id == models.Datum.dataset_id)
        .where(
            and_(
                models.Dataset.name == dataset_name,
                models.GroundTruthDetection.is_bbox,
            )
        )
    )

    number_of_bounding_polygons = db.scalar(
        select(func.count(models.GroundTruthDetection.id))
        .join(
            models.Datum,
            models.Datum.id == models.GroundTruthDetection.datum_id,
        )
        .join(models.Dataset, models.Dataset.id == models.Datum.dataset_id)
        .where(
            and_(
                models.Dataset.name == dataset_name,
                not models.GroundTruthDetection.is_bbox,
            )
        )
    )

    number_of_segmentation_rasters = db.scalar(
        select(func.count(models.GroundTruthSegmentation.id))
        .join(
            models.Datum,
            models.Datum.id == models.GroundTruthSegmentation.datum_id,
        )
        .join(models.Dataset, models.Dataset.id == models.Datum.dataset_id)
        .where(models.Dataset.name == dataset_name)
    )

    type_list = []
    if number_of_classifications > 0:
        type_list.append("CLASSIFICATION")
    if number_of_bounding_boxes > 0 or number_of_bounding_polygons > 0:
        type_list.append("DETECTION")
    if number_of_segmentation_rasters > 0:
        type_list.append("SEGMENTATION")

    if len(type_list) == 0:
        dataset_type = "NONE"
    elif len(type_list) == 1:
        dataset_type = type_list[0]
    else:
        dataset_type = "MIXED"

    return schemas.Metadata(
        annotation_type=dataset_type,
        number_of_classifications=number_of_classifications,
        number_of_bounding_boxes=number_of_bounding_boxes,
        number_of_bounding_polygons=number_of_bounding_polygons,
        number_of_segmentation_rasters=number_of_segmentation_rasters,
        associated=associated_models,
    )


def get_models(db: Session) -> list[schemas.Model]:
    return [
        schemas.Model(**{k: getattr(m, k) for k in schemas.Model.__fields__})
        for m in db.scalars(select(models.Model))
    ]


def get_model(db: Session, model_name: str) -> models.Model:
    ret = db.scalar(
        select(models.Model).where(models.Model.name == model_name)
    )
    if ret is None:
        raise exceptions.ModelDoesNotExistError(model_name)

    return ret


def get_model_metadata(db: Session, model_name: str) -> schemas.Metadata:

    associated_datasets = _get_associated_datasets(db, model_name)

    number_of_classifications = db.scalar(
        select(func.count(models.PredictedClassification.id))
        .join(
            models.Model,
            models.Model.id == models.PredictedClassification.model_id,
        )
        .where(models.Model.name == model_name)
    )

    number_of_bounding_boxes = db.scalar(
        select(func.count(models.PredictedDetection.id))
        .join(
            models.Model, models.Model.id == models.PredictedDetection.model_id
        )
        .where(
            and_(
                models.Model.name == model_name,
                models.PredictedDetection.is_bbox,
            )
        )
    )

    number_of_bounding_polygons = db.scalar(
        select(func.count(models.PredictedDetection.id))
        .join(
            models.Model, models.Model.id == models.PredictedDetection.model_id
        )
        .where(
            and_(
                models.Model.name == model_name,
                not models.PredictedDetection.is_bbox,
            )
        )
    )

    number_of_segmentation_rasters = db.scalar(
        select(func.count(models.PredictedSegmentation.id))
        .join(
            models.Model,
            models.Model.id == models.PredictedSegmentation.model_id,
        )
        .where(models.Model.name == model_name)
    )

    type_list = []
    if number_of_classifications > 0:
        type_list.append("CLASSIFICATION")
    if number_of_bounding_boxes > 0 or number_of_bounding_polygons > 0:
        type_list.append("DETECTION")
    if number_of_segmentation_rasters > 0:
        type_list.append("SEGMENTATION")

    if len(type_list) == 0:
        model_type = "NONE"
    elif len(type_list) == 1:
        model_type = type_list[0]
    else:
        model_type = "MIXED"

    return schemas.Metadata(
        annotation_type=model_type,
        number_of_classifications=number_of_classifications,
        number_of_bounding_boxes=number_of_bounding_boxes,
        number_of_bounding_polygons=number_of_bounding_polygons,
        number_of_segmentation_rasters=number_of_segmentation_rasters,
        associated=associated_datasets,
    )


def get_image(db: Session, uid: str, dataset_name: str) -> models.Datum:
    ret = db.scalar(
        select(models.Datum)
        .join(models.Dataset)
        .where(
            and_(
                models.Datum.uid == uid,
                models.Datum.dataset_id == models.Dataset.id,
                models.Dataset.name == dataset_name,
            )
        )
    )
    if ret is None:
        raise exceptions.ImageDoesNotExistError(uid, dataset_name)

    return ret


def _boundary_points_from_detection(
    db: Session,
    detection: models.PredictedDetection | models.GroundTruthDetection,
) -> list[tuple[float, float]]:
    geojson = db.scalar(ST_AsGeoJSON(detection.boundary))
    geojson = json.loads(geojson)
    coords = geojson["coordinates"]

    # make sure not a polygon
    assert len(coords) == 1

    return [tuple(coord) for coord in coords[0]]


def get_groundtruth_detections_in_image(
    db: Session, uid: str, dataset_name: str
) -> list[schemas.GroundTruthDetection]:
    db_img = get_image(db, uid, dataset_name)
    gt_dets = db_img.ground_truth_detections

    img = schemas.Image(
        uid=uid, height=db_img.height, width=db_img.width, frame=db_img.frame
    )

    def _single_db_gt_to_pydantic_gt(gt_det: models.GroundTruthDetection):
        labels = [
            _db_label_to_schemas_label(labeled_gt_det.label)
            for labeled_gt_det in gt_det.labeled_ground_truth_detections
        ]
        boundary = _boundary_points_from_detection(db, gt_det)

        if gt_det.is_bbox:
            xs = [b[0] for b in boundary]
            ys = [b[1] for b in boundary]
            return schemas.GroundTruthDetection(
                bbox=(min(xs), min(ys), max(xs), max(ys)),
                image=img,
                labels=labels,
            )
        else:
            return schemas.GroundTruthDetection(
                boundary=_boundary_points_from_detection(db, gt_det),
                image=img,
                labels=labels,
            )

    return [_single_db_gt_to_pydantic_gt(gt_det) for gt_det in gt_dets]


def get_groundtruth_segmentations_in_image(
    db: Session, uid: str, dataset_name: str, are_instance: bool
) -> list[schemas.GroundTruthSegmentation]:
    db_img = get_image(db, uid, dataset_name)
    gt_segs = db.scalars(
        select(models.GroundTruthSegmentation).where(
            and_(
                models.GroundTruthSegmentation.datum_id == db_img.id,
                models.GroundTruthSegmentation.is_instance == are_instance,
            )
        )
    ).all()

    img = schemas.Image(
        uid=uid, height=db_img.height, width=db_img.width, frame=db_img.frame
    )

    return [
        schemas.GroundTruthSegmentation(
            shape=_raster_to_png_b64(db, gt_seg.shape, img),
            image=img,
            labels=[
                _db_label_to_schemas_label(labeled_gt_seg.label)
                for labeled_gt_seg in gt_seg.labeled_ground_truth_segmentations
            ],
            is_instance=gt_seg.is_instance,
        )
        for gt_seg in gt_segs
    ]


def get_labels_from_dataset(
    db: Session,
    dataset_name: str,
    of_type: Optional[List[enums.AnnotationType]] = None,
) -> list[schemas.Label]:

    classification_labels = set(
        schemas.Label(key=row.key, value=row.value)
        for row in db.scalars(
            select(models.Label)
            .join(models.GroundTruthClassification)
            .join(models.Datum)
            .join(models.Dataset)
            .where(
                and_(
                    models.Dataset.name == dataset_name,
                    models.Datum.id
                    == models.GroundTruthClassification.datum_id,
                )
            )
            .distinct()
        ).all()
    )

    bounding_box_labels = set(
        schemas.Label(key=row.key, value=row.value)
        for row in db.scalars(
            select(models.Label)
            .join(models.LabeledGroundTruthDetection)
            .join(models.GroundTruthDetection)
            .join(models.Datum)
            .join(models.Dataset)
            .where(
                and_(
                    models.Dataset.name == dataset_name,
                    models.Datum.id == models.GroundTruthDetection.datum_id,
                    models.GroundTruthDetection.is_bbox,
                )
            )
            .distinct()
        ).all()
    )

    bounding_polygon_labels = set(
        schemas.Label(key=row.key, value=row.value)
        for row in db.scalars(
            select(models.Label)
            .join(models.LabeledGroundTruthDetection)
            .join(models.GroundTruthDetection)
            .join(models.Datum)
            .join(models.Dataset)
            .where(
                and_(
                    models.Dataset.name == dataset_name,
                    models.Datum.id == models.GroundTruthDetection.datum_id,
                    not models.GroundTruthDetection.is_bbox,
                )
            )
            .distinct()
        ).all()
    )

    segmentation_labels = set(
        schemas.Label(key=row.key, value=row.value)
        for row in db.scalars(
            select(models.Label)
            .join(models.LabeledGroundTruthSegmentation)
            .join(models.GroundTruthSegmentation)
            .join(models.Datum)
            .join(models.Dataset)
            .where(
                and_(
                    models.Dataset.name == dataset_name,
                    models.Datum.id == models.GroundTruthSegmentation.datum_id,
                )
            )
            .distinct()
        ).all()
    )

    if of_type is None:
        return list(
            classification_labels.union(bounding_box_labels)
            .union(bounding_polygon_labels)
            .union(segmentation_labels)
        )
    else:
        return list(
            set()
            .union(
                classification_labels
                if enums.AnnotationType.CLASSIFICATION in of_type
                else set()
            )
            .union(
                bounding_box_labels
                if enums.AnnotationType.BBOX in of_type
                else set()
            )
            .union(
                bounding_polygon_labels
                if enums.AnnotationType.POLYGON in of_type
                else set()
            )
            .union(
                segmentation_labels
                if enums.AnnotationType.RASTER in of_type
                else set()
            )
        )


<<<<<<< HEAD
def get_labels_from_model(
    db: Session,
    model_name: str,
    of_type: Optional[List[enums.AnnotationType]] = None,
) -> list[schemas.Label]:

    classification_labels = set(
        schemas.Label(key=row.key, value=row.value)
        for row in db.scalars(
            select(models.Label)
            .join(models.PredictedClassification)
            .join(models.Model)
            .where(models.Model.name == model_name)
            .distinct()
        ).all()
    )

    bounding_box_labels = set(
        schemas.Label(key=row.key, value=row.value)
        for row in db.scalars(
            select(models.Label)
            .join(models.LabeledPredictedDetection)
            .join(models.PredictedDetection)
            .join(models.Model)
            .where(
                and_(
                    models.Model.name == model_name,
                    models.PredictedDetection.is_bbox,
                )
            )
            .distinct()
        ).all()
    )
=======
def get_classification_labels_in_dataset(
    db: Session, dataset_name: str, metadatum_id: int = None
) -> list[models.Label]:
    """Gets all the labels in a dataset

    Parameters
    ----------
    db
        db session
    dataset_name
        name of dataset to get labels of
    metadatum_id
        if this is not None then only get labels associated to datums
        that have this metadatum_id as a metadatum

    Returns
    -------
    list[models.Label]
    """
    query = (
        select(models.Label)
        .join(models.GroundTruthClassification)
        .join(models.Datum)
        .join(models.Dataset)
    )

    if metadatum_id is not None:
        query = query.join(models.DatumMetadatumLink).where(
            and_(
                models.Dataset.name == dataset_name,
                models.Datum.id == models.GroundTruthClassification.datum_id,
                models.DatumMetadatumLink.metadatum_id == metadatum_id,
            )
        )
    else:
        query = query.where(
            and_(
                models.Dataset.name == dataset_name,
                models.Datum.id == models.GroundTruthClassification.datum_id,
            )
        )

    return db.scalars(query.distinct()).all()
>>>>>>> e74a0a01

    bounding_polygon_labels = set(
        schemas.Label(key=row.key, value=row.value)
        for row in db.scalars(
            select(models.Label)
            .join(models.LabeledPredictedDetection)
            .join(models.PredictedDetection)
            .join(models.Model)
            .where(
                and_(
                    models.Model.name == model_name,
                    not models.PredictedDetection.is_bbox,
                )
            )
            .distinct()
        ).all()
    )

    segmentation_labels = set(
        schemas.Label(key=row.key, value=row.value)
        for row in db.scalars(
            select(models.Label)
            .join(models.LabeledPredictedSegmentation)
            .join(models.PredictedSegmentation)
            .join(models.Model)
            .where(models.Model.name == model_name)
            .distinct()
        ).all()
    )

    if of_type is None:
        return list(
            classification_labels.union(bounding_box_labels)
            .union(bounding_polygon_labels)
            .union(segmentation_labels)
        )
    else:
        return list(
            set()
            .union(
                classification_labels
                if enums.AnnotationType.CLASSIFICATION in of_type
                else set()
            )
            .union(
                bounding_box_labels
                if enums.AnnotationType.BBOX in of_type
                else set()
            )
            .union(
                bounding_polygon_labels
                if enums.AnnotationType.POLYGON in of_type
                else set()
            )
            .union(
                segmentation_labels
                if enums.AnnotationType.RASTER in of_type
                else set()
            )
        )


def get_joint_labels(
    db: Session,
    model_name: str,
    dataset_name: str,
    of_type: Optional[List[enums.AnnotationType]] = None,
) -> list[schemas.Label]:

    ds_set = set(
        get_labels_from_dataset(db, dataset_name=dataset_name, of_type=of_type)
    )
    md_set = set(
        get_labels_from_model(db, model_name=model_name, of_type=of_type)
    )
    return list(ds_set.intersection(md_set))


def get_label_distribution_from_dataset(
    db: Session, dataset_name: str
) -> dict[schemas.LabelDistribution, int]:

    # Join groundtruths with labels
    subquery_classification = db.query(
        models.GroundTruthClassification.label_id.label("label_id"),
        models.GroundTruthClassification.datum_id.label("datum_id"),
    )
    subquery_detection = db.query(
        models.LabeledGroundTruthDetection.label_id.label("label_id"),
        models.GroundTruthDetection.datum_id.label("datum_id"),
    ).join(
        models.GroundTruthDetection,
        models.GroundTruthDetection.id
        == models.LabeledGroundTruthDetection.detection_id,
    )
    subquery_segmentation = db.query(
        models.LabeledGroundTruthSegmentation.label_id.label("label_id"),
        models.GroundTruthSegmentation.datum_id.label("datum_id"),
    ).join(
        models.GroundTruthSegmentation,
        models.GroundTruthSegmentation.id
        == models.LabeledGroundTruthSegmentation.segmentation_id,
    )
    subquery_groundtruths = union_all(
        subquery_classification, subquery_detection, subquery_segmentation
    ).subquery()

    # Get distribution of labels across dataset
    subquery = (
        db.query(
            subquery_groundtruths.c.label_id,
            func.count(subquery_groundtruths.c.datum_id),
        )
        .join(
            models.Datum, models.Datum.id == subquery_groundtruths.c.datum_id
        )
        .join(models.Dataset, models.Dataset.id == models.Datum.dataset_id)
        .where(models.Dataset.name == dataset_name)
        .group_by(subquery_groundtruths.c.label_id)
        .subquery()
    )

    # Join to label key, value
    query = (
        db.query(models.Label.key, models.Label.value, subquery.c.count)
        .select_from(subquery)
        .join(models.Label, models.Label.id == subquery.c.label_id)
        .order_by(models.Label.key)
    )

    return [
        schemas.LabelDistribution(
            label=schemas.Label(key=row[0], value=row[1]), count=row[2]
        )
        for row in query.all()
    ]


def get_label_distribution_from_model(
    db: Session, model_name: str
) -> dict[schemas.ScoredLabelDistribution, int]:

    # Join predictions with labels
    subquery_classification = db.query(
        models.PredictedClassification.label_id.label("label_id"),
        models.PredictedClassification.score.label("score"),
        models.PredictedClassification.model_id.label("model_id"),
    )
    subquery_detection = db.query(
        models.LabeledPredictedDetection.label_id.label("label_id"),
        models.LabeledPredictedDetection.score.label("score"),
        models.PredictedDetection.model_id.label("model_id"),
    ).join(
        models.PredictedDetection,
        models.PredictedDetection.id
        == models.LabeledPredictedDetection.detection_id,
    )
    subquery_segmentation = db.query(
        models.LabeledPredictedSegmentation.label_id.label("label_id"),
        models.LabeledPredictedSegmentation.score.label("score"),
        models.PredictedSegmentation.model_id.label("model_id"),
    ).join(
        models.PredictedSegmentation,
        models.PredictedSegmentation.id
        == models.LabeledPredictedSegmentation.segmentation_id,
    )
    subquery_predictions = union_all(
        subquery_classification, subquery_detection, subquery_segmentation
    ).subquery()

    # Get distribution of labels across dataset
    subquery = (
        db.query(
            subquery_predictions.c.label_id,
            func.count(subquery_predictions.c.score),
        )
        .join(models.Model, models.Model.id == subquery_predictions.c.model_id)
        .where(models.Model.name == model_name)
        .group_by(subquery_predictions.c.label_id)
        .subquery()
    )

    # Join to label key, value
    query = (
        db.query(
            models.Label.key,
            models.Label.value,
            subquery.c.count,
            subquery_predictions.c.score,
        )
        .select_from(subquery)
        .join(models.Label, models.Label.id == subquery.c.label_id)
        .join(
            subquery_predictions,
            subquery_predictions.c.label_id == models.Label.id,
        )
        .join(models.Model, models.Model.id == subquery_predictions.c.model_id)
        .where(models.Model.name == model_name)
        .order_by(models.Label.key)
    )

    distribution = {}
    for row in query.all():
        label = schemas.Label(key=row[0], value=row[1])
        if label not in distribution:
            distribution[label] = schemas.ScoredLabelDistribution(
                label=label, count=row[2], scores=[row[3]]
            )
        else:
            distribution[label].scores.append(row[3])

    return list(distribution.values())


def get_all_labels(db: Session) -> list[schemas.Label]:
    return [
        schemas.Label(key=label.key, value=label.value)
        for label in db.scalars(select(models.Label))
    ]


def get_datums_in_dataset(
    db: Session, dataset_name: str
) -> list[models.Datum]:
    dset = get_dataset(db, dataset_name)
    return dset.datums


def _get_unique_label_ids_in_image(image: models.Datum) -> set[int]:
    ret = set()
    for det in image.ground_truth_detections:
        for labeled_det in det.labeled_ground_truth_detections:
            ret.add(labeled_det.label.id)

    for clf in image.ground_truth_classifications:
        ret.add(clf.label.id)

    for seg in image.ground_truth_segmentations:
        for labeled_seg in seg.labeled_ground_truth_segmentations:
            ret.add(labeled_seg.label.id)

    return ret


def _db_evaluation_settings_to_pydantic_evaluation_settings(
    evaluation_settings: models.EvaluationSettings,
) -> schemas.EvaluationSettings:
    return schemas.EvaluationSettings(
        model_name=evaluation_settings.model.name,
        dataset_name=evaluation_settings.dataset.name,
        model_pred_task_type=evaluation_settings.model_pred_task_type,
        dataset_gt_task_type=evaluation_settings.dataset_gt_task_type,
        min_area=evaluation_settings.min_area,
        max_area=evaluation_settings.max_area,
        label_key=evaluation_settings.label_key,
        id=evaluation_settings.id,
    )


def _db_label_to_schemas_label(label: models.Label) -> schemas.Label:
    if label is None:
        return None
    return schemas.Label(key=label.key, value=label.value)


def _db_metadatum_to_schemas_metadatum(
    metadatum: models.Metadatum,
) -> schemas.DatumMetadatum:
    if metadatum is None:
        return None
    if metadatum.string_value is not None:
        value = metadatum.string_value
    elif metadatum.numeric_value is not None:
        value = metadatum.numeric_value
    else:
        value = metadatum.geo
    return schemas.DatumMetadatum(name=metadatum.name, value=value)


def _db_metric_to_pydantic_metric(metric: models.Metric) -> schemas.Metric:
    return schemas.Metric(
        type=metric.type,
        parameters=metric.parameters,
        value=metric.value,
        label=_db_label_to_schemas_label(metric.label),
        group=_db_metadatum_to_schemas_metadatum(metric.group),
    )


def get_metrics_from_evaluation_settings(
    evaluation_settings: list[models.EvaluationSettings],
) -> list[schemas.Metric]:
    return [
        _db_metric_to_pydantic_metric(m)
        for ms in evaluation_settings
        for m in ms.metrics
    ]


def get_metrics_from_evaluation_settings_id(
    db: Session, evaluation_settings_id: int
) -> list[schemas.Metric]:
    eval_settings = db.scalar(
        select(models.EvaluationSettings).where(
            models.EvaluationSettings.id == evaluation_settings_id
        )
    )
    return get_metrics_from_evaluation_settings([eval_settings])


def get_confusion_matrices_from_evaluation_settings_id(
    db: Session, evaluation_settings_id: int
) -> list[schemas.ConfusionMatrix]:
    eval_settings = db.scalar(
        select(models.EvaluationSettings).where(
            models.EvaluationSettings.id == evaluation_settings_id
        )
    )
    db_cms = eval_settings.confusion_matrices

    return [
        schemas.ConfusionMatrix(
            label_key=db_cm.label_key,
            entries=[
                schemas.ConfusionMatrixEntry(**entry) for entry in db_cm.value
            ],
        )
        for db_cm in db_cms
    ]


def get_evaluation_settings_from_id(
    db: Session, evaluation_settings_id: int
) -> schemas.EvaluationSettings:
    ms = db.scalar(
        select(models.EvaluationSettings).where(
            models.EvaluationSettings.id == evaluation_settings_id
        )
    )
    return _db_evaluation_settings_to_pydantic_evaluation_settings(ms)


def get_model_metrics(
    db: Session, model_name: str, evaluation_settings_id: int
) -> list[schemas.Metric]:
    # TODO: may return multiple types of metrics
    # use get_model so exception get's raised if model does
    # not exist
    model = get_model(db, model_name)

    evaluation_settings = db.scalars(
        select(models.EvaluationSettings)
        .join(models.Model)
        .where(
            and_(
                models.Model.id == model.id,
                models.EvaluationSettings.id == evaluation_settings_id,
            )
        )
    )

    return get_metrics_from_evaluation_settings(evaluation_settings)


def get_model_evaluation_settings(
    db: Session, model_name: str
) -> list[schemas.EvaluationSettings]:
    model_id = get_model(db, model_name).id
    all_eval_settings = db.scalars(
        select(models.EvaluationSettings).where(
            models.EvaluationSettings.model_id == model_id
        )
    ).all()
    return [
        _db_evaluation_settings_to_pydantic_evaluation_settings(eval_settings)
        for eval_settings in all_eval_settings
    ]


def number_of_rows(db: Session, model_cls: type) -> int:
    return db.scalar(select(func.count(model_cls.id)))


def _filter_instance_segmentations_by_area(
    stmt: str,
    seg_table: type,
    task_for_area_computation: schemas.Task,
    min_area: float | None,
    max_area: float | None,
) -> TextClause:
    if min_area is None and max_area is None:
        return text(stmt)

    if task_for_area_computation == schemas.Task.BBOX_OBJECT_DETECTION:
        area_stmt = f"(SELECT ST_Area(ST_Envelope(ST_Union(polygon))) FROM (SELECT ST_MakeValid((ST_DumpAsPolygons({seg_table.__tablename__}.shape)).geom) AS polygon) as subq)"
    elif task_for_area_computation == schemas.Task.POLY_OBJECT_DETECTION:
        # add convex hull?
        area_stmt = f"(SELECT ST_Area(ST_ConvexHull(ST_Union(polygon))) FROM (SELECT ST_MakeValid((ST_DumpAsPolygons({seg_table.__tablename__}.shape)).geom) AS polygon) as subq)"
    elif task_for_area_computation == schemas.Task.INSTANCE_SEGMENTATION:
        # segmentation
        area_stmt = f"ST_Count({seg_table.__tablename__}.shape)"
    else:
        raise ValueError(
            f"Got invalid value {task_for_area_computation} for `task_for_area_computation`."
        )

    if min_area is not None:
        stmt += f" AND {area_stmt} >= {min_area}"
    if max_area is not None:
        stmt += f" AND {area_stmt} <= {max_area}"

    return text(stmt)


def _instance_segmentations_in_dataset_statement(
    dataset_name: str,
    min_area: float = None,
    max_area: float = None,
    task_for_area_computation: schemas.Task = schemas.Task.INSTANCE_SEGMENTATION,
) -> TextClause:
    """Produces the text query to get all instance segmentations ids in a dataset,
    optionally filtered by area.

    Parameters
    ----------
    dataset_name
        name of the dataset
    min_area
        only select segmentations with area at least this value
    max_area
        only select segmentations with area at most this value
    task_for_area_computation
        one of Task.BBOX_OBJECT_DETECTION, Task.POLY_OBJECT_DETECTION, or
        Task.INSTANCE_SEGMENTATION. this determines how the area is calculated:
        if Task.BBOX_OBJECT_DETECTION then the area of the circumscribing polygon of the segmentation is used,
        if Task.POLY_OBJECT_DETECTION then the area of the convex hull of the segmentation is used
        if Task.INSTANCE_SEGMENTATION then the area of the segmentation itself is used.
    """

    stmt = f"""
        SELECT
            labeled_ground_truth_segmentation.id,
            labeled_ground_truth_segmentation.segmentation_id,
            labeled_ground_truth_segmentation.label_id
        FROM
            labeled_ground_truth_segmentation
            JOIN ground_truth_segmentation ON
                ground_truth_segmentation.id = labeled_ground_truth_segmentation.segmentation_id
            JOIN datum ON datum.id = ground_truth_segmentation.datum_id
            JOIN dataset ON dataset.id = datum.dataset_id
        WHERE
            ground_truth_segmentation.is_instance
            AND dataset.name = '{dataset_name}'
        """

    return _filter_instance_segmentations_by_area(
        stmt=stmt,
        seg_table=models.GroundTruthSegmentation,
        min_area=min_area,
        max_area=max_area,
        task_for_area_computation=task_for_area_computation,
    ).columns(id=Integer, segmentation_id=Integer, label_id=Integer)


def _filter_object_detections_by_area(
    stmt: str,
    det_table: type,
    task_for_area_computation: schemas.Task | None,
    min_area: float | None,
    max_area: float | None,
) -> TextClause:
    if min_area is None and max_area is None:
        return text(stmt)

    if task_for_area_computation == schemas.Task.BBOX_OBJECT_DETECTION:
        area_stmt = f"ST_Area(ST_Envelope({det_table.__tablename__}.boundary))"
    elif task_for_area_computation == schemas.Task.POLY_OBJECT_DETECTION:
        area_stmt = f"ST_Area({det_table.__tablename__}.boundary)"
    else:
        raise ValueError(
            f"Expected task_for_area_computation to be {schemas.Task.BBOX_OBJECT_DETECTION} or "
            f"{schemas.Task.POLY_OBJECT_DETECTION} but got {task_for_area_computation}."
        )

    if min_area is not None:
        stmt += f" AND {area_stmt} >= {min_area}"
    if max_area is not None:
        stmt += f" AND {area_stmt} <= {max_area}"

    return text(stmt)


def _object_detections_in_dataset_statement(
    dataset_name: str,
    task: schemas.Task,
    min_area: float = None,
    max_area: float = None,
    task_for_area_computation: schemas.Task = None,
) -> Select:
    """returns the select statement for all groundtruth object detections in a dataset.
    if min_area and/or max_area is None then it will filter accordingly by the area (pixels^2 and not proportion)
    """
    if task not in [
        enums.Task.POLY_OBJECT_DETECTION,
        enums.Task.BBOX_OBJECT_DETECTION,
    ]:
        raise ValueError(
            f"Expected task to be a detection task but got {task}"
        )
    stmt = f"""
        SELECT
            labeled_ground_truth_detection.id,
            labeled_ground_truth_detection.detection_id,
            labeled_ground_truth_detection.label_id
        FROM
            labeled_ground_truth_detection
            JOIN ground_truth_detection ON
                ground_truth_detection.id = labeled_ground_truth_detection.detection_id
            JOIN datum ON datum.id = ground_truth_detection.datum_id
            JOIN dataset ON dataset.id = datum.dataset_id
        WHERE dataset.name = '{dataset_name}' AND ground_truth_detection.is_bbox = '{(task == enums.Task.BBOX_OBJECT_DETECTION)}'
    """

    return _filter_object_detections_by_area(
        stmt=stmt,
        det_table=models.GroundTruthDetection,
        task_for_area_computation=task_for_area_computation,
        min_area=min_area,
        max_area=max_area,
    ).columns(id=Integer, detection_id=Integer, label_id=Integer)


def _classifications_in_dataset_statement(dataset_name: str) -> Select:
    return (
        select(models.GroundTruthClassification)
        .join(models.Datum)
        .join(models.Dataset)
        .where(models.Dataset.name == dataset_name)
    )


def _model_instance_segmentation_preds_statement(
    model_name: str,
    dataset_name: str,
    min_area: float = None,
    max_area: float = None,
    task_for_area_computation: schemas.Task = schemas.Task.INSTANCE_SEGMENTATION,
) -> Select:
    stmt = f"""
        SELECT
            labeled_predicted_segmentation.id,
            labeled_predicted_segmentation.segmentation_id,
            labeled_predicted_segmentation.label_id
        FROM
            labeled_predicted_segmentation
            JOIN predicted_segmentation ON
                predicted_segmentation.id = labeled_predicted_segmentation.segmentation_id
            JOIN datum ON datum.id = predicted_segmentation.datum_id
            JOIN model ON model.id = predicted_segmentation.model_id
            JOIN dataset ON dataset.id = datum.dataset_id
        WHERE
            model.name = '{model_name}'
            AND dataset.name = '{dataset_name}'
            AND predicted_segmentation.is_instance
    """
    return _filter_instance_segmentations_by_area(
        stmt=stmt,
        seg_table=models.PredictedSegmentation,
        task_for_area_computation=task_for_area_computation,
        min_area=min_area,
        max_area=max_area,
    ).columns(id=Integer, segmentation_id=Integer, label_id=Integer)


def _model_object_detection_preds_statement(
    model_name: str,
    dataset_name: str,
    task: enums.Task,
    min_area: float = None,
    max_area: float = None,
    task_for_area_computation: schemas.Task = None,
) -> Select:
    if task not in [
        enums.Task.POLY_OBJECT_DETECTION,
        enums.Task.BBOX_OBJECT_DETECTION,
    ]:
        raise ValueError(
            f"Expected task to be a detection task but got {task}"
        )

    stmt = f"""
    SELECT
        labeled_predicted_detection.id,
        labeled_predicted_detection.detection_id,
        labeled_predicted_detection.label_id,
        labeled_predicted_detection.score
    FROM
        labeled_predicted_detection
        JOIN predicted_detection ON
            predicted_detection.id = labeled_predicted_detection.detection_id
        JOIN datum ON datum.id = predicted_detection.datum_id
        JOIN model ON model.id = predicted_detection.model_id
        JOIN dataset ON dataset.id = datum.dataset_id
    WHERE
        model.name = '{model_name}'
        AND dataset.name = '{dataset_name}'
        AND predicted_detection.is_bbox = '{task == enums.Task.BBOX_OBJECT_DETECTION}'
    """

    return _filter_object_detections_by_area(
        stmt=stmt,
        det_table=models.PredictedDetection,
        task_for_area_computation=task_for_area_computation,
        min_area=min_area,
        max_area=max_area,
    ).columns(id=Integer, detection_id=Integer, label_id=Integer, score=Float)


def _model_classifications_preds_statement(
    model_name: str, dataset_name: str
) -> Select:
    return (
        select(models.PredictedClassification)
        .join(models.Datum)
        .join(models.Model)
        .join(models.Dataset)
        .where(
            and_(
                models.Model.name == model_name,
                models.Dataset.name == dataset_name,
            )
        )
    )


def get_dataset_task_types(db: Session, dataset_name: str) -> set[enums.Task]:
    ret = set()

    if db.query(
        _instance_segmentations_in_dataset_statement(
            dataset_name=dataset_name
        ).exists()
    ).scalar():
        ret.add(enums.Task.INSTANCE_SEGMENTATION)

    for task in [
        enums.Task.BBOX_OBJECT_DETECTION,
        enums.Task.POLY_OBJECT_DETECTION,
    ]:
        if db.query(
            _object_detections_in_dataset_statement(
                dataset_name, task
            ).exists()
        ).scalar():
            ret.add(task)

    return ret


def get_model_task_types(
    db: Session, model_name: str, dataset_name: str
) -> set[enums.Task]:
    ret = set()

    if db.query(
        _model_instance_segmentation_preds_statement(
            model_name=model_name, dataset_name=dataset_name
        ).exists()
    ).scalar():
        ret.add(enums.Task.INSTANCE_SEGMENTATION)

    for task in [
        enums.Task.BBOX_OBJECT_DETECTION,
        enums.Task.POLY_OBJECT_DETECTION,
    ]:
        if db.query(
            _model_object_detection_preds_statement(
                model_name=model_name, dataset_name=dataset_name, task=task
            ).exists()
        ).scalar():
            ret.add(task)

    return ret


def get_string_metadata_ids(
    db: Session, dataset_name: str, metadata_name: str
) -> list[int]:
    """Returns the ids of all metadata (for a given metadata name) in a dataset that
    have string values
    """
    return db.scalars(
        text(
            f"""
        SELECT DISTINCT datum_metadatum_link.metadatum_id
        FROM datum_metadatum_link
        JOIN metadatum ON datum_metadatum_link.metadatum_id=metadatum.id
        JOIN datum ON datum_metadatum_link.datum_id=datum.id
        JOIN dataset ON datum.dataset_id=dataset.id
        WHERE dataset.name='{dataset_name}'
            AND metadatum.name='{metadata_name}'
            AND metadatum.string_value IS NOT NULL
        """
        )
    ).all()<|MERGE_RESOLUTION|>--- conflicted
+++ resolved
@@ -183,7 +183,7 @@
         .where(
             and_(
                 models.Dataset.name == dataset_name,
-                models.GroundTruthDetection.is_bbox,
+                models.GroundTruthDetection.is_bbox is True,
             )
         )
     )
@@ -198,7 +198,7 @@
         .where(
             and_(
                 models.Dataset.name == dataset_name,
-                not models.GroundTruthDetection.is_bbox,
+                models.GroundTruthDetection.is_bbox is False,
             )
         )
     )
@@ -221,15 +221,8 @@
     if number_of_segmentation_rasters > 0:
         type_list.append("SEGMENTATION")
 
-    if len(type_list) == 0:
-        dataset_type = "NONE"
-    elif len(type_list) == 1:
-        dataset_type = type_list[0]
-    else:
-        dataset_type = "MIXED"
-
     return schemas.Metadata(
-        annotation_type=dataset_type,
+        annotation_type=type_list,
         number_of_classifications=number_of_classifications,
         number_of_bounding_boxes=number_of_bounding_boxes,
         number_of_bounding_polygons=number_of_bounding_polygons,
@@ -276,7 +269,7 @@
         .where(
             and_(
                 models.Model.name == model_name,
-                models.PredictedDetection.is_bbox,
+                models.PredictedDetection.is_bbox is True,
             )
         )
     )
@@ -289,7 +282,7 @@
         .where(
             and_(
                 models.Model.name == model_name,
-                not models.PredictedDetection.is_bbox,
+                models.PredictedDetection.is_bbox is False,
             )
         )
     )
@@ -429,153 +422,9 @@
 def get_labels_from_dataset(
     db: Session,
     dataset_name: str,
+    metadatum_id: Optional[int] = None,
     of_type: Optional[List[enums.AnnotationType]] = None,
 ) -> list[schemas.Label]:
-
-    classification_labels = set(
-        schemas.Label(key=row.key, value=row.value)
-        for row in db.scalars(
-            select(models.Label)
-            .join(models.GroundTruthClassification)
-            .join(models.Datum)
-            .join(models.Dataset)
-            .where(
-                and_(
-                    models.Dataset.name == dataset_name,
-                    models.Datum.id
-                    == models.GroundTruthClassification.datum_id,
-                )
-            )
-            .distinct()
-        ).all()
-    )
-
-    bounding_box_labels = set(
-        schemas.Label(key=row.key, value=row.value)
-        for row in db.scalars(
-            select(models.Label)
-            .join(models.LabeledGroundTruthDetection)
-            .join(models.GroundTruthDetection)
-            .join(models.Datum)
-            .join(models.Dataset)
-            .where(
-                and_(
-                    models.Dataset.name == dataset_name,
-                    models.Datum.id == models.GroundTruthDetection.datum_id,
-                    models.GroundTruthDetection.is_bbox,
-                )
-            )
-            .distinct()
-        ).all()
-    )
-
-    bounding_polygon_labels = set(
-        schemas.Label(key=row.key, value=row.value)
-        for row in db.scalars(
-            select(models.Label)
-            .join(models.LabeledGroundTruthDetection)
-            .join(models.GroundTruthDetection)
-            .join(models.Datum)
-            .join(models.Dataset)
-            .where(
-                and_(
-                    models.Dataset.name == dataset_name,
-                    models.Datum.id == models.GroundTruthDetection.datum_id,
-                    not models.GroundTruthDetection.is_bbox,
-                )
-            )
-            .distinct()
-        ).all()
-    )
-
-    segmentation_labels = set(
-        schemas.Label(key=row.key, value=row.value)
-        for row in db.scalars(
-            select(models.Label)
-            .join(models.LabeledGroundTruthSegmentation)
-            .join(models.GroundTruthSegmentation)
-            .join(models.Datum)
-            .join(models.Dataset)
-            .where(
-                and_(
-                    models.Dataset.name == dataset_name,
-                    models.Datum.id == models.GroundTruthSegmentation.datum_id,
-                )
-            )
-            .distinct()
-        ).all()
-    )
-
-    if of_type is None:
-        return list(
-            classification_labels.union(bounding_box_labels)
-            .union(bounding_polygon_labels)
-            .union(segmentation_labels)
-        )
-    else:
-        return list(
-            set()
-            .union(
-                classification_labels
-                if enums.AnnotationType.CLASSIFICATION in of_type
-                else set()
-            )
-            .union(
-                bounding_box_labels
-                if enums.AnnotationType.BBOX in of_type
-                else set()
-            )
-            .union(
-                bounding_polygon_labels
-                if enums.AnnotationType.POLYGON in of_type
-                else set()
-            )
-            .union(
-                segmentation_labels
-                if enums.AnnotationType.RASTER in of_type
-                else set()
-            )
-        )
-
-
-<<<<<<< HEAD
-def get_labels_from_model(
-    db: Session,
-    model_name: str,
-    of_type: Optional[List[enums.AnnotationType]] = None,
-) -> list[schemas.Label]:
-
-    classification_labels = set(
-        schemas.Label(key=row.key, value=row.value)
-        for row in db.scalars(
-            select(models.Label)
-            .join(models.PredictedClassification)
-            .join(models.Model)
-            .where(models.Model.name == model_name)
-            .distinct()
-        ).all()
-    )
-
-    bounding_box_labels = set(
-        schemas.Label(key=row.key, value=row.value)
-        for row in db.scalars(
-            select(models.Label)
-            .join(models.LabeledPredictedDetection)
-            .join(models.PredictedDetection)
-            .join(models.Model)
-            .where(
-                and_(
-                    models.Model.name == model_name,
-                    models.PredictedDetection.is_bbox,
-                )
-            )
-            .distinct()
-        ).all()
-    )
-=======
-def get_classification_labels_in_dataset(
-    db: Session, dataset_name: str, metadatum_id: int = None
-) -> list[models.Label]:
     """Gets all the labels in a dataset
 
     Parameters
@@ -587,64 +436,140 @@
     metadatum_id
         if this is not None then only get labels associated to datums
         that have this metadatum_id as a metadatum
+    of_type
+        filters by annotation type, defaults to all types
 
     Returns
     -------
-    list[models.Label]
+    list[schemas.Label]
     """
-    query = (
+
+    classifications_query = (
         select(models.Label)
         .join(models.GroundTruthClassification)
         .join(models.Datum)
         .join(models.Dataset)
     )
 
+    bounding_query = (
+        select(models.Label)
+        .join(models.LabeledGroundTruthDetection)
+        .join(models.GroundTruthDetection)
+        .join(models.Datum)
+        .join(models.Dataset)
+    )
+
+    segmentation_query = (
+        select(models.Label)
+        .join(models.LabeledGroundTruthSegmentation)
+        .join(models.GroundTruthSegmentation)
+        .join(models.Datum)
+        .join(models.Dataset)
+    )
+
     if metadatum_id is not None:
-        query = query.join(models.DatumMetadatumLink).where(
+
+        classifications_query = (
+            classifications_query.join(models.DatumMetadatumLink)
+            .where(
+                and_(
+                    models.Dataset.name == dataset_name,
+                    models.Datum.id
+                    == models.GroundTruthClassification.datum_id,
+                    models.DatumMetadatumLink.metadatum_id == metadatum_id,
+                )
+            )
+            .distinct()
+        )
+
+        bounding_box_query = (
+            bounding_query.join(models.DatumMetadatumLink)
+            .where(
+                and_(
+                    models.Dataset.name == dataset_name,
+                    models.Datum.id == models.GroundTruthDetection.datum_id,
+                    models.GroundTruthDetection.is_bbox is True,
+                    models.DatumMetadatumLink.metadatum_id == metadatum_id,
+                )
+            )
+            .distinct()
+        )
+
+        bounding_polygon_query = (
+            bounding_query.join(models.DatumMetadatumLink)
+            .where(
+                and_(
+                    models.Dataset.name == dataset_name,
+                    models.Datum.id == models.GroundTruthDetection.datum_id,
+                    models.GroundTruthDetection.is_bbox is False,
+                    models.DatumMetadatumLink.metadatum_id == metadatum_id,
+                )
+            )
+            .distinct()
+        )
+
+        segmentation_query = (
+            segmentation_query.join(models.DatumMetadatumLink)
+            .where(
+                and_(
+                    models.Dataset.name == dataset_name,
+                    models.Datum.id == models.GroundTruthSegmentation.datum_id,
+                    models.DatumMetadatumLink.metadatum_id == metadatum_id,
+                )
+            )
+            .distinct()
+        )
+
+    else:
+
+        classifications_query = classifications_query.where(
             and_(
                 models.Dataset.name == dataset_name,
                 models.Datum.id == models.GroundTruthClassification.datum_id,
-                models.DatumMetadatumLink.metadatum_id == metadatum_id,
-            )
-        )
-    else:
-        query = query.where(
+            )
+        ).distinct()
+
+        bounding_box_query = bounding_query.where(
             and_(
                 models.Dataset.name == dataset_name,
-                models.Datum.id == models.GroundTruthClassification.datum_id,
-            )
-        )
-
-    return db.scalars(query.distinct()).all()
->>>>>>> e74a0a01
+                models.Datum.id == models.GroundTruthDetection.datum_id,
+                models.GroundTruthDetection.is_bbox is True,
+            )
+        ).distinct()
+
+        bounding_polygon_query = bounding_query.where(
+            and_(
+                models.Dataset.name == dataset_name,
+                models.Datum.id == models.GroundTruthDetection.datum_id,
+                models.GroundTruthDetection.is_bbox is False,
+            )
+        ).distinct()
+
+        segmentation_query = segmentation_query.where(
+            and_(
+                models.Dataset.name == dataset_name,
+                models.Datum.id == models.GroundTruthSegmentation.datum_id,
+            )
+        ).distinct()
+
+    classification_labels = set(
+        schemas.Label(key=row.key, value=row.value)
+        for row in db.scalars(classifications_query).all()
+    )
+
+    bounding_box_labels = set(
+        schemas.Label(key=row.key, value=row.value)
+        for row in db.scalars(bounding_box_query).all()
+    )
 
     bounding_polygon_labels = set(
         schemas.Label(key=row.key, value=row.value)
-        for row in db.scalars(
-            select(models.Label)
-            .join(models.LabeledPredictedDetection)
-            .join(models.PredictedDetection)
-            .join(models.Model)
-            .where(
-                and_(
-                    models.Model.name == model_name,
-                    not models.PredictedDetection.is_bbox,
-                )
-            )
-            .distinct()
-        ).all()
+        for row in db.scalars(bounding_polygon_query).all()
     )
 
     segmentation_labels = set(
         schemas.Label(key=row.key, value=row.value)
-        for row in db.scalars(
-            select(models.Label)
-            .join(models.LabeledPredictedSegmentation)
-            .join(models.PredictedSegmentation)
-            .join(models.Model)
-            .where(models.Model.name == model_name)
-            .distinct()
-        ).all()
+        for row in db.scalars(segmentation_query).all()
     )
 
     if of_type is None:
@@ -679,18 +604,202 @@
         )
 
 
+def get_labels_from_model(
+    db: Session,
+    model_name: str,
+    metadatum_id: Optional[int],
+    of_type: Optional[List[enums.AnnotationType]] = None,
+) -> list[schemas.Label]:
+    """Gets all the labels in a model
+
+    Parameters
+    ----------
+    db
+        db session
+    model_name
+        name of dataset to get labels of
+    metadatum_id
+        if this is not None then only get labels associated to datums
+        that have this metadatum_id as a metadatum
+    of_type
+        filters by annotation type, defaults to all types
+
+    Returns
+    -------
+    list[schemas.Label]
+    """
+
+    classification_query = (
+        select(models.Label)
+        .join(models.PredictedClassification)
+        .join(models.Model)
+    )
+
+    bounding_query = (
+        select(models.Label)
+        .join(models.LabeledPredictedDetection)
+        .join(models.PredictedDetection)
+        .join(models.Model)
+    )
+
+    segmentation_query = (
+        select(models.Label)
+        .join(models.LabeledPredictedSegmentation)
+        .join(models.PredictedSegmentation)
+        .join(models.Model)
+    )
+
+    if metadatum_id is not None:
+
+        classification_query = (
+            classification_query.join(models.Datum)
+            .join(models.Metadatum)
+            .where(
+                and_(
+                    models.Model.name == model_name,
+                    models.Metadatum.id == metadatum_id,
+                )
+            )
+            .distinct()
+        )
+
+        bounding_box_query = (
+            bounding_query.join(models.Datum)
+            .join(models.Metadatum)
+            .where(
+                and_(
+                    models.Model.name == model_name,
+                    models.PredictedDetection.is_bbox is True,
+                    models.Metadatum.id == metadatum_id,
+                )
+            )
+            .distinct()
+        )
+
+        bounding_polygon_query = (
+            bounding_query.join(models.Datum)
+            .join(models.Metadatum)
+            .where(
+                and_(
+                    models.Model.name == model_name,
+                    models.PredictedDetection.is_bbox is False,
+                    models.Metadatum.id == metadatum_id,
+                )
+            )
+            .distinct()
+        )
+
+        segmentation_query = (
+            segmentation_query.join(models.Datum)
+            .join(models.Metadatum)
+            .where(
+                and_(
+                    models.Model.name == model_name,
+                    models.Metadatum.id == metadatum_id,
+                )
+            )
+            .distinct()
+        )
+
+    else:
+
+        classification_query = classification_query.where(
+            models.Model.name == model_name
+        ).distinct()
+
+        bounding_box_query = bounding_query.where(
+            and_(
+                models.Model.name == model_name,
+                models.PredictedDetection.is_bbox is True,
+            )
+        ).distinct()
+
+        bounding_polygon_query = bounding_query.where(
+            and_(
+                models.Model.name == model_name,
+                models.PredictedDetection.is_bbox is False,
+            )
+        ).distinct()
+
+        segmentation_query = segmentation_query.where(
+            models.Model.name == model_name
+        ).distinct()
+
+    classification_labels = set(
+        schemas.Label(key=row.key, value=row.value)
+        for row in db.scalars(classification_query).all()
+    )
+
+    bounding_box_labels = set(
+        schemas.Label(key=row.key, value=row.value)
+        for row in db.scalars(bounding_box_query).all()
+    )
+
+    bounding_polygon_labels = set(
+        schemas.Label(key=row.key, value=row.value)
+        for row in db.scalars(bounding_polygon_query).all()
+    )
+
+    segmentation_labels = set(
+        schemas.Label(key=row.key, value=row.value)
+        for row in db.scalars(segmentation_query).all()
+    )
+
+    if of_type is None:
+        return list(
+            classification_labels.union(bounding_box_labels)
+            .union(bounding_polygon_labels)
+            .union(segmentation_labels)
+        )
+    else:
+        return list(
+            set()
+            .union(
+                classification_labels
+                if enums.AnnotationType.CLASSIFICATION in of_type
+                else set()
+            )
+            .union(
+                bounding_box_labels
+                if enums.AnnotationType.BBOX in of_type
+                else set()
+            )
+            .union(
+                bounding_polygon_labels
+                if enums.AnnotationType.POLYGON in of_type
+                else set()
+            )
+            .union(
+                segmentation_labels
+                if enums.AnnotationType.RASTER in of_type
+                else set()
+            )
+        )
+
+
 def get_joint_labels(
     db: Session,
     model_name: str,
     dataset_name: str,
+    metadatum_id: Optional[int] = None,
     of_type: Optional[List[enums.AnnotationType]] = None,
 ) -> list[schemas.Label]:
 
     ds_set = set(
-        get_labels_from_dataset(db, dataset_name=dataset_name, of_type=of_type)
+        get_labels_from_dataset(
+            db,
+            dataset_name=dataset_name,
+            metadatum_id=metadatum_id,
+            of_type=of_type,
+        )
     )
     md_set = set(
-        get_labels_from_model(db, model_name=model_name, of_type=of_type)
+        get_labels_from_model(
+            db,
+            model_name=model_name,
+            metadatum_id=metadatum_id,
+            of_type=of_type,
+        )
     )
     return list(ds_set.intersection(md_set))
 
