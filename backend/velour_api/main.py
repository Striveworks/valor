--- conflicted
+++ resolved
@@ -142,14 +142,7 @@
     try:
         dset = crud.get_dataset(db, dataset_name=dataset_name)
         return schemas.Dataset(
-<<<<<<< HEAD
-            name=dset.name,
-            draft=dset.draft,
-            href=dset.href,
-            description=dset.description,
-=======
             **{k: getattr(dset, k) for k in schemas.Dataset.__fields__}
->>>>>>> 3fca6ec7
         )
     except exceptions.DatasetDoesNotExistError as e:
         raise HTTPException(status_code=404, detail=str(e))
@@ -300,11 +293,7 @@
     try:
         model = crud.get_model(db=db, model_name=model_name)
         return schemas.Model(
-<<<<<<< HEAD
-            name=model.name, href=model.href, description=model.description
-=======
             **{k: getattr(model, k) for k in schemas.Model.__fields__}
->>>>>>> 3fca6ec7
         )
     except exceptions.ModelDoesNotExistError as e:
         raise HTTPException(status_code=404, detail=str(e))
