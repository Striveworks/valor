--- conflicted
+++ resolved
@@ -140,16 +140,7 @@
         get_or_create_row(
             db=db,
             model_class=models.Image,
-            mapping={
-                "dataset_id": dset_id,
-<<<<<<< HEAD
-                "uid": img.uid,
-                "width": img.width,
-                "height": img.height,
-=======
-                **img.dict()
->>>>>>> c84a6877
-            },
+            mapping={"dataset_id": dset_id, **img.dict()},
         )
         for img in images
     ]
@@ -439,7 +430,9 @@
     return db_element
 
 
-def create_dataset(db: Session, dataset: schemas.DatasetCreate, from_video=False):
+def create_dataset(
+    db: Session, dataset: schemas.DatasetCreate, from_video=False
+):
     """Creates a dataset
 
     Raises
@@ -448,7 +441,11 @@
         if the dataset name already exists
     """
     try:
-        db.add(models.Dataset(name=dataset.name, draft=True, from_video=from_video))
+        db.add(
+            models.Dataset(
+                name=dataset.name, draft=True, from_video=from_video
+            )
+        )
         db.commit()
     except IntegrityError:
         db.rollback()
