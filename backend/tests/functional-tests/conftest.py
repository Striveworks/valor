--- conflicted
+++ resolved
@@ -6,14 +6,9 @@
 from sqlalchemy import inspect, text
 from sqlalchemy.orm import Session
 
-<<<<<<< HEAD
 from velour_api import crud, enums, schemas
 from velour_api.backend import models
 from velour_api.backend.database import Base, create_db, make_session
-=======
-from velour_api import crud, jobs, models, schemas
-from velour_api.database import Base, create_db, make_session
->>>>>>> 63bc1721
 
 # get all velour table names
 classes = [
@@ -28,17 +23,13 @@
 
 
 def drop_all(db):
-<<<<<<< HEAD
+
+    # clear redis
+    # jobs.connect_to_redis()
+    # jobs.r.flushdb()
+
+    # clear postgres
     db.execute(text(f"DROP TABLE {', '.join(tablenames)} CASCADE;"))
-=======
-
-    # clear redis
-    jobs.connect_to_redis()
-    jobs.r.flushdb()
-
-    # clear postgres
-    db.execute(text(f"DROP TABLE {', '.join(tablenames)};"))
->>>>>>> 63bc1721
     db.commit()
 
 
@@ -155,16 +146,12 @@
     crud.create_dataset(
         db,
         dataset=schemas.Dataset(
-<<<<<<< HEAD
             name=dataset_name,
             metadata=[
                 schemas.MetaDatum(
                     key="type", value=enums.DataType.IMAGE.value
                 ),
             ],
-=======
-            name=dataset_name, type=schemas.DatumTypes.IMAGE
->>>>>>> 63bc1721
         ),
     )
 
@@ -242,20 +229,9 @@
             db,
             groundtruth=gt,
         )
-<<<<<<< HEAD
+    crud.finalize(db, dataset_name=dataset_name)
 
     return db.query(models.GroundTruth).all()
-=======
-        for gts in db_gts_per_img
-    ]
-
-    crud.finalize_dataset(db, dataset_name=dataset_name)
-
-    return [
-        [db.get(models.LabeledGroundTruthDetection, det_id) for det_id in ids]
-        for ids in created_ids
-    ]
->>>>>>> 63bc1721
 
 
 # predictions to use for testing AP
@@ -268,6 +244,7 @@
     from a torchmetrics unit test (see test_metrics.py)
     """
     model_name = "test_model"
+    dataset_name = "test_dataset"
     crud.create_model(
         db,
         schemas.Model(
@@ -371,17 +348,6 @@
             db,
             prediction=pd,
         )
-<<<<<<< HEAD
-
-    return db.query(models.Prediction).all()
-=======
-        for preds in db_preds_per_img
-    ]
-
-    crud.finalize_inferences(db, model_name=model_name, dataset_name=dset_name)
-
-    return [
-        [db.get(models.LabeledPredictedDetection, det_id) for det_id in ids]
-        for ids in created_ids
-    ]
->>>>>>> 63bc1721
+    crud.finalize(db, dataset_name=dataset_name, model_name=model_name)
+
+    return db.query(models.Prediction).all()