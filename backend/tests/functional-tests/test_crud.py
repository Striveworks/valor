import io
import math
from base64 import b64decode, b64encode

import numpy as np
import pytest
from geoalchemy2.functions import ST_AsText, ST_Count, ST_Polygon
from PIL import Image
from sqlalchemy import func, select
from sqlalchemy.orm import Session

from velour_api import crud, enums, exceptions, schemas
from velour_api.backend import models

dset_name = "test_dataset"
model_name = "test_model"


def pil_to_bytes(img: Image.Image) -> bytes:
    f = io.BytesIO()
    img.save(f, format="PNG")
    f.seek(0)
    return f.read()


def bytes_to_pil(b: bytes) -> Image.Image:
    f = io.BytesIO(b)
    img = Image.open(f)
    return img


def np_to_bytes(arr: np.ndarray) -> bytes:
    f = io.BytesIO()
    Image.fromarray(arr).save(f, format="PNG")
    f.seek(0)
    return f.read()


def check_db_empty(db: Session):
    for model_cls in [
        models.Label,
        models.GroundTruth,
        models.Prediction,
        models.MetaDatum,
        models.Annotation,
        models.Datum,
        models.Model,
        models.Dataset,
        models.EvaluationSettings,
        models.Metric,
        models.ConfusionMatrix,
    ]:
        assert db.scalar(select(func.count(model_cls.id))) == 0


@pytest.fixture
def poly_without_hole() -> schemas.Polygon:
    # should have area 45.5
    return schemas.Polygon(
        boundary=schemas.BasicPolygon(
            points=[
                schemas.Point(x=14, y=10),
                schemas.Point(x=19, y=7),
                schemas.Point(x=21, y=2),
                schemas.Point(x=12, y=2),
            ]
        )
    )


@pytest.fixture
def poly_with_hole() -> schemas.Polygon:
    # should have area 100 - 8 = 92
    return schemas.Polygon(
        boundary=schemas.BasicPolygon(
            points=[
                schemas.Point(x=0, y=10),
                schemas.Point(x=10, y=10),
                schemas.Point(x=10, y=0),
                schemas.Point(x=0, y=0),
            ]
        ),
        holes=[
            schemas.BasicPolygon(
                points=[
                    schemas.Point(x=2, y=4),
                    schemas.Point(x=2, y=8),
                    schemas.Point(x=6, y=4),
                ]
            ),
        ],
    )


@pytest.fixture
def gt_dets_create(img1: schemas.Datum) -> list[schemas.GroundTruth]:
    return [
        schemas.GroundTruth(
            dataset_name=dset_name,
            datum=img1,
            annotations=[
                schemas.Annotation(
                    task_type=enums.TaskType.DETECTION,
                    labels=[
                        schemas.Label(key="k1", value="v1"),
                        schemas.Label(key="k2", value="v2"),
                    ],
                    metadata=[],
                    bounding_box=schemas.BoundingBox(
                        polygon=schemas.BasicPolygon(
                            points=[
                                schemas.Point(x=10, y=20),
                                schemas.Point(x=10, y=30),
                                schemas.Point(x=20, y=30),
                                schemas.Point(
                                    x=20, y=20
                                ),  # removed repeated first point
                            ]
                        )
                    ),
                    boundary=[],
                ),
                schemas.Annotation(
                    task_type=enums.TaskType.DETECTION,
                    labels=[schemas.Label(key="k2", value="v2")],
                    metadata=[],
                    bounding_box=schemas.BoundingBox(
                        polygon=schemas.BasicPolygon(
                            points=[
                                schemas.Point(x=10, y=20),
                                schemas.Point(x=10, y=30),
                                schemas.Point(x=20, y=30),
                                schemas.Point(
                                    x=20, y=20
                                ),  # removed repeated first point
                            ]
                        )
                    ),
                ),
            ],
        )
    ]


@pytest.fixture
def pred_dets_create(img1: schemas.Datum) -> list[schemas.Prediction]:
    return [
        schemas.Prediction(
            model_name=model_name,
            datum=img1,
            annotations=[
                schemas.ScoredAnnotation(
                    task_type=enums.TaskType.DETECTION,
                    scored_labels=[
                        schemas.ScoredLabel(
                            label=schemas.Label(key="k1", value="v1"),
                            score=0.6,
                        ),
                        schemas.ScoredLabel(
                            label=schemas.Label(key="k1", value="v2"),
                            score=0.4,
                        ),
                        schemas.ScoredLabel(
                            label=schemas.Label(key="k2", value="v1"),
                            score=0.8,
                        ),
                        schemas.ScoredLabel(
                            label=schemas.Label(key="k2", value="v2"),
                            score=0.2,
                        ),
                    ],
                    bounding_box=schemas.BoundingBox(
                        polygon=schemas.BasicPolygon(
                            points=[
                                schemas.Point(x=107, y=207),
                                schemas.Point(x=107, y=307),
                                schemas.Point(x=207, y=307),
                                schemas.Point(x=207, y=207),
                            ]
                        )
                    ),
                ),
                schemas.ScoredAnnotation(
                    task_type=enums.TaskType.DETECTION,
                    scored_labels=[
                        schemas.ScoredLabel(
                            label=schemas.Label(key="k2", value="v1"),
                            score=0.1,
                        ),
                        schemas.ScoredLabel(
                            label=schemas.Label(key="k2", value="v2"),
                            score=0.9,
                        ),
                    ],
                    bounding_box=schemas.BoundingBox(
                        polygon=schemas.BasicPolygon(
                            points=[
                                schemas.Point(x=107, y=207),
                                schemas.Point(x=107, y=307),
                                schemas.Point(x=207, y=307),
                                schemas.Point(x=207, y=207),
                            ]
                        )
                    ),
                ),
            ],
        )
    ]


@pytest.fixture
def gt_segs_create(
    poly_with_hole: schemas.BasicPolygon,
    poly_without_hole: schemas.BasicPolygon,
    img1: schemas.Datum,
    img2: schemas.Datum,
) -> list[schemas.GroundTruth :]:
    return [
        schemas.GroundTruth(
            dataset_name=dset_name,
            datum=img1,
            annotations=[
                schemas.Annotation(
                    task_type=enums.TaskType.INSTANCE_SEGMENTATION,
                    labels=[schemas.Label(key="k1", value="v1")],
                    polygon=poly_with_hole,
                ),
            ],
        ),
        schemas.GroundTruth(
            dataset_name=dset_name,
            datum=img2,
            annotations=[
                schemas.Annotation(
                    task_type=enums.TaskType.SEMANTIC_SEGMENTATION,
                    labels=[schemas.Label(key="k1", value="v1")],
                    polygon=poly_without_hole,
                ),
                schemas.Annotation(
                    task_type=enums.TaskType.INSTANCE_SEGMENTATION,
                    labels=[schemas.Label(key="k3", value="v3")],
                    polygon=poly_without_hole,
                ),
                schemas.Annotation(
                    task_type=enums.TaskType.INSTANCE_SEGMENTATION,
                    labels=[schemas.Label(key="k1", value="v1")],
                    multipolygon=schemas.MultiPolygon(
                        polygons=[poly_with_hole, poly_without_hole],
                    ),
                ),
            ],
        ),
    ]


@pytest.fixture
def pred_segs_create(
    mask_bytes1: tuple[bytes, tuple[float, float]],
    mask_bytes2: tuple[bytes, tuple[float, float]],
    mask_bytes3: tuple[bytes, tuple[float, float]],
    img1: schemas.Datum,
) -> list[schemas.Prediction]:

    mask_bytes1, shape1 = mask_bytes1
    mask_bytes2, shape2 = mask_bytes2
    mask_bytes3, shape3 = mask_bytes3

    b64_mask1 = b64encode(mask_bytes1).decode()
    b64_mask2 = b64encode(mask_bytes2).decode()
    b64_mask3 = b64encode(mask_bytes3).decode()
    return [
        schemas.Prediction(
            model_name=model_name,
            datum=img1,
            annotations=[
                schemas.ScoredAnnotation(
                    task_type=enums.TaskType.INSTANCE_SEGMENTATION,
                    scored_labels=[
                        schemas.ScoredLabel(
                            label=schemas.Label(key="k1", value="v1"),
                            score=0.43,
                        ),
                        schemas.ScoredLabel(
                            label=schemas.Label(key="k1", value="v2"),
                            score=0.57,
                        ),
                    ],
                    raster=schemas.Raster(
                        mask=b64_mask1,
                        height=shape1[0],
                        width=shape1[1],
                    ),
                ),
                schemas.ScoredAnnotation(
                    task_type=enums.TaskType.SEMANTIC_SEGMENTATION,
                    scored_labels=[
                        schemas.ScoredLabel(
                            label=schemas.Label(key="k2", value="v1"),
                            score=0.03,
                        ),
                        schemas.ScoredLabel(
                            label=schemas.Label(key="k2", value="v2"),
                            score=0.97,
                        ),
                    ],
                    raster=schemas.Raster(
                        mask=b64_mask2,
                        height=shape2[0],
                        width=shape2[1],
                    ),
                ),
                schemas.ScoredAnnotation(
                    task_type=enums.TaskType.INSTANCE_SEGMENTATION,
                    scored_labels=[
                        schemas.ScoredLabel(
                            label=schemas.Label(key="k2", value="v1"),
                            score=0.26,
                        ),
                        schemas.ScoredLabel(
                            label=schemas.Label(key="k2", value="v2"),
                            score=0.74,
                        ),
                    ],
                    raster=schemas.Raster(
                        mask=b64_mask2,
                        height=shape2[0],
                        width=shape2[1],
                    ),
                ),
                schemas.ScoredAnnotation(
                    task_type=enums.TaskType.INSTANCE_SEGMENTATION,
                    scored_labels=[
                        schemas.ScoredLabel(
                            label=schemas.Label(key="k2", value="v1"),
                            score=0.86,
                        ),
                        schemas.ScoredLabel(
                            label=schemas.Label(key="k2", value="v2"),
                            score=0.14,
                        ),
                    ],
                    raster=schemas.Raster(
                        mask=b64_mask3,
                        height=shape3[0],
                        width=shape3[1],
                    ),
                ),
            ],
        )
    ]


@pytest.fixture
def gt_clfs_create(
    img1: schemas.Datum,
    img2: schemas.Datum,
) -> list[schemas.GroundTruth]:
    return [
        schemas.GroundTruth(
            dataset_name=dset_name,
            datum=img1,
            annotations=[
                schemas.Annotation(
                    task_type=enums.TaskType.CLASSIFICATION,
                    labels=[
                        schemas.Label(key="k1", value="v1"),
                        schemas.Label(key="k2", value="v2"),
                    ],
                ),
            ],
        ),
        schemas.GroundTruth(
            dataset_name=dset_name,
            datum=img2,
            annotations=[
                schemas.Annotation(
                    task_type=enums.TaskType.CLASSIFICATION,
                    labels=[schemas.Label(key="k2", value="v3")],
                ),
            ],
        ),
    ]


@pytest.fixture
def pred_clfs_create(
    img1: schemas.Datum, img2: schemas.Datum
) -> list[schemas.Prediction]:
    return [
        schemas.Prediction(
            model_name=model_name,
            datum=img1,
            annotations=[
                schemas.ScoredAnnotation(
                    task_type=enums.TaskType.CLASSIFICATION,
                    scored_labels=[
                        schemas.ScoredLabel(
                            label=schemas.Label(key="k1", value="v1"),
                            score=0.2,
                        ),
                        schemas.ScoredLabel(
                            label=schemas.Label(key="k1", value="v2"),
                            score=0.8,
                        ),
                        schemas.ScoredLabel(
                            label=schemas.Label(key="k4", value="v4"),
                            score=1.0,
                        ),
                    ],
                ),
            ],
        ),
        schemas.Prediction(
            model_name=model_name,
            datum=img2,
            annotations=[
                schemas.ScoredAnnotation(
                    task_type=enums.TaskType.CLASSIFICATION,
                    scored_labels=[
                        schemas.ScoredLabel(
                            label=schemas.Label(key="k2", value="v2"),
                            score=1.0,
                        ),
                        schemas.ScoredLabel(
                            label=schemas.Label(key="k3", value="v3"),
                            score=0.87,
                        ),
                        schemas.ScoredLabel(
                            label=schemas.Label(key="k3", value="v0"),
                            score=0.13,
                        ),
                    ],
                ),
            ],
        ),
    ]


@pytest.fixture
def dataset_names():
    return ["dataset1", "dataset2"]


@pytest.fixture
def model_names():
    return ["model1", "model2"]


@pytest.fixture
def dataset_model_create(
    db: Session,
    gt_dets_create: list[schemas.GroundTruth],
    pred_dets_create: list[schemas.Prediction],
    dataset_names: list[str],
    model_names: list[str],
):

<<<<<<< HEAD
    crud.create_dataset(
        db,
        schemas.Dataset(name=dataset_names[0]),
=======
    datasets = dataset_names
    models = model_names

    for name in datasets:
        crud.create_dataset(
            db,
            schemas.Dataset(
                name=name,
                type=enums.DatumTypes.IMAGE,
            ),
        )
        gts = gt_dets_create
        gts.dataset_name = name
        crud.create_groundtruth_detections(db, gt_dets_create)
        crud.finalize_dataset(db, name)

    # Link model 1 to dataset 1 and 2
    crud.create_model(
        db, model=schemas.Model(name=models[0], type=enums.DatumTypes.IMAGE)
    )
    crud.create_model(
        db, model=schemas.Model(name=models[1], type=enums.DatumTypes.IMAGE)
>>>>>>> 63bc1721
    )
    for gt in gt_dets_create:
        gt.dataset_name = dataset_names[0]
        crud.create_groundtruth(db, gt)
    crud.finalize(db, dataset_names[0])

    # Create model1
    crud.create_model(db, model=schemas.Model(name=model_names[0]))

    # Link model1 to dataset1
    for pd in pred_dets_create:
        # pd.dataset_name = datasets[0]
        pd.model_name = model_names[0]
        crud.create_prediction(db, pd)

    # Finalize model1 over dataset1
    crud.finalize(
        db,
        dataset_name=dataset_names[0],
        model_name=model_names[0],
    )

    # yield

<<<<<<< HEAD
    # clean up
    crud.delete_model(db, model_names[0])
    crud.delete_dataset(db, dataset_names[0])


""" CREATE """


def test_create_and_get_datasets(db: Session):

    # Create dataset
    crud.create_dataset(db, schemas.Dataset(name=dset_name))
=======
    # # clean up
    # crud.delete_model(db, models[0])
    # crud.delete_model(db, models[1])
    # crud.delete_dataset(db, datasets[0])
    # crud.delete_dataset(db, datasets[1])


def test_create_and_get_datasets(db: Session):
    crud.create_dataset(
        db,
        schemas.Dataset(name=dset_name, type=schemas.DatumTypes.IMAGE),
    )
>>>>>>> 63bc1721

    all_datasets = db.scalars(select(models.Dataset)).all()
    assert len(all_datasets) == 1
    assert all_datasets[0].name == dset_name

    with pytest.raises(exceptions.DatasetAlreadyExistsError) as exc_info:
        crud.create_dataset(
            db,
<<<<<<< HEAD
            schemas.Dataset(name=dset_name),
=======
            schemas.Dataset(name=dset_name, type=schemas.DatumTypes.IMAGE),
>>>>>>> 63bc1721
        )
    assert "already exists" in str(exc_info)

    crud.create_dataset(
        db,
<<<<<<< HEAD
        schemas.Dataset(name="other_dataset"),
=======
        schemas.Dataset(name="other dataset", type=schemas.DatumTypes.IMAGE),
>>>>>>> 63bc1721
    )
    datasets = crud.get_datasets(db)
    assert len(datasets) == 2
    assert set([d.name for d in datasets]) == {dset_name, "other_dataset"}

    # clean up
    crud.delete_dataset(db, dset_name)
    crud.delete_dataset(db, "other dataset")


def test_create_and_get_models(db: Session):
    crud.create_model(db, schemas.Model(name=model_name))

    all_models = db.scalars(select(models.Model)).all()
    assert len(all_models) == 1
    assert all_models[0].name == model_name

    with pytest.raises(exceptions.ModelAlreadyExistsError) as exc_info:
        crud.create_model(db, schemas.Model(name=model_name))
    assert "already exists" in str(exc_info)

    crud.create_model(db, schemas.Model(name="other_model"))
    db_models = crud.get_models(db)
    assert len(db_models) == 2
<<<<<<< HEAD
    assert set([m.name for m in db_models]) == {model_name, "other_model"}
=======
    assert set([m.name for m in db_models]) == {model_name, "other model"}


def test_get_dataset(db: Session):
    with pytest.raises(exceptions.DatasetDoesNotExistError) as exc_info:
        crud.get_dataset(db, dset_name)
    assert "does not exist" in str(exc_info)

    crud.create_dataset(
        db,
        schemas.Dataset(name=dset_name, type=schemas.DatumTypes.IMAGE),
    )
    dset = crud.get_dataset(db, dset_name)
    assert dset.name == dset_name


def test_get_model(db: Session):
    with pytest.raises(exceptions.ModelDoesNotExistError) as exc_info:
        crud.get_model(db, model_name)
    assert "does not exist" in str(exc_info)

    crud.create_model(
        db, schemas.Model(name=model_name, type=schemas.DatumTypes.IMAGE)
    )
    model = crud.get_model(db, model_name)
    assert model.name == model_name
>>>>>>> 63bc1721


def test_create_detection_ground_truth_and_delete_dataset(
    db: Session,
    gt_dets_create: list[schemas.GroundTruth],
):
    # sanity check nothing in db
    check_db_empty(db=db)

<<<<<<< HEAD
    crud.create_dataset(db, schemas.Dataset(name=dset_name))
=======
    crud.create_dataset(
        db,
        schemas.Dataset(name=dset_name, type=schemas.DatumTypes.IMAGE),
    )
>>>>>>> 63bc1721

    for gt in gt_dets_create:
        crud.create_groundtruth(db, gt)

    assert db.scalar(func.count(models.Annotation.id)) == 2
    assert db.scalar(func.count(models.Datum.id)) == 1
    assert db.scalar(func.count(models.GroundTruth.id)) == 3
    assert db.scalar(func.count(models.Label.id)) == 2

    # verify we get the same dets back
    for gt in gt_dets_create:
        new_gt = crud.get_groundtruth(
            db, dataset_name=gt.dataset_name, datum_uid=gt.datum.uid
        )
        assert gt.dataset_name == new_gt.dataset_name
        assert gt.datum == new_gt.datum
        for gta, new_gta in zip(gt.annotations, new_gt.annotations):
            assert set(gta.labels) == set(new_gta.labels)
            assert gta == new_gta

    # delete dataset and check the cascade worked
    crud.delete_dataset(db, dset_name)
    for model_cls in [
        models.Dataset,
        models.Datum,
        models.GroundTruth,
        models.Annotation,
    ]:
        assert db.scalar(func.count(model_cls.id)) == 0

    # make sure labels are still there`
    assert db.scalar(func.count(models.Label.id)) == 2


def test_create_detection_prediction_and_delete_model(
    db: Session,
    pred_dets_create: list[schemas.Prediction],
    gt_dets_create: list[schemas.GroundTruth],
):
<<<<<<< HEAD
    # check this gives an error since the model hasn't been added yet
    with pytest.raises(exceptions.ModelDoesNotExistError) as exc_info:
        for pd in pred_dets_create:
            crud.create_prediction(db, pd)
=======
    # check this gives an error since the dataset hasn't been defined yet
    with pytest.raises(exceptions.DatasetDoesNotExistError) as exc_info:
        crud.create_predicted_detections(db, pred_dets_create)
>>>>>>> 63bc1721
    assert "does not exist" in str(exc_info)

    # create model
    crud.create_model(db, schemas.Model(name=model_name))

<<<<<<< HEAD
    # check this gives an error since the datums haven't been added yet
    with pytest.raises(exceptions.DatumDoesNotExistError) as exc_info:
        for pd in pred_dets_create:
            pd.model_name = model_name
            crud.create_prediction(db, pd)
    assert "Datum with uid" in str(exc_info)

    # create dataset, add images, and add predictions
    crud.create_dataset(db, schemas.Dataset(name=dset_name))

    for gt in gt_dets_create:
        crud.create_groundtruth(db, gt)
    for pd in pred_dets_create:
        crud.create_prediction(db, pd)
=======
    # check this gives an error since the images haven't been added yet
    with pytest.raises(exceptions.DatasetDoesNotExistError) as exc_info:
        crud.create_predicted_detections(db, pred_dets_create)
    assert "does not exist" in str(exc_info)

    # create dataset, add images, and add predictions
    crud.create_dataset(
        db,
        schemas.Dataset(name=dset_name, type=schemas.DatumTypes.IMAGE),
    )

    # finalize early
    crud.finalize_dataset(db, dset_name)

    # check this gives an error since the images haven't been added yet
    with pytest.raises(exceptions.ImageDoesNotExistError) as exc_info:
        crud.create_predicted_detections(db, pred_dets_create)
    assert (
        "Image with uid 'uid1' does not exist in dataset 'test dataset'."
        in str(exc_info)
    )

    # check model has no entries
    assert crud.number_of_rows(db, models.PredictedDetection) == 0
    assert crud.number_of_rows(db, models.LabeledPredictedDetection) == 0

    # delete dataset
    crud.finalize_inferences(db, model_name=model_name, dataset_name=dset_name)
    crud.delete_dataset(db, dset_name)

    # create dataset and add a groundtruth
    crud.create_dataset(
        db,
        schemas.Dataset(name=dset_name, type=schemas.DatumTypes.IMAGE),
    )
    crud.create_groundtruth_detections(db, gt_dets_create)

    # finalize dataset
    crud.finalize_dataset(db, dset_name)

    # add prediction
    crud.create_predicted_detections(db, pred_dets_create)
>>>>>>> 63bc1721

    # check db has the added predictions
    assert db.scalar(func.count(models.Annotation.id)) == 4
    assert db.scalar(func.count(models.Datum.id)) == 1
    assert db.scalar(func.count(models.GroundTruth.id)) == 3
    assert db.scalar(func.count(models.Prediction.id)) == 6
    assert db.scalar(func.count(models.Label.id)) == 4

    # delete model and check all detections from it are gone
    crud.delete_model(db, model_name)
    assert db.scalar(func.count(models.Annotation.id)) == 2
    assert db.scalar(func.count(models.Datum.id)) == 1
    assert db.scalar(func.count(models.GroundTruth.id)) == 3
    assert db.scalar(func.count(models.Prediction.id)) == 0
    assert db.scalar(func.count(models.Label.id)) == 4


def test_create_detections_as_bbox_or_poly(db: Session, img1: schemas.Datum):
    xmin, ymin, xmax, ymax = 50, 70, 120, 300

    det1 = schemas.Annotation(
        task_type=enums.TaskType.DETECTION,
        labels=[schemas.Label(key="k", value="v")],
        polygon=schemas.Polygon(
            boundary=schemas.BasicPolygon(
                points=[
                    schemas.Point(x=xmin, y=ymin),
                    schemas.Point(x=xmax, y=ymin),
                    schemas.Point(x=xmax, y=ymax),
                    schemas.Point(x=xmin, y=ymax),
                ]
            )
        ),
    )

    det2 = schemas.Annotation(
        task_type=enums.TaskType.DETECTION,
        labels=[schemas.Label(key="k", value="v")],
        bounding_box=schemas.BoundingBox.from_extrema(
            xmin=xmin,
            ymin=ymin,
            xmax=xmax,
            ymax=ymax,
        ),
    )

<<<<<<< HEAD
    crud.create_dataset(db, schemas.Dataset(name=dset_name))

    crud.create_groundtruth(
=======
    crud.create_dataset(
        db,
        schemas.Dataset(name=dset_name, type=schemas.DatumTypes.IMAGE),
    )
    crud.create_groundtruth_detections(
>>>>>>> 63bc1721
        db,
        schemas.GroundTruth(
            dataset_name=dset_name,
            datum=img1,
            annotations=[det1, det2],
        ),
    )

    dets = db.scalars(select(models.GroundTruth)).all()
    assert len(dets) == 2
    assert set([det.annotation.box is not None for det in dets]) == {
        True,
        False,
    }

    # check we get the same polygon
    assert db.scalar(ST_AsText(dets[0].annotation.polygon)) == db.scalar(
        ST_AsText(dets[1].annotation.box)
    )


def test_create_classification_groundtruth_and_delete_dataset(
    db: Session, gt_clfs_create: list[schemas.GroundTruth]
):
<<<<<<< HEAD
    crud.create_dataset(db, schemas.Dataset(name=dset_name))

    for gt in gt_clfs_create:
        gt.dataset_name = dset_name
        crud.create_groundtruth(db, gt)
=======
    crud.create_dataset(
        db,
        schemas.Dataset(name=dset_name, type=schemas.DatumTypes.IMAGE),
    )
    crud.create_ground_truth_classifications(db, gt_clfs_create)
>>>>>>> 63bc1721

    # should have three GroundTruthClassification rows since one image has two
    # labels and the other has one
    assert db.scalar(func.count(models.GroundTruth.id)) == 3
    assert db.scalar(func.count(models.Datum.id)) == 2
    assert db.scalar(func.count(models.Label.id)) == 3

    # delete dataset and check the cascade worked
    crud.delete_dataset(db, dset_name)
    for model_cls in [
        models.Dataset,
        models.Datum,
        models.GroundTruth,
    ]:
        assert db.scalar(func.count(model_cls.id)) == 0

    # make sure labels are still there`
    assert db.scalar(func.count(models.Label.id)) == 3


def test_create_predicted_classifications_and_delete_model(
    db: Session,
    pred_clfs_create: list[schemas.Prediction],
    gt_clfs_create: list[schemas.GroundTruth],
):
<<<<<<< HEAD
    # check this gives an error since the model hasn't been added yet
    with pytest.raises(exceptions.ModelDoesNotExistError) as exc_info:
        crud.create_prediction(db, pred_clfs_create[0])
=======
    # check this gives an error since no dataset exists yet
    with pytest.raises(exceptions.DatasetDoesNotExistError) as exc_info:
        crud.create_predicted_image_classifications(db, pred_clfs_create)
>>>>>>> 63bc1721
    assert "does not exist" in str(exc_info)

    crud.create_model(db, schemas.Model(name=model_name))

    # create dataset without images or predictions
    crud.create_dataset(
        db,
        schemas.Dataset(name=dset_name, type=schemas.DatumTypes.IMAGE),
    )

    # finalize early
    crud.finalize_dataset(db, dset_name)

    # check this gives an error since the images haven't been added yet
    with pytest.raises(exceptions.DatumDoesNotExistError) as exc_info:
        crud.create_prediction(db, pred_clfs_create[0])
    assert "Datum with uid" in str(exc_info)

    # finalize
    crud.finalize_inferences(db, model_name=model_name, dataset_name=dset_name)

    # reset dataset
    crud.delete_dataset(db, dset_name)

    # create dataset, add images, and add predictions
<<<<<<< HEAD
    crud.create_dataset(db, schemas.Dataset(name=dset_name))

    for gt in gt_clfs_create:
        gt.dataset_name = dset_name
        crud.create_groundtruth(db, gt)

    for pd in pred_clfs_create:
        pd.model_name = model_name
        crud.create_prediction(db, pd)
=======
    crud.create_dataset(
        db,
        schemas.Dataset(name=dset_name, type=schemas.DatumTypes.IMAGE),
    )
    crud.create_ground_truth_classifications(db, gt_clfs_create)
    crud.finalize_dataset(db, dset_name)

    # create inference
    crud.create_predicted_image_classifications(db, pred_clfs_create)
>>>>>>> 63bc1721

    # check db has the added predictions
    assert db.scalar(func.count(models.Prediction.id)) == 6

    # delete model and check all detections from it are gone
    crud.delete_model(db, model_name)
    assert db.scalar(func.count(models.Model.id)) == 0
    assert db.scalar(func.count(models.Annotation.id)) == 2
    assert db.scalar(func.count(models.Prediction.id)) == 0

    # delete dataset and check
    crud.delete_dataset(db, dset_name)
    assert db.scalar(func.count(models.Model.id)) == 0
    assert db.scalar(func.count(models.Annotation.id)) == 0
    assert db.scalar(func.count(models.GroundTruth.id)) == 0


def test_create_groundtruth_segmentations_and_delete_dataset(
    db: Session, gt_segs_create: list[schemas.GroundTruth]
):
    # sanity check nothing in db
    check_db_empty(db=db)

<<<<<<< HEAD
    crud.create_dataset(db, schemas.Dataset(name=dset_name))
=======
    crud.create_dataset(
        db,
        schemas.Dataset(name=dset_name, type=schemas.DatumTypes.IMAGE),
    )
>>>>>>> 63bc1721

    for gt in gt_segs_create:
        gt.dataset_name = dset_name
        crud.create_groundtruth(db, gt)

    assert db.scalar(func.count(models.Annotation.id)) == 4
    assert db.scalar(func.count(models.Datum.id)) == 2
    assert db.scalar(func.count(models.GroundTruth.id)) == 4
    assert db.scalar(func.count(models.Label.id)) == 2

    # delete dataset and check the cascade worked
    crud.delete_dataset(db, name=dset_name)
    for model_cls in [
        models.Dataset,
        models.Datum,
        models.Annotation,
        models.GroundTruth,
    ]:
        assert db.scalar(func.count(model_cls.id)) == 0

    # make sure labels are still there`
    assert db.scalar(func.count(models.Label.id)) == 2


def test_create_predicted_segmentations_check_area_and_delete_model(
    db: Session,
    pred_segs_create: list[schemas.Prediction],
    gt_segs_create: list[schemas.GroundTruth],
):
    # check this gives an error since the model hasn't been added yet
<<<<<<< HEAD
    with pytest.raises(exceptions.ModelDoesNotExistError) as exc_info:
        for pd in pred_segs_create:
            crud.create_prediction(db, pd)
=======
    with pytest.raises(exceptions.DatasetDoesNotExistError) as exc_info:
        crud.create_predicted_segmentations(db, pred_segs_create)
>>>>>>> 63bc1721
    assert "does not exist" in str(exc_info)

    crud.create_model(db, schemas.Model(name=model_name))

    # check this gives an error since the images haven't been added yet
<<<<<<< HEAD
    with pytest.raises(exceptions.DatumDoesNotExistError) as exc_info:
        for pd in pred_segs_create:
            pd.model_name = model_name
            crud.create_prediction(db, pd)
    assert "Datum with uid" in str(exc_info)

    # create dataset, add images, and add predictions
    crud.create_dataset(db, schemas.Dataset(name=dset_name))

    for gt in gt_segs_create:
        gt.dataset_name = dset_name
        crud.create_groundtruth(db, gt)

    for pd in pred_segs_create:
        pd.model_name = model_name
        crud.create_prediction(db, pd)
=======
    with pytest.raises(exceptions.DatasetDoesNotExistError) as exc_info:
        crud.create_predicted_segmentations(db, pred_segs_create)
    assert "does not exist" in str(exc_info)

    # create dataset, add images, and add predictions
    crud.create_dataset(
        db,
        schemas.Dataset(name=dset_name, type=schemas.DatumTypes.IMAGE),
    )
    crud.create_groundtruth_segmentations(db, gt_segs_create)
    crud.finalize_dataset(db, dset_name)
    crud.create_predicted_segmentations(db, pred_segs_create)
>>>>>>> 63bc1721

    # check db has the added predictions
    assert db.scalar(func.count(models.Annotation.id)) == 8
    assert db.scalar(func.count(models.Prediction.id)) == 8

    # grab the first one and check that the area of the raster
    # matches the area of the image
    img = crud.get_prediction(db, datum_uid="uid1", model_name=model_name)

    raster_counts = set(
        db.scalars(
            select(ST_Count(models.Annotation.raster)).where(
                models.Annotation.model_id.isnot(None)
            )
        )
    )

    for i in range(len(img.annotations)):
        mask = bytes_to_pil(
            b64decode(pred_segs_create[0].annotations[i].raster.mask)
        )
        assert np.array(mask).sum() in raster_counts

    # delete model and check all detections from it are gone
    crud.delete_model(db, model_name)
    assert db.scalar(func.count(models.Model.id)) == 0
    assert db.scalar(func.count(models.Annotation.id)) == 4
    assert db.scalar(func.count(models.Prediction.id)) == 0


def test_get_labels(
    db: Session, gt_dets_create: schemas.GroundTruthDetectionsCreate
):
    crud.create_dataset(
        db,
        schemas.Dataset(name=dset_name, type=schemas.DatumTypes.IMAGE),
    )
    crud.create_groundtruth_detections(db, data=gt_dets_create)
    labels = crud.get_labels_from_dataset(
        db,
        dset_name,
        of_type=[enums.AnnotationType.BBOX, enums.AnnotationType.POLYGON],
    )

    assert len(labels) == 2
    assert set([(label.key, label.value) for label in labels]) == set(
        [("k1", "v1"), ("k2", "v2")]
    )

    assert (
        crud.get_labels_from_dataset(
            db, dset_name, of_type=[enums.AnnotationType.CLASSIFICATION]
        )
        == []
    )
    assert (
        crud.get_labels_from_dataset(
            db,
            "not a dataset",
            of_type=[enums.AnnotationType.BBOX, enums.AnnotationType.POLYGON],
        )
        == []
    )
    assert (
        crud.get_labels_from_dataset(
            db, dset_name, of_type=[enums.AnnotationType.RASTER]
        )
        == []
    )


def test_segmentation_area_no_hole(
    db: Session,
    poly_without_hole: schemas.Polygon,
    img1: schemas.Datum,
):
    # sanity check nothing in db
    check_db_empty(db=db)

<<<<<<< HEAD
    crud.create_dataset(db, schemas.Dataset(name=dset_name))

    crud.create_groundtruth(
=======
    crud.create_dataset(
        db,
        schemas.Dataset(name=dset_name, type=schemas.DatumTypes.IMAGE),
    )
    crud.create_groundtruth_segmentations(
>>>>>>> 63bc1721
        db,
        schemas.GroundTruth(
            dataset_name=dset_name,
            datum=img1,
            annotations=[
                schemas.Annotation(
                    task_type=enums.TaskType.INSTANCE_SEGMENTATION,
                    labels=[schemas.Label(key="k1", value="v1")],
                    multipolygon=schemas.MultiPolygon(
                        polygons=[poly_without_hole],
                    ),
                )
            ],
        ),
    )

    segmentation_count = db.scalar(select(ST_Count(models.Annotation.raster)))

    assert segmentation_count == math.ceil(45.5)  # area of mask will be an int


def test_segmentation_area_with_hole(
    db: Session, poly_with_hole: schemas.Polygon, img1: schemas.Datum
):
    # sanity check nothing in db
    check_db_empty(db=db)

<<<<<<< HEAD
    crud.create_dataset(db, schemas.Dataset(name=dset_name))

    crud.create_groundtruth(
=======
    crud.create_dataset(
        db,
        schemas.Dataset(name=dset_name, type=schemas.DatumTypes.IMAGE),
    )
    crud.create_groundtruth_segmentations(
>>>>>>> 63bc1721
        db,
        schemas.GroundTruth(
            dataset_name=dset_name,
            datum=img1,
            annotations=[
                schemas.Annotation(
                    task_type=enums.TaskType.SEMANTIC_SEGMENTATION,
                    labels=[schemas.Label(key="k1", value="v1")],
                    multipolygon=schemas.MultiPolygon(
                        polygons=[poly_with_hole],
                    ),
                )
            ],
        ),
    )

    segmentation = db.scalar(select(models.Annotation))

    # give tolerance of 2 pixels because of poly -> mask conversion
    assert (db.scalar(ST_Count(segmentation.raster)) - 92) <= 2


def test_segmentation_area_multi_polygon(
    db: Session,
    poly_with_hole: schemas.Polygon,
    poly_without_hole: schemas.Polygon,
    img1: schemas.Datum,
):
    # sanity check nothing in db
    check_db_empty(db=db)

<<<<<<< HEAD
    crud.create_dataset(db, schemas.Dataset(name=dset_name))

    crud.create_groundtruth(
=======
    crud.create_dataset(
        db,
        schemas.Dataset(name=dset_name, type=schemas.DatumTypes.IMAGE),
    )
    crud.create_groundtruth_segmentations(
>>>>>>> 63bc1721
        db,
        schemas.GroundTruth(
            dataset_name=dset_name,
            datum=img1,
            annotations=[
                schemas.Annotation(
                    task_type=enums.TaskType.INSTANCE_SEGMENTATION,
                    labels=[schemas.Label(key="k1", value="v1")],
                    multipolygon=schemas.MultiPolygon(
                        polygons=[poly_with_hole, poly_without_hole],
                    ),
                )
            ],
        ),
    )

    segmentation = db.scalar(select(models.Annotation))

    # the two shapes don't intersect so area should be sum of the areas
    # give tolerance of 2 pixels because of poly -> mask conversion
    assert (
        abs(db.scalar(ST_Count(segmentation.raster)) - (math.ceil(45.5) + 92))
        <= 2
    )


# @NOTE This should be handle by `velour.schemas.Raster`
# def test__select_statement_from_poly(


def test_gt_seg_as_mask_or_polys(db: Session):
    """Check that a groundtruth segmentation can be created as a polygon or mask"""
    xmin, xmax, ymin, ymax = 11, 45, 37, 102
    h, w = 150, 200
    mask = np.zeros((h, w), dtype=bool)
    mask[ymin:ymax, xmin:xmax] = True
    mask_b64 = b64encode(np_to_bytes(mask)).decode()

    img = schemas.Image(
        uid="uid",
        height=h,
        width=w,
        frame=0,
    ).to_datum()

    poly = schemas.BasicPolygon(
        points=[
            schemas.Point(x=xmin, y=ymin),
            schemas.Point(x=xmin, y=ymax),
            schemas.Point(x=xmax, y=ymax),
            schemas.Point(x=xmax, y=ymin),
        ]
    )

    gt1 = schemas.Annotation(
        task_type=enums.TaskType.SEMANTIC_SEGMENTATION,
        labels=[schemas.Label(key="k1", value="v1")],
        raster=schemas.Raster(
            mask=mask_b64,
            height=h,
            width=w,
        ),
    )
    gt2 = schemas.Annotation(
        task_type=enums.TaskType.INSTANCE_SEGMENTATION,
        labels=[schemas.Label(key="k1", value="v1")],
        multipolygon=schemas.MultiPolygon(
            polygons=[
                schemas.Polygon(boundary=poly),
            ]
        ),
    )
    gt = schemas.GroundTruth(
        dataset_name=dset_name,
        datum=img,
        annotations=[gt1, gt2],
    )

    check_db_empty(db=db)

<<<<<<< HEAD
    crud.create_dataset(db, schemas.Dataset(name=dset_name))

    crud.create_groundtruth(db, gt)
=======
    crud.create_dataset(
        db,
        schemas.Dataset(name=dset_name, type=schemas.DatumTypes.IMAGE),
    )
    crud.create_groundtruth_segmentations(
        db,
        data=schemas.GroundTruthSegmentationsCreate(
            dataset_name=dset_name, segmentations=[gt1, gt2]
        ),
    )
>>>>>>> 63bc1721

    shapes = db.scalars(
        select(ST_AsText(ST_Polygon(models.Annotation.raster)))
    ).all()

    assert len(shapes) == 2
    # check that the mask and polygon define the same polygons
    assert shapes[0] == shapes[1]

    # verify we get the same segmentations back
    segs = crud.get_groundtruth(
        db,
        dataset_name=dset_name,
        datum_uid=img.uid,
    )
    assert (
        len(segs.annotations) == 2
    )  # should just be one instance segmentation
    decoded_mask = bytes_to_pil(b64decode(segs.annotations[0].raster.mask))
    decoded_mask_arr = np.array(decoded_mask)

    np.testing.assert_equal(decoded_mask_arr, mask)
    assert segs.datum == gt.datum
    assert segs.annotations[0].labels == gt.annotations[0].labels

<<<<<<< HEAD

# @NOTE: This funcionality now belongs to the backend
# @TODO: This is replaced by `crud.get_disjoint_labels`
=======
def test_get_filtered_preds_statement_and_missing_labels(
    db: Session,
    gt_segs_create: schemas.GroundTruthDetectionsCreate,
    pred_segs_create: schemas.PredictedSegmentationsCreate,
):
    crud.create_dataset(
        db,
        schemas.Dataset(name=dset_name, type=schemas.DatumTypes.IMAGE),
    )
    crud.create_model(
        db, schemas.Model(name=model_name, type=schemas.DatumTypes.IMAGE)
    )

    # add three total ground truth segmentations, two of which are instance segmentations with
    # the same label.
    crud.create_groundtruth_segmentations(db, data=gt_segs_create)

    # finalize dataset
    crud.finalize_dataset(db, dset_name)

    # add three total predicted segmentations, two of which are instance segmentations
    crud.create_predicted_segmentations(db, pred_segs_create)

    gts_statement = crud._create._instance_segmentations_in_dataset_statement(
        dset_name
    )
    preds_statement = crud._read._model_instance_segmentation_preds_statement(
        model_name=model_name, dataset_name=dset_name
    )

    gts = db.scalars(gts_statement).all()
    preds = db.scalars(preds_statement).all()

    assert len(gts) == 3
    assert len(preds) == 3

    labels = crud._create._labels_in_query(db, gts_statement)
    assert len(labels) == 2

    # check get everything if the requested labels argument is empty
    (
        new_preds_statement,
        missing_pred_labels,
        ignored_pred_labels,
    ) = crud.get_filtered_preds_statement_and_missing_labels(
        db=db, gts_statement=gts_statement, preds_statement=preds_statement
    )

    gts = db.scalars(gts_statement).all()
    preds = db.scalars(new_preds_statement).all()

    assert len(gts) == 3
    # should not get the pred with label "k2", "v2" since its not
    # present in the groundtruths
    assert len(preds) == 1
    assert missing_pred_labels == [schemas.Label(key="k3", value="v3")]
    assert ignored_pred_labels == [schemas.Label(key="k2", value="v2")]
>>>>>>> 63bc1721


# @FIXME: prediction scores do not add to 1.0
def test_create_ap_metrics(db: Session, groundtruths, predictions):
    # the groundtruths and predictions arguments are not used but
    # those fixtures create the necessary dataset, model, groundtruths, and predictions

    def method_to_test(
        label_key: str, min_area: float = None, max_area: float = None
    ):
        request_info = schemas.APRequest(
            settings=schemas.EvaluationSettings(
                model_name="test_model",
                dataset_name="test_dataset",
                min_area=min_area,
                max_area=max_area,
                task_type=enums.TaskType.DETECTION,
                gt_type=enums.AnnotationType.BOX,
                pd_type=enums.AnnotationType.BOX,
                label_key=label_key,
            ),
            iou_thresholds=[0.2, 0.6],
            ious_to_keep=[0.2],
        )

        missing_pred_labels, ignored_pred_labels = crud.get_disjoint_labels(
            db,
            dataset_name=request_info.settings.dataset_name,
            model_name=request_info.settings.model_name,
        )

        return (
            crud.create_ap_metrics(
                db,
                request_info=request_info,
            ),
            missing_pred_labels,
            ignored_pred_labels,
        )

<<<<<<< HEAD
    # @TODO: Uncomment after stateflow is implemented
    # check we get an error since the dataset is not finalized
=======
    # # check we get an error since the dataset is still a draft
>>>>>>> 63bc1721
    # with pytest.raises(exceptions.DatasetIsNotFinalizedError):
    #     method_to_test(label_key="class")

    # # finalize dataset
<<<<<<< HEAD
    # crud.finalize(db, dataset_name="test_dataset")
=======
    # crud.finalize_dataset(db, "test dataset")
>>>>>>> 63bc1721

    # # now if we try again we should get an error that inferences aren't finalized
    # with pytest.raises(exceptions.InferencesAreNotFinalizedError):
    #     method_to_test(label_key="class")

    # # verify we have no evaluations yet
    # assert len(crud.get_model_evaluation_settings(db, model_name)) == 0

<<<<<<< HEAD
    # # finalize inferences and try again
    # crud.finalize(db, model_name=model_name, dataset_name=dset_name)
=======
    # finalize inferences and try again
    # crud.finalize_inferences(db, model_name=model_name, dataset_name=dset_name)
>>>>>>> 63bc1721

    (
        evaluation_settings_id,
        missing_pred_labels,
        ignored_pred_labels,
    ) = method_to_test(label_key="class")

    # check we have one evaluation
    assert len(crud.get_model_evaluation_settings(db, model_name)) == 1

    assert missing_pred_labels == []
    assert ignored_pred_labels == [schemas.Label(key="class", value="3")]

    metrics = db.scalar(
        select(models.EvaluationSettings).where(
            models.EvaluationSettings.id == evaluation_settings_id
        )
    ).metrics

    metric_ids = [m.id for m in metrics]

    assert set([m.type for m in metrics]) == {
        "AP",
        "APAveragedOverIOUs",
        "mAP",
        "mAPAveragedOverIOUs",
    }

    assert set(
        [m.parameters["iou"] for m in metrics if m.type in {"AP", "mAP"}]
    ) == {0.2}

    # should be five labels (since thats how many are in groundtruth set)
    assert len(set(m.label_id for m in metrics if m.label_id is not None)) == 5

    # test getting metrics from evaluation settings id
    pydantic_metrics = crud.get_metrics_from_evaluation_settings_id(
        db, evaluation_settings_id
    )
    for m in pydantic_metrics:
        assert isinstance(m, schemas.Metric)
    assert len(pydantic_metrics) == len(metric_ids)

    # run again and make sure no new ids were created
    evaluation_settings_id_again, _, _ = method_to_test(label_key="class")
    assert evaluation_settings_id == evaluation_settings_id_again
    metric_ids_again = [
        m.id
        for m in db.scalar(
            select(models.EvaluationSettings).where(
                models.EvaluationSettings.id == evaluation_settings_id_again
            )
        ).metrics
    ]
    assert sorted(metric_ids) == sorted(metric_ids_again)

    # test crud.get_model_metrics
    metrics_pydantic = crud.get_model_metrics(
        db, "test_model", evaluation_settings_id
    )

    assert len(metrics_pydantic) == len(metrics)

    for m in metrics_pydantic:
        assert m.type in {
            "AP",
            "APAveragedOverIOUs",
            "mAP",
            "mAPAveragedOverIOUs",
        }

    # test when min area and max area are specified
    min_area, max_area = 10, 3000
    (
        evaluation_settings_id,
        missing_pred_labels,
        ignored_pred_labels,
    ) = method_to_test(label_key="class", min_area=min_area, max_area=max_area)

    metrics_pydantic = crud.get_model_metrics(
        db, "test_model", evaluation_settings_id
    )
    for m in metrics_pydantic:
        assert m.type in {
            "AP",
            "APAveragedOverIOUs",
            "mAP",
            "mAPAveragedOverIOUs",
        }

    # check we have the right evaluations
    model_evals = crud.get_model_evaluation_settings(db, model_name)
    assert len(model_evals) == 2
    assert model_evals[0] == schemas.EvaluationSettings(
        model_name=model_name,
        dataset_name=dset_name,
        task_type=enums.TaskType.DETECTION,
        gt_type=enums.AnnotationType.BOX,
        pd_type=enums.AnnotationType.BOX,
        label_key="class",
        id=1,
    )
    assert model_evals[1] == schemas.EvaluationSettings(
        model_name=model_name,
        dataset_name=dset_name,
        task_type=enums.TaskType.DETECTION,
        gt_type=enums.AnnotationType.BOX,
        pd_type=enums.AnnotationType.BOX,
        label_key="class",
        min_area=min_area,
        max_area=max_area,
        id=2,
    )


<<<<<<< HEAD
def test_create_clf_metrics(
    db: Session,
    gt_clfs_create: list[schemas.GroundTruth],
    pred_clfs_create: list[schemas.Prediction],
):
    crud.create_dataset(
        db,
        dataset=schemas.Dataset(name=dset_name),
=======
def test_create_clf_metrics(db: Session, gt_clfs_create, pred_clfs_create):

    # create dataset
    crud.create_dataset(
        db,
        dataset=schemas.Dataset(name=dset_name, type=schemas.DatumTypes.IMAGE),
>>>>>>> 63bc1721
    )
    for gt in gt_clfs_create:
        gt.dataset_name = dset_name
        crud.create_groundtruth(db, gt)
    crud.finalize(db, dset_name)

<<<<<<< HEAD
    crud.create_model(db, schemas.Model(name=model_name))
    for pd in pred_clfs_create:
        pd.model_name = model_name
        crud.create_prediction(db, pd)
    crud.finalize(db, model_name, dset_name)
=======
    # create model
    crud.create_model(
        db, schemas.Model(name=model_name, type=schemas.DatumTypes.IMAGE)
    )
    crud.create_predicted_image_classifications(db, pred_clfs_create)
    crud.finalize_inferences(db, dataset_name=dset_name, model_name=model_name)
>>>>>>> 63bc1721

    request_info = schemas.ClfMetricsRequest(
        settings=schemas.EvaluationSettings(
            model_name=model_name, dataset_name=dset_name
        )
    )

    missing_pred_keys, ignored_pred_keys = crud.get_disjoint_keys(
        db,
        dataset_name=request_info.settings.dataset_name,
        model_name=request_info.settings.model_name,
    )

    assert missing_pred_keys == []
    assert set(ignored_pred_keys) == {"k3", "k4"}

    evaluation_settings_id = crud.create_clf_metrics(db, request_info)

    # check we have one evaluation
    assert len(crud.get_model_evaluation_settings(db, model_name)) == 1

    # get all metrics
    metrics = db.scalar(
        select(models.EvaluationSettings).where(
            models.EvaluationSettings.id == evaluation_settings_id
        )
    ).metrics

    assert set([metric.type for metric in metrics]) == {
        "Accuracy",
        "Precision",
        "Recall",
        "F1",
        "ROCAUC",
    }
    # should have two accuracy metrics and ROC AUC scores (for label keys "k1" and "k2")
    # and four recall, precision, and f1, for the labels ("k1", "v1"), ("k2", "v2"),
    # ("k2", "v3"), ("k1", "v2")
    for t in ["Accuracy", "ROCAUC"]:
        ms = [m for m in metrics if m.type == t]
        assert len(ms) == 2
        assert set([m.parameters["label_key"] for m in ms]) == {"k1", "k2"}

    for t in ["Precision", "Recall", "F1"]:
        ms = [m for m in metrics if m.type == t]
        assert len(ms) == 4
        assert set([(m.label.key, m.label.value) for m in ms]) == {
            ("k1", "v1"),
            ("k1", "v2"),
            ("k2", "v2"),
            ("k2", "v3"),
        }

    confusion_matrices = db.scalars(
        select(models.ConfusionMatrix).where(
            models.ConfusionMatrix.evaluation_settings_id
            == evaluation_settings_id
        )
    ).all()

    # should have two confusion matrices, one for each key
    assert len(confusion_matrices) == 2

    # test getting metrics from evaluation settings id
    pydantic_metrics = crud.get_metrics_from_evaluation_settings_id(
        db, evaluation_settings_id
    )
    for m in pydantic_metrics:
        assert isinstance(m, schemas.Metric)
    assert len(pydantic_metrics) == len(metrics)

    # test getting confusion matrices from evaluation settings id
    cms = crud.get_confusion_matrices_from_evaluation_settings_id(
        db, evaluation_settings_id
    )
    cms = sorted(cms, key=lambda cm: cm.label_key)
    assert len(cms) == 2
    assert cms[0].label_key == "k1"
    assert cms[0].entries == [
        schemas.ConfusionMatrixEntry(
            prediction="v2", groundtruth="v1", count=1
        )
    ]
    assert cms[1].label_key == "k2"
    assert cms[1].entries == [
        schemas.ConfusionMatrixEntry(
            prediction="v2", groundtruth="v3", count=1
        )
    ]

    # run again and check we still have one evaluation and the same number of metrics
    # and confusion matrices
    crud.create_clf_metrics(db, request_info)
    assert len(crud.get_model_evaluation_settings(db, model_name)) == 1
    metrics = db.scalar(
        select(models.EvaluationSettings).where(
            models.EvaluationSettings.id == evaluation_settings_id
        )
    ).metrics
    assert len(metrics) == 2 + 2 + 4 + 4 + 4
    confusion_matrices = db.scalars(
        select(models.ConfusionMatrix).where(
            models.ConfusionMatrix.evaluation_settings_id
            == evaluation_settings_id
        )
    ).all()
    assert len(confusion_matrices) == 2


# @NOTE: This should now be handled by `velour_api.schemas.Raster`
# def test__raster_to_png_b64(db: Session):


<<<<<<< HEAD
# @NOTE: This is now handled by `velour_api.backend.metrics.detections`
# def test__instance_segmentations_in_dataset_statement(

=======
    image = schemas.Image(uid="uid", height=h, width=w)
    crud.create_dataset(
        db,
        schemas.Dataset(name=dset_name, type=schemas.DatumTypes.IMAGE),
    )
    crud.create_groundtruth_segmentations(
        db,
        data=schemas.GroundTruthSegmentationsCreate(
            dataset_name=dset_name,
            segmentations=[
                schemas.GroundTruthSegmentation(
                    shape=b64_mask,
                    image=image,
                    labels=[schemas.Label(key="k", value="v")],
                    is_instance=True,
                )
            ],
        ),
    )

    seg = db.scalar(select(models.GroundTruthSegmentation))

    assert b64_mask == _raster_to_png_b64(db, seg.shape, image)


def test__instance_segmentations_in_dataset_statement(
    db: Session, gt_segs_create: schemas.GroundTruthSegmentationsCreate
):
    crud.create_dataset(
        db,
        schemas.Dataset(name=dset_name, type=schemas.DatumTypes.IMAGE),
    )
    crud.create_groundtruth_segmentations(db, data=gt_segs_create)

    areas = db.scalars(
        select(ST_Count(models.GroundTruthSegmentation.shape)).where(
            models.GroundTruthSegmentation.is_instance
        )
    ).all()
>>>>>>> 63bc1721

# @NOTE: Moved to `velour_api.backend.metrics.detections`
# def test___model_instance_segmentation_preds_statement(


# @NOTE: Moved to `velour_api.backend.metrics.detections`
# def test___object_detections_in_dataset_statement(db: Session, groundtruths):


# @NOTE: Moved to `velour_api.backend.metrics.detections`
# def test__model_object_detection_preds_statement(


# @NOTE: Moved to `velour_api.backend.metrics.detections`
# def test__filter_instance_segmentations_by_area(db: Session):

<<<<<<< HEAD
=======
def test___model_instance_segmentation_preds_statement(
    db: Session,
    gt_segs_create: schemas.GroundTruthSegmentationsCreate,
    pred_segs_create: schemas.PredictedSegmentationsCreate,
):
    crud.create_dataset(
        db,
        schemas.Dataset(name=dset_name, type=schemas.DatumTypes.IMAGE),
    )
    crud.create_groundtruth_segmentations(db, data=gt_segs_create)
    crud.finalize_dataset(db, dset_name)
    crud.create_model(
        db, schemas.Model(name=model_name, type=schemas.DatumTypes.IMAGE)
    )
    crud.create_predicted_segmentations(db, pred_segs_create)
>>>>>>> 63bc1721

# @NOTE: Moved to `velour_api.backend.metrics.detections`
# def test__filter_object_detections_by_area(db: Session):


# @NOTE: Moved to `velour_api.backend.metrics.detections`
# def test__filter_instance_segmentations_by_area_using_mask(db: Session):


# @NOTE: `velour-api.backend` - this will be replaced by stateflow
# @TODO: Implement test for finalizing empty dataset


# @NOTE: `velour-api.backend` - this will be replaced by stateflow
# @TODO: Implement test for finalizing empty model


# @NOTE: `velour-api.backend` - this will be replaced by stateflow
# @TODO: Implement test that checks the set of valid commands over given dataset/model pairing


# @NOTE: `velour-api.backend` - this will be replaced by stateflow
# @TODO: Implement test that checks the set of valid commands over given dataset/model pairing


# @NOTE: `velour_api.backend.io`
# @TODO: Implement a test that checks the existince and linking of metatata


""" READ """


def test_get_dataset(db: Session):
    with pytest.raises(exceptions.DatasetDoesNotExistError) as exc_info:
        crud.get_dataset(db, dset_name)
    assert "does not exist" in str(exc_info)

    crud.create_dataset(db, schemas.Dataset(name=dset_name))

    dset = crud.get_dataset(db, dset_name)
    assert dset.name == dset_name


def test_get_model(db: Session):
    with pytest.raises(exceptions.ModelDoesNotExistError) as exc_info:
        crud.get_model(db, model_name)
    assert "does not exist" in str(exc_info)

    crud.create_model(db, schemas.Model(name=model_name))
    model = crud.get_model(db, model_name)
    assert model.name == model_name


# @NOTE: Sub-functionality of `crud.get_info`
# @TODO: Implement `crud.get_info`
# def test_get_dataset_info(

# @NOTE: Sub-functionality of `crud.get_info`
# @TODO: Implement `crud.get_info`
# def test_get_model_info(

# @NOTE: Sub-functionality of `crud.get_info`
# @TODO: Implement `crud.get_info`
# def test__get_associated_models(

<<<<<<< HEAD
# @NOTE: Sub-functionality of `crud.get_info`
# @TODO: Implement `crud.get_info`
# def test__get_associated_datasets(
=======
def test__filter_instance_segmentations_by_area(db: Session):
    crud.create_dataset(
        db,
        schemas.Dataset(name=dset_name, type=schemas.DatumTypes.IMAGE),
    )
    # triangle of area 150
    poly1 = schemas.PolygonWithHole(polygon=[(10, 20), (10, 40), (25, 20)])
    # rectangle of area 1050
    poly2 = schemas.PolygonWithHole(
        polygon=[(0, 5), (0, 40), (30, 40), (30, 5)]
    )
>>>>>>> 63bc1721

# @NOTE: Sub-functionality of `crud.get_info`
# @TODO: Implement `crud.get_info`
# def test_get_label_distribution_from_dataset(

# @NOTE: Sub-functionality of `crud.get_info`
# @TODO: Implement `crud.get_info`
# def test_get_label_distribution_from_model(


def test_get_all_labels(db: Session, gt_dets_create: schemas.GroundTruth):
    crud.create_dataset(db, schemas.Dataset(name=dset_name))

    for gt in gt_dets_create:
        crud.create_groundtruth(db, gt)

    labels = crud.get_labels(db, request=schemas.Filter())

<<<<<<< HEAD
    assert len(labels) == 2
    assert set([(label.key, label.value) for label in labels]) == set(
        [("k1", "v1"), ("k2", "v2")]
=======
def test__filter_object_detections_by_area(db: Session):
    crud.create_dataset(
        db,
        schemas.Dataset(name=dset_name, type=schemas.DatumTypes.IMAGE),
>>>>>>> 63bc1721
    )


def test_get_labels_from_dataset(
    db: Session,
    dataset_names: list[str],
    dataset_model_create,
):
    # Test get all from dataset 1
    ds1 = crud.get_labels(
        db,
        schemas.Filter(
            dataset_names=[dataset_names[0]],
            allow_predictions=False,
        ),
    )
    assert len(ds1) == 2
    assert schemas.Label(key="k1", value="v1") in ds1
    assert schemas.Label(key="k2", value="v2") in ds1

    # NEGTAIVE - Test filter by task type
    ds1 = crud.get_labels(
        db,
<<<<<<< HEAD
        schemas.Filter(
            dataset_names=[dataset_names[0]],
            allow_predictions=False,
            task_types=[
                enums.TaskType.CLASSIFICATION,
                enums.TaskType.INSTANCE_SEGMENTATION,
                enums.TaskType.SEMANTIC_SEGMENTATION,
=======
        schemas.Dataset(name=dset_name, type=schemas.DatumTypes.IMAGE),
    )
    # approximate triangle of area 150
    mask = np.zeros((1000, 2000), dtype=bool)
    for i in range(10):
        for j in range(30):
            if i + j < 20:
                mask[i, j] = True
    assert mask.sum() == 155
    mask_bytes = pil_to_bytes(Image.fromarray(mask))
    b64_mask = b64encode(mask_bytes).decode()

    # rectangle of area 1050
    boundary = [(0, 5), (0, 40), (30, 40), (30, 5)]

    img = schemas.Image(uid="", height=1000, width=2000)

    crud.create_groundtruth_segmentations(
        db,
        data=schemas.GroundTruthSegmentationsCreate(
            dataset_name=dset_name,
            segmentations=[
                schemas.GroundTruthSegmentation(
                    shape=b64_mask,
                    image=img,
                    labels=[schemas.Label(key="k", value="v")],
                    is_instance=True,
                ),
                schemas.GroundTruthSegmentation(
                    shape=[schemas.PolygonWithHole(polygon=boundary)],
                    image=img,
                    labels=[schemas.Label(key="k", value="v")],
                    is_instance=True,
                ),
>>>>>>> 63bc1721
            ],
        ),
    )
    assert ds1 == []

<<<<<<< HEAD
    # POSITIVE - Test filter by task type
    ds1 = crud.get_labels(
        db,
        schemas.Filter(
            dataset_names=[dataset_names[0]],
            allow_predictions=False,
            task_types=[enums.TaskType.DETECTION],
        ),
=======
    areas = db.scalars(ST_Count(models.GroundTruthSegmentation.shape)).all()
    assert sorted(areas) == [155, 1050]

    base_stmt = "SELECT id FROM ground_truth_segmentation WHERE ground_truth_segmentation.is_instance"

    # check filtering when use area determined by polygon detection task
    stmt = _filter_instance_segmentations_by_area(
        base_stmt,
        seg_table=models.GroundTruthSegmentation,
        task_for_area_computation=enums.Task.POLY_OBJECT_DETECTION,
        min_area=100,
        max_area=2000,
    )
    assert len(db.scalars(stmt).all()) == 2

    stmt = _filter_instance_segmentations_by_area(
        base_stmt,
        seg_table=models.GroundTruthSegmentation,
        task_for_area_computation=enums.Task.POLY_OBJECT_DETECTION,
        min_area=100,
        max_area=200,
    )
    assert len(db.scalars(stmt).all()) == 1

    stmt = _filter_instance_segmentations_by_area(
        base_stmt,
        seg_table=models.GroundTruthSegmentation,
        task_for_area_computation=enums.Task.POLY_OBJECT_DETECTION,
        min_area=170,  # this won't pass at 156 due to aliasing
        max_area=2000,
    )
    assert len(db.scalars(stmt).all()) == 1

    # now when we use bounding box detection task, the triangle becomes its circumscribing
    # rectangle (with area 200) so we should get both segmentations
    stmt = _filter_instance_segmentations_by_area(
        base_stmt,
        seg_table=models.GroundTruthSegmentation,
        task_for_area_computation=enums.Task.BBOX_OBJECT_DETECTION,
        min_area=160,
        max_area=2000,
    )

    assert len(db.scalars(stmt).all()) == 2

    stmt = _filter_instance_segmentations_by_area(
        base_stmt,
        seg_table=models.GroundTruthSegmentation,
        task_for_area_computation=enums.Task.BBOX_OBJECT_DETECTION,
        min_area=300,
        max_area=2000,
    )
    assert len(db.scalars(stmt).all()) == 1

    stmt = _filter_instance_segmentations_by_area(
        base_stmt,
        seg_table=models.GroundTruthSegmentation,
        task_for_area_computation=enums.Task.BBOX_OBJECT_DETECTION,
        min_area=3000,
        max_area=10000,
    )
    assert len(db.scalars(stmt).all()) == 0


def test__validate_and_update_evaluation_settings_task_type_for_detection_no_groundtruth(
    db: Session,
):
    """Test runtime error when there's no groundtruth data"""
    crud.create_dataset(
        db,
        schemas.Dataset(name=dset_name, type=schemas.DatumTypes.IMAGE),
    )
    crud.finalize_dataset(db, dset_name)
    crud.create_model(
        db, schemas.Model(name=model_name, type=schemas.DatumTypes.IMAGE)
    )
    crud.finalize_inferences(db, model_name=model_name, dataset_name=dset_name)

    evaluation_settings = schemas.EvaluationSettings(
        model_name=model_name, dataset_name=dset_name
    )

    with pytest.raises(RuntimeError) as exc_info:
        _validate_and_update_evaluation_settings_task_type_for_detection(
            db, evaluation_settings
        )
    assert "The dataset does not have any annotations to support" in str(
        exc_info
    )


def test__validate_and_update_evaluation_settings_task_type_for_detection_no_predictions(
    db: Session, gt_dets_create
):
    """Test runtime error when there's no prediction data"""

    # create dataset
    crud.create_dataset(
        db,
        schemas.Dataset(name=dset_name, type=schemas.DatumTypes.IMAGE),
    )
    crud.create_groundtruth_detections(db, gt_dets_create)
    crud.finalize_dataset(db, dset_name)

    # create model
    crud.create_model(
        db, schemas.Model(name=model_name, type=schemas.DatumTypes.IMAGE)
    )
    crud.finalize_inferences(db, model_name=model_name, dataset_name=dset_name)

    evaluation_settings = schemas.EvaluationSettings(
        model_name=model_name, dataset_name=dset_name
    )

    with pytest.raises(RuntimeError) as exc_info:
        _validate_and_update_evaluation_settings_task_type_for_detection(
            db, evaluation_settings
        )
    assert "The model does not have any inferences to support" in str(exc_info)


def test__validate_and_update_evaluation_settings_task_type_for_detection_multiple_groundtruth_types(
    db: Session, gt_dets_create, gt_segs_create
):
    # create dataset
    crud.create_dataset(
        db,
        schemas.Dataset(name=dset_name, type=schemas.DatumTypes.IMAGE),
    )
    crud.create_groundtruth_detections(db, gt_dets_create)
    crud.create_groundtruth_segmentations(db, gt_segs_create)
    crud.finalize_dataset(db, dset_name)

    # create model
    crud.create_model(
        db, schemas.Model(name=model_name, type=schemas.DatumTypes.IMAGE)
    )
    crud.finalize_inferences(db, model_name=model_name, dataset_name=dset_name)

    evaluation_settings = schemas.EvaluationSettings(
        model_name=model_name, dataset_name=dset_name
    )

    with pytest.raises(RuntimeError) as exc_info:
        _validate_and_update_evaluation_settings_task_type_for_detection(
            db, evaluation_settings
        )
    assert "The dataset has the following tasks compatible" in str(exc_info)

    # now specify task types for dataset and check we get an error since model
    # has no inferences
    evaluation_settings = schemas.EvaluationSettings(
        model_name=model_name,
        dataset_name=dset_name,
        dataset_gt_task_type=enums.Task.BBOX_OBJECT_DETECTION,
    )
    with pytest.raises(RuntimeError) as exc_info:
        _validate_and_update_evaluation_settings_task_type_for_detection(
            db, evaluation_settings
        )
    assert "The model does not have any inferences to support" in str(exc_info)


def test__validate_and_update_evaluation_settings_task_type_for_detection_multiple_prediction_types(
    db: Session, gt_dets_create, pred_dets_create, pred_segs_create
):
    # create dataset
    crud.create_dataset(
        db,
        schemas.Dataset(name=dset_name, type=schemas.DatumTypes.IMAGE),
    )
    crud.create_groundtruth_detections(db, gt_dets_create)
    crud.finalize_dataset(db, dset_name)

    # create model
    crud.create_model(
        db, schemas.Model(name=model_name, type=schemas.DatumTypes.IMAGE)
    )
    crud.create_predicted_detections(db, pred_dets_create)
    crud.create_predicted_segmentations(db, pred_segs_create)
    crud.finalize_inferences(db, model_name=model_name, dataset_name=dset_name)

    evaluation_settings = schemas.EvaluationSettings(
        model_name=model_name, dataset_name=dset_name
    )

    with pytest.raises(RuntimeError) as exc_info:
        _validate_and_update_evaluation_settings_task_type_for_detection(
            db, evaluation_settings
        )
    assert "The model has the following tasks compatible" in str(exc_info)

    # now specify task type for model and check there's no error and that
    # the dataset task type was made explicit
    evaluation_settings = schemas.EvaluationSettings(
        model_name=model_name,
        dataset_name=dset_name,
        model_pred_task_type=enums.Task.BBOX_OBJECT_DETECTION,
    )
    assert evaluation_settings.dataset_gt_task_type is None
    _validate_and_update_evaluation_settings_task_type_for_detection(
        db, evaluation_settings
    )
    assert (
        evaluation_settings.dataset_gt_task_type
        == enums.Task.POLY_OBJECT_DETECTION
    )


def test_create_datums_with_metadata(db: Session):
    crud.create_dataset(
        db,
        schemas.Dataset(name=dset_name, type=schemas.DatumTypes.TABULAR),
    )

    datums = [
        schemas.Datum(
            uid="uid1",
            metadata=[
                schemas.DatumMetadatum(name="name1", value=0.7),
                schemas.DatumMetadatum(name="name2", value="a string"),
            ],
        ),
        schemas.Datum(
            uid="uid2",
            metadata=[
                schemas.DatumMetadatum(name="name2", value="a string"),
                schemas.DatumMetadatum(
                    name="name3",
                    value={
                        "type": "Point",
                        "coordinates": [-48.23456, 20.12345],
                    },
                ),
            ],
        ),
    ]
    crud._create._add_datums_to_dataset(db, dset_name, datums)

    # check there should only be three unique metadatums since two are the same
    assert len(db.scalars(select(models.Metadatum)).all()) == 3

    db_datums = crud.get_datums_in_dataset(db, dset_name)

    assert len(db_datums) == 2

    md1 = db_datums[0].datum_metadatum_links[0].metadatum
    assert md1.name == "name1"
    assert md1.numeric_value == 0.7
    assert md1.string_value is None
    assert md1.geo is None

    md2 = db_datums[1].datum_metadatum_links[0].metadatum
    assert md2.name == "name2"
    assert md2.numeric_value is None
    assert md2.string_value == "a string"
    assert md2.geo is None

    md3 = db_datums[1].datum_metadatum_links[1].metadatum
    assert md3.name == "name3"
    assert md3.numeric_value is None
    assert md3.string_value is None
    assert json.loads(db.scalar(ST_AsGeoJSON(md3.geo))) == {
        "type": "Point",
        "coordinates": [-48.23456, 20.12345],
    }


def test__get_associated_models(
    db: Session,
    dataset_names: list[str],
    model_names: list[str],
    dataset_model_associations_create,
):
    # Get associated models for each dataset
    assert _get_associated_models(db, dataset_names[0]) == [model_names[0]]
    assert _get_associated_models(db, dataset_names[1]) == [
        model_names[0],
        model_names[1],
    ]
    assert _get_associated_models(db, "doesnt exist") == []


def test__get_associated_datasets(
    db: Session,
    dataset_names: list[str],
    model_names: list[str],
    dataset_model_associations_create,
):
    # Get associated datasets for each model
    assert _get_associated_datasets(db, model_names[0]) == [
        dataset_names[0],
        dataset_names[1],
    ]
    assert _get_associated_datasets(db, model_names[1]) == [dataset_names[1]]
    assert _get_associated_datasets(db, "doesnt exist") == []


def test_get_dataset_info(
    db: Session,
    dataset_names: list[str],
    model_names: list[str],
    dataset_model_associations_create,
):
    ds_meta1 = get_dataset_info(db, dataset_names[0])
    assert ds_meta1.annotation_type == ["DETECTION"]
    assert ds_meta1.number_of_classifications == 0
    assert ds_meta1.number_of_bounding_boxes == 0
    assert ds_meta1.number_of_bounding_polygons == 2
    assert ds_meta1.number_of_segmentation_rasters == 0
    assert ds_meta1.associated == [model_names[0]]

    ds_meta2 = get_dataset_info(db, dataset_names[1])
    assert ds_meta2.annotation_type == ["DETECTION"]
    assert ds_meta2.number_of_classifications == 0
    assert ds_meta2.number_of_bounding_boxes == 0
    assert ds_meta2.number_of_bounding_polygons == 2
    assert ds_meta2.number_of_segmentation_rasters == 0
    assert ds_meta2.associated == [model_names[0], model_names[1]]


def test_get_model_info(
    db: Session,
    dataset_names: list[str],
    model_names: list[str],
    dataset_model_associations_create,
):
    md_meta1 = get_model_info(db, model_names[0])
    assert md_meta1.annotation_type == ["DETECTION"]
    assert md_meta1.number_of_classifications == 0
    assert md_meta1.number_of_bounding_boxes == 0
    assert md_meta1.number_of_bounding_polygons == 4
    assert md_meta1.number_of_segmentation_rasters == 0
    assert md_meta1.associated == [dataset_names[0], dataset_names[1]]

    md_meta2 = get_model_info(db, model_names[1])
    assert md_meta2.annotation_type == ["DETECTION"]
    assert md_meta2.number_of_classifications == 0
    assert md_meta2.number_of_bounding_boxes == 0
    assert md_meta2.number_of_bounding_polygons == 2
    assert md_meta2.number_of_segmentation_rasters == 0
    assert md_meta2.associated == [dataset_names[1]]


def test_get_all_labels(
    db: Session, gt_dets_create: schemas.GroundTruthDetectionsCreate
):
    crud.create_dataset(
        db,
        schemas.Dataset(name=dset_name, type=schemas.DatumTypes.IMAGE),
    )
    crud.create_groundtruth_detections(db, data=gt_dets_create)
    labels = crud.get_all_labels(db)

    assert len(labels) == 2
    assert set([(label.key, label.value) for label in labels]) == set(
        [("k1", "v1"), ("k2", "v2")]
>>>>>>> 63bc1721
    )
    assert len(ds1) == 2
    assert schemas.Label(key="k1", value="v1") in ds1
    assert schemas.Label(key="k2", value="v2") in ds1

    # NEGATIVE - Test filter by annotation type
    ds1 = crud.get_labels(
        db,
        schemas.Filter(
            dataset_names=[dataset_names[0]],
            allow_predictions=False,
            annotation_types=[
                enums.AnnotationType.POLYGON,
                enums.AnnotationType.MULTIPOLYGON,
                enums.AnnotationType.RASTER,
            ],
        ),
    )
    assert ds1 == []

    # POSITIVE - Test filter by annotation type
    ds1 = crud.get_labels(
        db,
        schemas.Filter(
            dataset_names=[dataset_names[0]],
            allow_predictions=False,
            annotation_types=[enums.AnnotationType.BOX],
        ),
    )
    assert len(ds1) == 2
    assert schemas.Label(key="k1", value="v1") in ds1
    assert schemas.Label(key="k2", value="v2") in ds1


def test_get_labels_from_model(
    db: Session,
    model_names: list[str],
    dataset_model_create,
):

    # Test get all labels from model 1
    md1 = crud.get_labels(
        db,
        schemas.Filter(
            model_names=[model_names[0]],
            allow_groundtruths=False,
        ),
    )
    assert len(md1) == 4
    assert schemas.Label(key="k1", value="v1") in md1
    assert schemas.Label(key="k1", value="v2") in md1
    assert schemas.Label(key="k2", value="v1") in md1
    assert schemas.Label(key="k2", value="v2") in md1

    # Test get all but polygon labels from model 1
    md1 = crud.get_labels(
        db,
        schemas.Filter(
            model_names=[model_names[0]],
            task_types=[enums.TaskType.CLASSIFICATION],
            allow_groundtruths=False,
        ),
    )
    assert md1 == []

    # Test get only polygon labels from model 1
    md1 = crud.get_labels(
        db,
        schemas.Filter(
            model_names=[model_names[0]],
            annotation_types=[enums.AnnotationType.BOX],
            allow_groundtruths=False,
        ),
    )
    assert len(md1) == 4
    assert schemas.Label(key="k1", value="v1") in md1
    assert schemas.Label(key="k1", value="v2") in md1
    assert schemas.Label(key="k2", value="v1") in md1
    assert schemas.Label(key="k2", value="v2") in md1


def test_get_joint_labels(
    db: Session,
    dataset_names: list[str],
    model_names: list[str],
    dataset_model_create,
):
    # Test get joint labels from dataset 1 and model 1
    assert set(
        crud.get_joint_labels(
            db,
            dataset_name=dataset_names[0],
            model_name=model_names[0],
        )
    ) == set(
        [
            schemas.Label(key="k1", value="v1"),
            schemas.Label(key="k2", value="v2"),
        ]
    )


<<<<<<< HEAD
# @NOTE: `velour_api.backend.io`
# @TODO: Need to implement metadata querys
# def test_get_string_metadata_ids(db: Session):
=======
def test_get_label_distribution_from_dataset(
    db: Session,
    dataset_names: list[str],
    dataset_model_associations_create,
):
    ds1 = get_label_distribution_from_dataset(db, dataset_names[0])
    assert len(ds1) == 2
    assert ds1[0] == schemas.LabelDistribution(
        label=schemas.Label(key="k1", value="v1"), count=1
    )
    assert ds1[1] == schemas.LabelDistribution(
        label=schemas.Label(key="k2", value="v2"), count=2
    )

    ds2 = get_label_distribution_from_dataset(db, dataset_names[1])
    assert len(ds2) == 2
    assert ds1[0] == schemas.LabelDistribution(
        label=schemas.Label(key="k1", value="v1"), count=1
    )
    assert ds1[1] == schemas.LabelDistribution(
        label=schemas.Label(key="k2", value="v2"), count=2
    )


def test_get_label_distribution_from_model(
    db: Session,
    model_names: list[str],
    dataset_model_associations_create,
):

    md1 = get_label_distribution_from_model(db, model_names[0])
    assert len(md1) == 2
    assert md1[0] == schemas.ScoredLabelDistribution(
        label=schemas.Label(key="k1", value="v1"), scores=[0.6, 0.6], count=2
    )
    assert md1[1] == schemas.ScoredLabelDistribution(
        label=schemas.Label(key="k2", value="v2"),
        scores=[0.2, 0.9, 0.2, 0.9],
        count=4,
    )

    md2 = get_label_distribution_from_model(db, model_names[1])
    assert len(md2) == 2
    assert md2[0] == schemas.ScoredLabelDistribution(
        label=schemas.Label(key="k1", value="v1"), scores=[0.6], count=1
    )
    assert md2[1] == schemas.ScoredLabelDistribution(
        label=schemas.Label(key="k2", value="v2"), scores=[0.2, 0.9], count=2
    )


def test_get_string_metadata_ids(db: Session):
    crud.create_dataset(
        db,
        schemas.Dataset(name=dset_name, type=schemas.DatumTypes.TABULAR),
    )

    datums = [
        schemas.Datum(
            uid="uid1",
            metadata=[schemas.DatumMetadatum(name="md1", value=0.7)],
        ),
        schemas.Datum(
            uid="uid2",
            metadata=[
                schemas.DatumMetadatum(name="md1", value="md1-val1"),
                schemas.DatumMetadatum(name="md2", value="md2-val1"),
            ],
        ),
        schemas.Datum(
            uid="uid3",
            metadata=[
                schemas.DatumMetadatum(name="md1", value="md1-val1"),
            ],
        ),
        schemas.Datum(
            uid="uid4",
            metadata=[
                schemas.DatumMetadatum(name="md1", value="md1-val2"),
            ],
        ),
    ]
    crud._create._add_datums_to_dataset(db, dset_name, datums)

    string_ids = crud.get_string_metadata_ids(
        db, dset_name, metadata_name="md1"
    )

    assert len(string_ids) == 2
    # assert set([s[1] for s in string_vals_and_ids]) == {"md1-val1", "md1-val2"}

    string_ids = crud.get_string_metadata_ids(
        db, dset_name, metadata_name="md2"
    )
    assert len(string_ids) == 1
    # assert [s[1] for s in string_vals_and_ids] == ["md2-val1"]

    string_ids = crud.get_string_metadata_ids(
        db, dset_name, metadata_name="md3"
    )
    assert string_ids == []
>>>>>>> 63bc1721
<|MERGE_RESOLUTION|>--- conflicted
+++ resolved
@@ -455,34 +455,9 @@
     model_names: list[str],
 ):
 
-<<<<<<< HEAD
     crud.create_dataset(
         db,
         schemas.Dataset(name=dataset_names[0]),
-=======
-    datasets = dataset_names
-    models = model_names
-
-    for name in datasets:
-        crud.create_dataset(
-            db,
-            schemas.Dataset(
-                name=name,
-                type=enums.DatumTypes.IMAGE,
-            ),
-        )
-        gts = gt_dets_create
-        gts.dataset_name = name
-        crud.create_groundtruth_detections(db, gt_dets_create)
-        crud.finalize_dataset(db, name)
-
-    # Link model 1 to dataset 1 and 2
-    crud.create_model(
-        db, model=schemas.Model(name=models[0], type=enums.DatumTypes.IMAGE)
-    )
-    crud.create_model(
-        db, model=schemas.Model(name=models[1], type=enums.DatumTypes.IMAGE)
->>>>>>> 63bc1721
     )
     for gt in gt_dets_create:
         gt.dataset_name = dataset_names[0]
@@ -507,7 +482,6 @@
 
     # yield
 
-<<<<<<< HEAD
     # clean up
     crud.delete_model(db, model_names[0])
     crud.delete_dataset(db, dataset_names[0])
@@ -520,20 +494,6 @@
 
     # Create dataset
     crud.create_dataset(db, schemas.Dataset(name=dset_name))
-=======
-    # # clean up
-    # crud.delete_model(db, models[0])
-    # crud.delete_model(db, models[1])
-    # crud.delete_dataset(db, datasets[0])
-    # crud.delete_dataset(db, datasets[1])
-
-
-def test_create_and_get_datasets(db: Session):
-    crud.create_dataset(
-        db,
-        schemas.Dataset(name=dset_name, type=schemas.DatumTypes.IMAGE),
-    )
->>>>>>> 63bc1721
 
     all_datasets = db.scalars(select(models.Dataset)).all()
     assert len(all_datasets) == 1
@@ -542,21 +502,13 @@
     with pytest.raises(exceptions.DatasetAlreadyExistsError) as exc_info:
         crud.create_dataset(
             db,
-<<<<<<< HEAD
             schemas.Dataset(name=dset_name),
-=======
-            schemas.Dataset(name=dset_name, type=schemas.DatumTypes.IMAGE),
->>>>>>> 63bc1721
         )
     assert "already exists" in str(exc_info)
 
     crud.create_dataset(
         db,
-<<<<<<< HEAD
         schemas.Dataset(name="other_dataset"),
-=======
-        schemas.Dataset(name="other dataset", type=schemas.DatumTypes.IMAGE),
->>>>>>> 63bc1721
     )
     datasets = crud.get_datasets(db)
     assert len(datasets) == 2
@@ -581,36 +533,7 @@
     crud.create_model(db, schemas.Model(name="other_model"))
     db_models = crud.get_models(db)
     assert len(db_models) == 2
-<<<<<<< HEAD
     assert set([m.name for m in db_models]) == {model_name, "other_model"}
-=======
-    assert set([m.name for m in db_models]) == {model_name, "other model"}
-
-
-def test_get_dataset(db: Session):
-    with pytest.raises(exceptions.DatasetDoesNotExistError) as exc_info:
-        crud.get_dataset(db, dset_name)
-    assert "does not exist" in str(exc_info)
-
-    crud.create_dataset(
-        db,
-        schemas.Dataset(name=dset_name, type=schemas.DatumTypes.IMAGE),
-    )
-    dset = crud.get_dataset(db, dset_name)
-    assert dset.name == dset_name
-
-
-def test_get_model(db: Session):
-    with pytest.raises(exceptions.ModelDoesNotExistError) as exc_info:
-        crud.get_model(db, model_name)
-    assert "does not exist" in str(exc_info)
-
-    crud.create_model(
-        db, schemas.Model(name=model_name, type=schemas.DatumTypes.IMAGE)
-    )
-    model = crud.get_model(db, model_name)
-    assert model.name == model_name
->>>>>>> 63bc1721
 
 
 def test_create_detection_ground_truth_and_delete_dataset(
@@ -620,14 +543,7 @@
     # sanity check nothing in db
     check_db_empty(db=db)
 
-<<<<<<< HEAD
     crud.create_dataset(db, schemas.Dataset(name=dset_name))
-=======
-    crud.create_dataset(
-        db,
-        schemas.Dataset(name=dset_name, type=schemas.DatumTypes.IMAGE),
-    )
->>>>>>> 63bc1721
 
     for gt in gt_dets_create:
         crud.create_groundtruth(db, gt)
@@ -667,22 +583,15 @@
     pred_dets_create: list[schemas.Prediction],
     gt_dets_create: list[schemas.GroundTruth],
 ):
-<<<<<<< HEAD
     # check this gives an error since the model hasn't been added yet
     with pytest.raises(exceptions.ModelDoesNotExistError) as exc_info:
         for pd in pred_dets_create:
             crud.create_prediction(db, pd)
-=======
-    # check this gives an error since the dataset hasn't been defined yet
-    with pytest.raises(exceptions.DatasetDoesNotExistError) as exc_info:
-        crud.create_predicted_detections(db, pred_dets_create)
->>>>>>> 63bc1721
     assert "does not exist" in str(exc_info)
 
     # create model
     crud.create_model(db, schemas.Model(name=model_name))
 
-<<<<<<< HEAD
     # check this gives an error since the datums haven't been added yet
     with pytest.raises(exceptions.DatumDoesNotExistError) as exc_info:
         for pd in pred_dets_create:
@@ -697,50 +606,6 @@
         crud.create_groundtruth(db, gt)
     for pd in pred_dets_create:
         crud.create_prediction(db, pd)
-=======
-    # check this gives an error since the images haven't been added yet
-    with pytest.raises(exceptions.DatasetDoesNotExistError) as exc_info:
-        crud.create_predicted_detections(db, pred_dets_create)
-    assert "does not exist" in str(exc_info)
-
-    # create dataset, add images, and add predictions
-    crud.create_dataset(
-        db,
-        schemas.Dataset(name=dset_name, type=schemas.DatumTypes.IMAGE),
-    )
-
-    # finalize early
-    crud.finalize_dataset(db, dset_name)
-
-    # check this gives an error since the images haven't been added yet
-    with pytest.raises(exceptions.ImageDoesNotExistError) as exc_info:
-        crud.create_predicted_detections(db, pred_dets_create)
-    assert (
-        "Image with uid 'uid1' does not exist in dataset 'test dataset'."
-        in str(exc_info)
-    )
-
-    # check model has no entries
-    assert crud.number_of_rows(db, models.PredictedDetection) == 0
-    assert crud.number_of_rows(db, models.LabeledPredictedDetection) == 0
-
-    # delete dataset
-    crud.finalize_inferences(db, model_name=model_name, dataset_name=dset_name)
-    crud.delete_dataset(db, dset_name)
-
-    # create dataset and add a groundtruth
-    crud.create_dataset(
-        db,
-        schemas.Dataset(name=dset_name, type=schemas.DatumTypes.IMAGE),
-    )
-    crud.create_groundtruth_detections(db, gt_dets_create)
-
-    # finalize dataset
-    crud.finalize_dataset(db, dset_name)
-
-    # add prediction
-    crud.create_predicted_detections(db, pred_dets_create)
->>>>>>> 63bc1721
 
     # check db has the added predictions
     assert db.scalar(func.count(models.Annotation.id)) == 4
@@ -787,17 +652,9 @@
         ),
     )
 
-<<<<<<< HEAD
     crud.create_dataset(db, schemas.Dataset(name=dset_name))
 
     crud.create_groundtruth(
-=======
-    crud.create_dataset(
-        db,
-        schemas.Dataset(name=dset_name, type=schemas.DatumTypes.IMAGE),
-    )
-    crud.create_groundtruth_detections(
->>>>>>> 63bc1721
         db,
         schemas.GroundTruth(
             dataset_name=dset_name,
@@ -822,19 +679,11 @@
 def test_create_classification_groundtruth_and_delete_dataset(
     db: Session, gt_clfs_create: list[schemas.GroundTruth]
 ):
-<<<<<<< HEAD
     crud.create_dataset(db, schemas.Dataset(name=dset_name))
 
     for gt in gt_clfs_create:
         gt.dataset_name = dset_name
         crud.create_groundtruth(db, gt)
-=======
-    crud.create_dataset(
-        db,
-        schemas.Dataset(name=dset_name, type=schemas.DatumTypes.IMAGE),
-    )
-    crud.create_ground_truth_classifications(db, gt_clfs_create)
->>>>>>> 63bc1721
 
     # should have three GroundTruthClassification rows since one image has two
     # labels and the other has one
@@ -860,15 +709,9 @@
     pred_clfs_create: list[schemas.Prediction],
     gt_clfs_create: list[schemas.GroundTruth],
 ):
-<<<<<<< HEAD
     # check this gives an error since the model hasn't been added yet
     with pytest.raises(exceptions.ModelDoesNotExistError) as exc_info:
         crud.create_prediction(db, pred_clfs_create[0])
-=======
-    # check this gives an error since no dataset exists yet
-    with pytest.raises(exceptions.DatasetDoesNotExistError) as exc_info:
-        crud.create_predicted_image_classifications(db, pred_clfs_create)
->>>>>>> 63bc1721
     assert "does not exist" in str(exc_info)
 
     crud.create_model(db, schemas.Model(name=model_name))
@@ -894,7 +737,6 @@
     crud.delete_dataset(db, dset_name)
 
     # create dataset, add images, and add predictions
-<<<<<<< HEAD
     crud.create_dataset(db, schemas.Dataset(name=dset_name))
 
     for gt in gt_clfs_create:
@@ -904,17 +746,6 @@
     for pd in pred_clfs_create:
         pd.model_name = model_name
         crud.create_prediction(db, pd)
-=======
-    crud.create_dataset(
-        db,
-        schemas.Dataset(name=dset_name, type=schemas.DatumTypes.IMAGE),
-    )
-    crud.create_ground_truth_classifications(db, gt_clfs_create)
-    crud.finalize_dataset(db, dset_name)
-
-    # create inference
-    crud.create_predicted_image_classifications(db, pred_clfs_create)
->>>>>>> 63bc1721
 
     # check db has the added predictions
     assert db.scalar(func.count(models.Prediction.id)) == 6
@@ -938,14 +769,7 @@
     # sanity check nothing in db
     check_db_empty(db=db)
 
-<<<<<<< HEAD
     crud.create_dataset(db, schemas.Dataset(name=dset_name))
-=======
-    crud.create_dataset(
-        db,
-        schemas.Dataset(name=dset_name, type=schemas.DatumTypes.IMAGE),
-    )
->>>>>>> 63bc1721
 
     for gt in gt_segs_create:
         gt.dataset_name = dset_name
@@ -976,20 +800,14 @@
     gt_segs_create: list[schemas.GroundTruth],
 ):
     # check this gives an error since the model hasn't been added yet
-<<<<<<< HEAD
     with pytest.raises(exceptions.ModelDoesNotExistError) as exc_info:
         for pd in pred_segs_create:
             crud.create_prediction(db, pd)
-=======
-    with pytest.raises(exceptions.DatasetDoesNotExistError) as exc_info:
-        crud.create_predicted_segmentations(db, pred_segs_create)
->>>>>>> 63bc1721
     assert "does not exist" in str(exc_info)
 
     crud.create_model(db, schemas.Model(name=model_name))
 
     # check this gives an error since the images haven't been added yet
-<<<<<<< HEAD
     with pytest.raises(exceptions.DatumDoesNotExistError) as exc_info:
         for pd in pred_segs_create:
             pd.model_name = model_name
@@ -1006,20 +824,6 @@
     for pd in pred_segs_create:
         pd.model_name = model_name
         crud.create_prediction(db, pd)
-=======
-    with pytest.raises(exceptions.DatasetDoesNotExistError) as exc_info:
-        crud.create_predicted_segmentations(db, pred_segs_create)
-    assert "does not exist" in str(exc_info)
-
-    # create dataset, add images, and add predictions
-    crud.create_dataset(
-        db,
-        schemas.Dataset(name=dset_name, type=schemas.DatumTypes.IMAGE),
-    )
-    crud.create_groundtruth_segmentations(db, gt_segs_create)
-    crud.finalize_dataset(db, dset_name)
-    crud.create_predicted_segmentations(db, pred_segs_create)
->>>>>>> 63bc1721
 
     # check db has the added predictions
     assert db.scalar(func.count(models.Annotation.id)) == 8
@@ -1099,17 +903,9 @@
     # sanity check nothing in db
     check_db_empty(db=db)
 
-<<<<<<< HEAD
     crud.create_dataset(db, schemas.Dataset(name=dset_name))
 
     crud.create_groundtruth(
-=======
-    crud.create_dataset(
-        db,
-        schemas.Dataset(name=dset_name, type=schemas.DatumTypes.IMAGE),
-    )
-    crud.create_groundtruth_segmentations(
->>>>>>> 63bc1721
         db,
         schemas.GroundTruth(
             dataset_name=dset_name,
@@ -1137,17 +933,9 @@
     # sanity check nothing in db
     check_db_empty(db=db)
 
-<<<<<<< HEAD
     crud.create_dataset(db, schemas.Dataset(name=dset_name))
 
     crud.create_groundtruth(
-=======
-    crud.create_dataset(
-        db,
-        schemas.Dataset(name=dset_name, type=schemas.DatumTypes.IMAGE),
-    )
-    crud.create_groundtruth_segmentations(
->>>>>>> 63bc1721
         db,
         schemas.GroundTruth(
             dataset_name=dset_name,
@@ -1179,17 +967,9 @@
     # sanity check nothing in db
     check_db_empty(db=db)
 
-<<<<<<< HEAD
     crud.create_dataset(db, schemas.Dataset(name=dset_name))
 
     crud.create_groundtruth(
-=======
-    crud.create_dataset(
-        db,
-        schemas.Dataset(name=dset_name, type=schemas.DatumTypes.IMAGE),
-    )
-    crud.create_groundtruth_segmentations(
->>>>>>> 63bc1721
         db,
         schemas.GroundTruth(
             dataset_name=dset_name,
@@ -1270,22 +1050,9 @@
 
     check_db_empty(db=db)
 
-<<<<<<< HEAD
     crud.create_dataset(db, schemas.Dataset(name=dset_name))
 
     crud.create_groundtruth(db, gt)
-=======
-    crud.create_dataset(
-        db,
-        schemas.Dataset(name=dset_name, type=schemas.DatumTypes.IMAGE),
-    )
-    crud.create_groundtruth_segmentations(
-        db,
-        data=schemas.GroundTruthSegmentationsCreate(
-            dataset_name=dset_name, segmentations=[gt1, gt2]
-        ),
-    )
->>>>>>> 63bc1721
 
     shapes = db.scalars(
         select(ST_AsText(ST_Polygon(models.Annotation.raster)))
@@ -1311,69 +1078,9 @@
     assert segs.datum == gt.datum
     assert segs.annotations[0].labels == gt.annotations[0].labels
 
-<<<<<<< HEAD
 
 # @NOTE: This funcionality now belongs to the backend
 # @TODO: This is replaced by `crud.get_disjoint_labels`
-=======
-def test_get_filtered_preds_statement_and_missing_labels(
-    db: Session,
-    gt_segs_create: schemas.GroundTruthDetectionsCreate,
-    pred_segs_create: schemas.PredictedSegmentationsCreate,
-):
-    crud.create_dataset(
-        db,
-        schemas.Dataset(name=dset_name, type=schemas.DatumTypes.IMAGE),
-    )
-    crud.create_model(
-        db, schemas.Model(name=model_name, type=schemas.DatumTypes.IMAGE)
-    )
-
-    # add three total ground truth segmentations, two of which are instance segmentations with
-    # the same label.
-    crud.create_groundtruth_segmentations(db, data=gt_segs_create)
-
-    # finalize dataset
-    crud.finalize_dataset(db, dset_name)
-
-    # add three total predicted segmentations, two of which are instance segmentations
-    crud.create_predicted_segmentations(db, pred_segs_create)
-
-    gts_statement = crud._create._instance_segmentations_in_dataset_statement(
-        dset_name
-    )
-    preds_statement = crud._read._model_instance_segmentation_preds_statement(
-        model_name=model_name, dataset_name=dset_name
-    )
-
-    gts = db.scalars(gts_statement).all()
-    preds = db.scalars(preds_statement).all()
-
-    assert len(gts) == 3
-    assert len(preds) == 3
-
-    labels = crud._create._labels_in_query(db, gts_statement)
-    assert len(labels) == 2
-
-    # check get everything if the requested labels argument is empty
-    (
-        new_preds_statement,
-        missing_pred_labels,
-        ignored_pred_labels,
-    ) = crud.get_filtered_preds_statement_and_missing_labels(
-        db=db, gts_statement=gts_statement, preds_statement=preds_statement
-    )
-
-    gts = db.scalars(gts_statement).all()
-    preds = db.scalars(new_preds_statement).all()
-
-    assert len(gts) == 3
-    # should not get the pred with label "k2", "v2" since its not
-    # present in the groundtruths
-    assert len(preds) == 1
-    assert missing_pred_labels == [schemas.Label(key="k3", value="v3")]
-    assert ignored_pred_labels == [schemas.Label(key="k2", value="v2")]
->>>>>>> 63bc1721
 
 
 # @FIXME: prediction scores do not add to 1.0
@@ -1414,21 +1121,13 @@
             ignored_pred_labels,
         )
 
-<<<<<<< HEAD
     # @TODO: Uncomment after stateflow is implemented
     # check we get an error since the dataset is not finalized
-=======
-    # # check we get an error since the dataset is still a draft
->>>>>>> 63bc1721
     # with pytest.raises(exceptions.DatasetIsNotFinalizedError):
     #     method_to_test(label_key="class")
 
     # # finalize dataset
-<<<<<<< HEAD
     # crud.finalize(db, dataset_name="test_dataset")
-=======
-    # crud.finalize_dataset(db, "test dataset")
->>>>>>> 63bc1721
 
     # # now if we try again we should get an error that inferences aren't finalized
     # with pytest.raises(exceptions.InferencesAreNotFinalizedError):
@@ -1437,13 +1136,8 @@
     # # verify we have no evaluations yet
     # assert len(crud.get_model_evaluation_settings(db, model_name)) == 0
 
-<<<<<<< HEAD
     # # finalize inferences and try again
     # crud.finalize(db, model_name=model_name, dataset_name=dset_name)
-=======
-    # finalize inferences and try again
-    # crud.finalize_inferences(db, model_name=model_name, dataset_name=dset_name)
->>>>>>> 63bc1721
 
     (
         evaluation_settings_id,
@@ -1559,7 +1253,6 @@
     )
 
 
-<<<<<<< HEAD
 def test_create_clf_metrics(
     db: Session,
     gt_clfs_create: list[schemas.GroundTruth],
@@ -1568,34 +1261,17 @@
     crud.create_dataset(
         db,
         dataset=schemas.Dataset(name=dset_name),
-=======
-def test_create_clf_metrics(db: Session, gt_clfs_create, pred_clfs_create):
-
-    # create dataset
-    crud.create_dataset(
-        db,
-        dataset=schemas.Dataset(name=dset_name, type=schemas.DatumTypes.IMAGE),
->>>>>>> 63bc1721
     )
     for gt in gt_clfs_create:
         gt.dataset_name = dset_name
         crud.create_groundtruth(db, gt)
     crud.finalize(db, dset_name)
 
-<<<<<<< HEAD
     crud.create_model(db, schemas.Model(name=model_name))
     for pd in pred_clfs_create:
         pd.model_name = model_name
         crud.create_prediction(db, pd)
     crud.finalize(db, model_name, dset_name)
-=======
-    # create model
-    crud.create_model(
-        db, schemas.Model(name=model_name, type=schemas.DatumTypes.IMAGE)
-    )
-    crud.create_predicted_image_classifications(db, pred_clfs_create)
-    crud.finalize_inferences(db, dataset_name=dset_name, model_name=model_name)
->>>>>>> 63bc1721
 
     request_info = schemas.ClfMetricsRequest(
         settings=schemas.EvaluationSettings(
@@ -1709,51 +1385,9 @@
 # def test__raster_to_png_b64(db: Session):
 
 
-<<<<<<< HEAD
 # @NOTE: This is now handled by `velour_api.backend.metrics.detections`
 # def test__instance_segmentations_in_dataset_statement(
 
-=======
-    image = schemas.Image(uid="uid", height=h, width=w)
-    crud.create_dataset(
-        db,
-        schemas.Dataset(name=dset_name, type=schemas.DatumTypes.IMAGE),
-    )
-    crud.create_groundtruth_segmentations(
-        db,
-        data=schemas.GroundTruthSegmentationsCreate(
-            dataset_name=dset_name,
-            segmentations=[
-                schemas.GroundTruthSegmentation(
-                    shape=b64_mask,
-                    image=image,
-                    labels=[schemas.Label(key="k", value="v")],
-                    is_instance=True,
-                )
-            ],
-        ),
-    )
-
-    seg = db.scalar(select(models.GroundTruthSegmentation))
-
-    assert b64_mask == _raster_to_png_b64(db, seg.shape, image)
-
-
-def test__instance_segmentations_in_dataset_statement(
-    db: Session, gt_segs_create: schemas.GroundTruthSegmentationsCreate
-):
-    crud.create_dataset(
-        db,
-        schemas.Dataset(name=dset_name, type=schemas.DatumTypes.IMAGE),
-    )
-    crud.create_groundtruth_segmentations(db, data=gt_segs_create)
-
-    areas = db.scalars(
-        select(ST_Count(models.GroundTruthSegmentation.shape)).where(
-            models.GroundTruthSegmentation.is_instance
-        )
-    ).all()
->>>>>>> 63bc1721
 
 # @NOTE: Moved to `velour_api.backend.metrics.detections`
 # def test___model_instance_segmentation_preds_statement(
@@ -1770,24 +1404,6 @@
 # @NOTE: Moved to `velour_api.backend.metrics.detections`
 # def test__filter_instance_segmentations_by_area(db: Session):
 
-<<<<<<< HEAD
-=======
-def test___model_instance_segmentation_preds_statement(
-    db: Session,
-    gt_segs_create: schemas.GroundTruthSegmentationsCreate,
-    pred_segs_create: schemas.PredictedSegmentationsCreate,
-):
-    crud.create_dataset(
-        db,
-        schemas.Dataset(name=dset_name, type=schemas.DatumTypes.IMAGE),
-    )
-    crud.create_groundtruth_segmentations(db, data=gt_segs_create)
-    crud.finalize_dataset(db, dset_name)
-    crud.create_model(
-        db, schemas.Model(name=model_name, type=schemas.DatumTypes.IMAGE)
-    )
-    crud.create_predicted_segmentations(db, pred_segs_create)
->>>>>>> 63bc1721
 
 # @NOTE: Moved to `velour_api.backend.metrics.detections`
 # def test__filter_object_detections_by_area(db: Session):
@@ -1853,23 +1469,9 @@
 # @TODO: Implement `crud.get_info`
 # def test__get_associated_models(
 
-<<<<<<< HEAD
 # @NOTE: Sub-functionality of `crud.get_info`
 # @TODO: Implement `crud.get_info`
 # def test__get_associated_datasets(
-=======
-def test__filter_instance_segmentations_by_area(db: Session):
-    crud.create_dataset(
-        db,
-        schemas.Dataset(name=dset_name, type=schemas.DatumTypes.IMAGE),
-    )
-    # triangle of area 150
-    poly1 = schemas.PolygonWithHole(polygon=[(10, 20), (10, 40), (25, 20)])
-    # rectangle of area 1050
-    poly2 = schemas.PolygonWithHole(
-        polygon=[(0, 5), (0, 40), (30, 40), (30, 5)]
-    )
->>>>>>> 63bc1721
 
 # @NOTE: Sub-functionality of `crud.get_info`
 # @TODO: Implement `crud.get_info`
@@ -1888,16 +1490,9 @@
 
     labels = crud.get_labels(db, request=schemas.Filter())
 
-<<<<<<< HEAD
     assert len(labels) == 2
     assert set([(label.key, label.value) for label in labels]) == set(
         [("k1", "v1"), ("k2", "v2")]
-=======
-def test__filter_object_detections_by_area(db: Session):
-    crud.create_dataset(
-        db,
-        schemas.Dataset(name=dset_name, type=schemas.DatumTypes.IMAGE),
->>>>>>> 63bc1721
     )
 
 
@@ -1921,7 +1516,6 @@
     # NEGTAIVE - Test filter by task type
     ds1 = crud.get_labels(
         db,
-<<<<<<< HEAD
         schemas.Filter(
             dataset_names=[dataset_names[0]],
             allow_predictions=False,
@@ -1929,48 +1523,11 @@
                 enums.TaskType.CLASSIFICATION,
                 enums.TaskType.INSTANCE_SEGMENTATION,
                 enums.TaskType.SEMANTIC_SEGMENTATION,
-=======
-        schemas.Dataset(name=dset_name, type=schemas.DatumTypes.IMAGE),
-    )
-    # approximate triangle of area 150
-    mask = np.zeros((1000, 2000), dtype=bool)
-    for i in range(10):
-        for j in range(30):
-            if i + j < 20:
-                mask[i, j] = True
-    assert mask.sum() == 155
-    mask_bytes = pil_to_bytes(Image.fromarray(mask))
-    b64_mask = b64encode(mask_bytes).decode()
-
-    # rectangle of area 1050
-    boundary = [(0, 5), (0, 40), (30, 40), (30, 5)]
-
-    img = schemas.Image(uid="", height=1000, width=2000)
-
-    crud.create_groundtruth_segmentations(
-        db,
-        data=schemas.GroundTruthSegmentationsCreate(
-            dataset_name=dset_name,
-            segmentations=[
-                schemas.GroundTruthSegmentation(
-                    shape=b64_mask,
-                    image=img,
-                    labels=[schemas.Label(key="k", value="v")],
-                    is_instance=True,
-                ),
-                schemas.GroundTruthSegmentation(
-                    shape=[schemas.PolygonWithHole(polygon=boundary)],
-                    image=img,
-                    labels=[schemas.Label(key="k", value="v")],
-                    is_instance=True,
-                ),
->>>>>>> 63bc1721
             ],
         ),
     )
     assert ds1 == []
 
-<<<<<<< HEAD
     # POSITIVE - Test filter by task type
     ds1 = crud.get_labels(
         db,
@@ -1979,365 +1536,6 @@
             allow_predictions=False,
             task_types=[enums.TaskType.DETECTION],
         ),
-=======
-    areas = db.scalars(ST_Count(models.GroundTruthSegmentation.shape)).all()
-    assert sorted(areas) == [155, 1050]
-
-    base_stmt = "SELECT id FROM ground_truth_segmentation WHERE ground_truth_segmentation.is_instance"
-
-    # check filtering when use area determined by polygon detection task
-    stmt = _filter_instance_segmentations_by_area(
-        base_stmt,
-        seg_table=models.GroundTruthSegmentation,
-        task_for_area_computation=enums.Task.POLY_OBJECT_DETECTION,
-        min_area=100,
-        max_area=2000,
-    )
-    assert len(db.scalars(stmt).all()) == 2
-
-    stmt = _filter_instance_segmentations_by_area(
-        base_stmt,
-        seg_table=models.GroundTruthSegmentation,
-        task_for_area_computation=enums.Task.POLY_OBJECT_DETECTION,
-        min_area=100,
-        max_area=200,
-    )
-    assert len(db.scalars(stmt).all()) == 1
-
-    stmt = _filter_instance_segmentations_by_area(
-        base_stmt,
-        seg_table=models.GroundTruthSegmentation,
-        task_for_area_computation=enums.Task.POLY_OBJECT_DETECTION,
-        min_area=170,  # this won't pass at 156 due to aliasing
-        max_area=2000,
-    )
-    assert len(db.scalars(stmt).all()) == 1
-
-    # now when we use bounding box detection task, the triangle becomes its circumscribing
-    # rectangle (with area 200) so we should get both segmentations
-    stmt = _filter_instance_segmentations_by_area(
-        base_stmt,
-        seg_table=models.GroundTruthSegmentation,
-        task_for_area_computation=enums.Task.BBOX_OBJECT_DETECTION,
-        min_area=160,
-        max_area=2000,
-    )
-
-    assert len(db.scalars(stmt).all()) == 2
-
-    stmt = _filter_instance_segmentations_by_area(
-        base_stmt,
-        seg_table=models.GroundTruthSegmentation,
-        task_for_area_computation=enums.Task.BBOX_OBJECT_DETECTION,
-        min_area=300,
-        max_area=2000,
-    )
-    assert len(db.scalars(stmt).all()) == 1
-
-    stmt = _filter_instance_segmentations_by_area(
-        base_stmt,
-        seg_table=models.GroundTruthSegmentation,
-        task_for_area_computation=enums.Task.BBOX_OBJECT_DETECTION,
-        min_area=3000,
-        max_area=10000,
-    )
-    assert len(db.scalars(stmt).all()) == 0
-
-
-def test__validate_and_update_evaluation_settings_task_type_for_detection_no_groundtruth(
-    db: Session,
-):
-    """Test runtime error when there's no groundtruth data"""
-    crud.create_dataset(
-        db,
-        schemas.Dataset(name=dset_name, type=schemas.DatumTypes.IMAGE),
-    )
-    crud.finalize_dataset(db, dset_name)
-    crud.create_model(
-        db, schemas.Model(name=model_name, type=schemas.DatumTypes.IMAGE)
-    )
-    crud.finalize_inferences(db, model_name=model_name, dataset_name=dset_name)
-
-    evaluation_settings = schemas.EvaluationSettings(
-        model_name=model_name, dataset_name=dset_name
-    )
-
-    with pytest.raises(RuntimeError) as exc_info:
-        _validate_and_update_evaluation_settings_task_type_for_detection(
-            db, evaluation_settings
-        )
-    assert "The dataset does not have any annotations to support" in str(
-        exc_info
-    )
-
-
-def test__validate_and_update_evaluation_settings_task_type_for_detection_no_predictions(
-    db: Session, gt_dets_create
-):
-    """Test runtime error when there's no prediction data"""
-
-    # create dataset
-    crud.create_dataset(
-        db,
-        schemas.Dataset(name=dset_name, type=schemas.DatumTypes.IMAGE),
-    )
-    crud.create_groundtruth_detections(db, gt_dets_create)
-    crud.finalize_dataset(db, dset_name)
-
-    # create model
-    crud.create_model(
-        db, schemas.Model(name=model_name, type=schemas.DatumTypes.IMAGE)
-    )
-    crud.finalize_inferences(db, model_name=model_name, dataset_name=dset_name)
-
-    evaluation_settings = schemas.EvaluationSettings(
-        model_name=model_name, dataset_name=dset_name
-    )
-
-    with pytest.raises(RuntimeError) as exc_info:
-        _validate_and_update_evaluation_settings_task_type_for_detection(
-            db, evaluation_settings
-        )
-    assert "The model does not have any inferences to support" in str(exc_info)
-
-
-def test__validate_and_update_evaluation_settings_task_type_for_detection_multiple_groundtruth_types(
-    db: Session, gt_dets_create, gt_segs_create
-):
-    # create dataset
-    crud.create_dataset(
-        db,
-        schemas.Dataset(name=dset_name, type=schemas.DatumTypes.IMAGE),
-    )
-    crud.create_groundtruth_detections(db, gt_dets_create)
-    crud.create_groundtruth_segmentations(db, gt_segs_create)
-    crud.finalize_dataset(db, dset_name)
-
-    # create model
-    crud.create_model(
-        db, schemas.Model(name=model_name, type=schemas.DatumTypes.IMAGE)
-    )
-    crud.finalize_inferences(db, model_name=model_name, dataset_name=dset_name)
-
-    evaluation_settings = schemas.EvaluationSettings(
-        model_name=model_name, dataset_name=dset_name
-    )
-
-    with pytest.raises(RuntimeError) as exc_info:
-        _validate_and_update_evaluation_settings_task_type_for_detection(
-            db, evaluation_settings
-        )
-    assert "The dataset has the following tasks compatible" in str(exc_info)
-
-    # now specify task types for dataset and check we get an error since model
-    # has no inferences
-    evaluation_settings = schemas.EvaluationSettings(
-        model_name=model_name,
-        dataset_name=dset_name,
-        dataset_gt_task_type=enums.Task.BBOX_OBJECT_DETECTION,
-    )
-    with pytest.raises(RuntimeError) as exc_info:
-        _validate_and_update_evaluation_settings_task_type_for_detection(
-            db, evaluation_settings
-        )
-    assert "The model does not have any inferences to support" in str(exc_info)
-
-
-def test__validate_and_update_evaluation_settings_task_type_for_detection_multiple_prediction_types(
-    db: Session, gt_dets_create, pred_dets_create, pred_segs_create
-):
-    # create dataset
-    crud.create_dataset(
-        db,
-        schemas.Dataset(name=dset_name, type=schemas.DatumTypes.IMAGE),
-    )
-    crud.create_groundtruth_detections(db, gt_dets_create)
-    crud.finalize_dataset(db, dset_name)
-
-    # create model
-    crud.create_model(
-        db, schemas.Model(name=model_name, type=schemas.DatumTypes.IMAGE)
-    )
-    crud.create_predicted_detections(db, pred_dets_create)
-    crud.create_predicted_segmentations(db, pred_segs_create)
-    crud.finalize_inferences(db, model_name=model_name, dataset_name=dset_name)
-
-    evaluation_settings = schemas.EvaluationSettings(
-        model_name=model_name, dataset_name=dset_name
-    )
-
-    with pytest.raises(RuntimeError) as exc_info:
-        _validate_and_update_evaluation_settings_task_type_for_detection(
-            db, evaluation_settings
-        )
-    assert "The model has the following tasks compatible" in str(exc_info)
-
-    # now specify task type for model and check there's no error and that
-    # the dataset task type was made explicit
-    evaluation_settings = schemas.EvaluationSettings(
-        model_name=model_name,
-        dataset_name=dset_name,
-        model_pred_task_type=enums.Task.BBOX_OBJECT_DETECTION,
-    )
-    assert evaluation_settings.dataset_gt_task_type is None
-    _validate_and_update_evaluation_settings_task_type_for_detection(
-        db, evaluation_settings
-    )
-    assert (
-        evaluation_settings.dataset_gt_task_type
-        == enums.Task.POLY_OBJECT_DETECTION
-    )
-
-
-def test_create_datums_with_metadata(db: Session):
-    crud.create_dataset(
-        db,
-        schemas.Dataset(name=dset_name, type=schemas.DatumTypes.TABULAR),
-    )
-
-    datums = [
-        schemas.Datum(
-            uid="uid1",
-            metadata=[
-                schemas.DatumMetadatum(name="name1", value=0.7),
-                schemas.DatumMetadatum(name="name2", value="a string"),
-            ],
-        ),
-        schemas.Datum(
-            uid="uid2",
-            metadata=[
-                schemas.DatumMetadatum(name="name2", value="a string"),
-                schemas.DatumMetadatum(
-                    name="name3",
-                    value={
-                        "type": "Point",
-                        "coordinates": [-48.23456, 20.12345],
-                    },
-                ),
-            ],
-        ),
-    ]
-    crud._create._add_datums_to_dataset(db, dset_name, datums)
-
-    # check there should only be three unique metadatums since two are the same
-    assert len(db.scalars(select(models.Metadatum)).all()) == 3
-
-    db_datums = crud.get_datums_in_dataset(db, dset_name)
-
-    assert len(db_datums) == 2
-
-    md1 = db_datums[0].datum_metadatum_links[0].metadatum
-    assert md1.name == "name1"
-    assert md1.numeric_value == 0.7
-    assert md1.string_value is None
-    assert md1.geo is None
-
-    md2 = db_datums[1].datum_metadatum_links[0].metadatum
-    assert md2.name == "name2"
-    assert md2.numeric_value is None
-    assert md2.string_value == "a string"
-    assert md2.geo is None
-
-    md3 = db_datums[1].datum_metadatum_links[1].metadatum
-    assert md3.name == "name3"
-    assert md3.numeric_value is None
-    assert md3.string_value is None
-    assert json.loads(db.scalar(ST_AsGeoJSON(md3.geo))) == {
-        "type": "Point",
-        "coordinates": [-48.23456, 20.12345],
-    }
-
-
-def test__get_associated_models(
-    db: Session,
-    dataset_names: list[str],
-    model_names: list[str],
-    dataset_model_associations_create,
-):
-    # Get associated models for each dataset
-    assert _get_associated_models(db, dataset_names[0]) == [model_names[0]]
-    assert _get_associated_models(db, dataset_names[1]) == [
-        model_names[0],
-        model_names[1],
-    ]
-    assert _get_associated_models(db, "doesnt exist") == []
-
-
-def test__get_associated_datasets(
-    db: Session,
-    dataset_names: list[str],
-    model_names: list[str],
-    dataset_model_associations_create,
-):
-    # Get associated datasets for each model
-    assert _get_associated_datasets(db, model_names[0]) == [
-        dataset_names[0],
-        dataset_names[1],
-    ]
-    assert _get_associated_datasets(db, model_names[1]) == [dataset_names[1]]
-    assert _get_associated_datasets(db, "doesnt exist") == []
-
-
-def test_get_dataset_info(
-    db: Session,
-    dataset_names: list[str],
-    model_names: list[str],
-    dataset_model_associations_create,
-):
-    ds_meta1 = get_dataset_info(db, dataset_names[0])
-    assert ds_meta1.annotation_type == ["DETECTION"]
-    assert ds_meta1.number_of_classifications == 0
-    assert ds_meta1.number_of_bounding_boxes == 0
-    assert ds_meta1.number_of_bounding_polygons == 2
-    assert ds_meta1.number_of_segmentation_rasters == 0
-    assert ds_meta1.associated == [model_names[0]]
-
-    ds_meta2 = get_dataset_info(db, dataset_names[1])
-    assert ds_meta2.annotation_type == ["DETECTION"]
-    assert ds_meta2.number_of_classifications == 0
-    assert ds_meta2.number_of_bounding_boxes == 0
-    assert ds_meta2.number_of_bounding_polygons == 2
-    assert ds_meta2.number_of_segmentation_rasters == 0
-    assert ds_meta2.associated == [model_names[0], model_names[1]]
-
-
-def test_get_model_info(
-    db: Session,
-    dataset_names: list[str],
-    model_names: list[str],
-    dataset_model_associations_create,
-):
-    md_meta1 = get_model_info(db, model_names[0])
-    assert md_meta1.annotation_type == ["DETECTION"]
-    assert md_meta1.number_of_classifications == 0
-    assert md_meta1.number_of_bounding_boxes == 0
-    assert md_meta1.number_of_bounding_polygons == 4
-    assert md_meta1.number_of_segmentation_rasters == 0
-    assert md_meta1.associated == [dataset_names[0], dataset_names[1]]
-
-    md_meta2 = get_model_info(db, model_names[1])
-    assert md_meta2.annotation_type == ["DETECTION"]
-    assert md_meta2.number_of_classifications == 0
-    assert md_meta2.number_of_bounding_boxes == 0
-    assert md_meta2.number_of_bounding_polygons == 2
-    assert md_meta2.number_of_segmentation_rasters == 0
-    assert md_meta2.associated == [dataset_names[1]]
-
-
-def test_get_all_labels(
-    db: Session, gt_dets_create: schemas.GroundTruthDetectionsCreate
-):
-    crud.create_dataset(
-        db,
-        schemas.Dataset(name=dset_name, type=schemas.DatumTypes.IMAGE),
-    )
-    crud.create_groundtruth_detections(db, data=gt_dets_create)
-    labels = crud.get_all_labels(db)
-
-    assert len(labels) == 2
-    assert set([(label.key, label.value) for label in labels]) == set(
-        [("k1", "v1"), ("k2", "v2")]
->>>>>>> 63bc1721
     )
     assert len(ds1) == 2
     assert schemas.Label(key="k1", value="v1") in ds1
@@ -2440,110 +1638,6 @@
     )
 
 
-<<<<<<< HEAD
 # @NOTE: `velour_api.backend.io`
 # @TODO: Need to implement metadata querys
-# def test_get_string_metadata_ids(db: Session):
-=======
-def test_get_label_distribution_from_dataset(
-    db: Session,
-    dataset_names: list[str],
-    dataset_model_associations_create,
-):
-    ds1 = get_label_distribution_from_dataset(db, dataset_names[0])
-    assert len(ds1) == 2
-    assert ds1[0] == schemas.LabelDistribution(
-        label=schemas.Label(key="k1", value="v1"), count=1
-    )
-    assert ds1[1] == schemas.LabelDistribution(
-        label=schemas.Label(key="k2", value="v2"), count=2
-    )
-
-    ds2 = get_label_distribution_from_dataset(db, dataset_names[1])
-    assert len(ds2) == 2
-    assert ds1[0] == schemas.LabelDistribution(
-        label=schemas.Label(key="k1", value="v1"), count=1
-    )
-    assert ds1[1] == schemas.LabelDistribution(
-        label=schemas.Label(key="k2", value="v2"), count=2
-    )
-
-
-def test_get_label_distribution_from_model(
-    db: Session,
-    model_names: list[str],
-    dataset_model_associations_create,
-):
-
-    md1 = get_label_distribution_from_model(db, model_names[0])
-    assert len(md1) == 2
-    assert md1[0] == schemas.ScoredLabelDistribution(
-        label=schemas.Label(key="k1", value="v1"), scores=[0.6, 0.6], count=2
-    )
-    assert md1[1] == schemas.ScoredLabelDistribution(
-        label=schemas.Label(key="k2", value="v2"),
-        scores=[0.2, 0.9, 0.2, 0.9],
-        count=4,
-    )
-
-    md2 = get_label_distribution_from_model(db, model_names[1])
-    assert len(md2) == 2
-    assert md2[0] == schemas.ScoredLabelDistribution(
-        label=schemas.Label(key="k1", value="v1"), scores=[0.6], count=1
-    )
-    assert md2[1] == schemas.ScoredLabelDistribution(
-        label=schemas.Label(key="k2", value="v2"), scores=[0.2, 0.9], count=2
-    )
-
-
-def test_get_string_metadata_ids(db: Session):
-    crud.create_dataset(
-        db,
-        schemas.Dataset(name=dset_name, type=schemas.DatumTypes.TABULAR),
-    )
-
-    datums = [
-        schemas.Datum(
-            uid="uid1",
-            metadata=[schemas.DatumMetadatum(name="md1", value=0.7)],
-        ),
-        schemas.Datum(
-            uid="uid2",
-            metadata=[
-                schemas.DatumMetadatum(name="md1", value="md1-val1"),
-                schemas.DatumMetadatum(name="md2", value="md2-val1"),
-            ],
-        ),
-        schemas.Datum(
-            uid="uid3",
-            metadata=[
-                schemas.DatumMetadatum(name="md1", value="md1-val1"),
-            ],
-        ),
-        schemas.Datum(
-            uid="uid4",
-            metadata=[
-                schemas.DatumMetadatum(name="md1", value="md1-val2"),
-            ],
-        ),
-    ]
-    crud._create._add_datums_to_dataset(db, dset_name, datums)
-
-    string_ids = crud.get_string_metadata_ids(
-        db, dset_name, metadata_name="md1"
-    )
-
-    assert len(string_ids) == 2
-    # assert set([s[1] for s in string_vals_and_ids]) == {"md1-val1", "md1-val2"}
-
-    string_ids = crud.get_string_metadata_ids(
-        db, dset_name, metadata_name="md2"
-    )
-    assert len(string_ids) == 1
-    # assert [s[1] for s in string_vals_and_ids] == ["md2-val1"]
-
-    string_ids = crud.get_string_metadata_ids(
-        db, dset_name, metadata_name="md3"
-    )
-    assert string_ids == []
->>>>>>> 63bc1721
+# def test_get_string_metadata_ids(db: Session):