import io
import json
import math
from base64 import b64decode, b64encode

import numpy as np
import pytest
from geoalchemy2.functions import (
    ST_Area,
    ST_AsGeoJSON,
    ST_AsText,
    ST_Count,
    ST_Polygon,
)
from PIL import Image, ImageDraw
from sqlalchemy import func, insert, select
from sqlalchemy.orm import Session

from velour_api import crud, enums, exceptions, models, ops, schemas
from velour_api.crud._create import (
    _instance_segmentations_in_dataset_statement,
    _model_instance_segmentation_preds_statement,
    _model_object_detection_preds_statement,
    _object_detections_in_dataset_statement,
    _validate_and_update_evaluation_settings_task_type_for_detection,
)
from velour_api.crud._read import (
    _filter_instance_segmentations_by_area,
    _filter_object_detections_by_area,
    _get_associated_datasets,
    _get_associated_models,
    _raster_to_png_b64,
    get_dataset_metadata,
    get_label_distribution_from_dataset,
    get_label_distribution_from_model,
    get_labels_from_dataset,
    get_labels_from_model,
    get_model_metadata,
)

dset_name = "test dataset"
model_name = "test model"


def pil_to_bytes(img: Image.Image) -> bytes:
    f = io.BytesIO()
    img.save(f, format="PNG")
    f.seek(0)
    return f.read()


def bytes_to_pil(b: bytes) -> Image.Image:
    f = io.BytesIO(b)
    img = Image.open(f)
    return img


def np_to_bytes(arr: np.ndarray) -> bytes:
    f = io.BytesIO()
    Image.fromarray(arr).save(f, format="PNG")
    f.seek(0)
    return f.read()


def check_db_empty(db: Session):
    for model_cls in [
        models.Datum,
        models.GroundTruthDetection,
        models.LabeledGroundTruthDetection,
        models.PredictedDetection,
        models.Label,
        models.Dataset,
        models.GroundTruthClassification,
        models.PredictedClassification,
        models.LabeledGroundTruthSegmentation,
        models.LabeledPredictedDetection,
        models.PredictedSegmentation,
        models.LabeledPredictedSegmentation,
    ]:
        assert db.scalar(select(func.count(model_cls.id))) == 0


@pytest.fixture
def poly_without_hole() -> schemas.PolygonWithHole:
    # should have area 45.5
    return schemas.PolygonWithHole(
        polygon=[(14, 10), (19, 7), (21, 2), (12, 2)]
    )


@pytest.fixture
def poly_with_hole() -> schemas.PolygonWithHole:
    # should have area 100 - 8 = 92
    return schemas.PolygonWithHole(
        polygon=[(0, 10), (10, 10), (10, 0), (0, 0)],
        hole=[(2, 4), (2, 8), (6, 4)],
    )


@pytest.fixture
def gt_dets_create(img1: schemas.Image) -> schemas.GroundTruthDetectionsCreate:
    return schemas.GroundTruthDetectionsCreate(
        dataset_name=dset_name,
        detections=[
            schemas.GroundTruthDetection(
                boundary=[(10, 20), (10, 30), (20, 30), (20, 20), (10, 20)],
                labels=[
                    schemas.Label(key="k1", value="v1"),
                    schemas.Label(key="k2", value="v2"),
                ],
                image=img1,
            ),
            schemas.GroundTruthDetection(
                boundary=[(10, 20), (10, 30), (20, 30), (20, 20), (10, 20)],
                labels=[schemas.Label(key="k2", value="v2")],
                image=img1,
            ),
        ],
    )


@pytest.fixture
def pred_dets_create(img1: schemas.Image) -> schemas.PredictedDetectionsCreate:
    return schemas.PredictedDetectionsCreate(
        model_name=model_name,
        dataset_name=dset_name,
        detections=[
            schemas.PredictedDetection(
                boundary=[(107, 207), (107, 307), (207, 307), (207, 207)],
                scored_labels=[
                    schemas.ScoredLabel(
                        label=schemas.Label(key="k1", value="v1"), score=0.6
                    ),
                    schemas.ScoredLabel(
                        label=schemas.Label(key="k2", value="v2"), score=0.2
                    ),
                ],
                image=img1,
            ),
            schemas.PredictedDetection(
                boundary=[(107, 207), (107, 307), (207, 307), (207, 207)],
                scored_labels=[
                    schemas.ScoredLabel(
                        label=schemas.Label(key="k2", value="v2"), score=0.9
                    )
                ],
                image=img1,
            ),
        ],
    )


@pytest.fixture
def gt_segs_create(
    poly_with_hole, poly_without_hole, img1, img2
) -> schemas.GroundTruthSegmentationsCreate:
    return schemas.GroundTruthSegmentationsCreate(
        dataset_name=dset_name,
        segmentations=[
            schemas.GroundTruthSegmentation(
                is_instance=True,
                shape=[poly_with_hole],
                image=img1,
                labels=[schemas.Label(key="k1", value="v1")],
            ),
            schemas.GroundTruthSegmentation(
                is_instance=False,
                shape=[poly_without_hole],
                image=img2,
                labels=[schemas.Label(key="k1", value="v1")],
            ),
            schemas.GroundTruthSegmentation(
                is_instance=True,
                shape=[poly_without_hole],
                image=img2,
                labels=[schemas.Label(key="k3", value="v3")],
            ),
            schemas.GroundTruthSegmentation(
                is_instance=True,
                shape=[poly_with_hole, poly_without_hole],
                image=img1,
                labels=[schemas.Label(key="k1", value="v1")],
            ),
        ],
    )


@pytest.fixture
def pred_segs_create(
    mask_bytes1: bytes,
    mask_bytes2: bytes,
    mask_bytes3: bytes,
    img1: schemas.Image,
) -> schemas.PredictedSegmentationsCreate:
    b64_mask1 = b64encode(mask_bytes1).decode()
    b64_mask2 = b64encode(mask_bytes2).decode()
    b64_mask3 = b64encode(mask_bytes3).decode()
    return schemas.PredictedSegmentationsCreate(
        model_name=model_name,
        dataset_name=dset_name,
        segmentations=[
            schemas.PredictedSegmentation(
                base64_mask=b64_mask1,
                is_instance=True,
                image=img1,
                scored_labels=[
                    schemas.ScoredLabel(
                        label=schemas.Label(key="k1", value="v1"), score=0.43
                    )
                ],
            ),
            schemas.PredictedSegmentation(
                base64_mask=b64_mask2,
                is_instance=False,
                image=img1,
                scored_labels=[
                    schemas.ScoredLabel(
                        label=schemas.Label(key="k2", value="v2"), score=0.97
                    )
                ],
            ),
            schemas.PredictedSegmentation(
                base64_mask=b64_mask2,
                is_instance=True,
                image=img1,
                scored_labels=[
                    schemas.ScoredLabel(
                        label=schemas.Label(key="k2", value="v2"), score=0.74
                    )
                ],
            ),
            schemas.PredictedSegmentation(
                base64_mask=b64_mask3,
                is_instance=True,
                image=img1,
                scored_labels=[
                    schemas.ScoredLabel(
                        label=schemas.Label(key="k2", value="v2"), score=0.14
                    )
                ],
            ),
        ],
    )


@pytest.fixture
def gt_clfs_create(
    img1: schemas.Image, img2: schemas.Image
) -> schemas.GroundTruthClassificationsCreate:
    return schemas.GroundTruthClassificationsCreate(
        dataset_name=dset_name,
        classifications=[
            schemas.GroundTruthClassification(
                datum=img1,
                labels=[
                    schemas.Label(key="k1", value="v1"),
                    schemas.Label(key="k2", value="v2"),
                ],
            ),
            schemas.GroundTruthClassification(
                datum=img2,
                labels=[schemas.Label(key="k2", value="v3")],
            ),
        ],
    )


@pytest.fixture
def pred_clfs_create(
    img1: schemas.Image, img2: schemas.Image
) -> schemas.PredictedClassificationsCreate:
    return schemas.PredictedClassificationsCreate(
        model_name=model_name,
        dataset_name=dset_name,
        classifications=[
            schemas.PredictedClassification(
                datum=img1,
                scored_labels=[
                    schemas.ScoredLabel(
                        label=schemas.Label(key="k1", value="v1"), score=0.2
                    ),
                    schemas.ScoredLabel(
                        label=schemas.Label(key="k1", value="v2"), score=0.8
                    ),
                    schemas.ScoredLabel(
                        label=schemas.Label(key="k4", value="v4"), score=1.0
                    ),
                ],
            ),
            schemas.PredictedClassification(
                datum=img2,
                scored_labels=[
                    schemas.ScoredLabel(
                        label=schemas.Label(key="k2", value="v2"), score=1.0
                    ),
                    schemas.ScoredLabel(
                        label=schemas.Label(key="k3", value="v3"), score=0.87
                    ),
                    schemas.ScoredLabel(
                        label=schemas.Label(key="k3", value="v0"), score=0.13
                    ),
                ],
            ),
        ],
    )


@pytest.fixture
def dataset_names():
    return ["dataset1", "dataset2"]


@pytest.fixture
def model_names():
    return ["model1", "model2"]


@pytest.fixture
def dataset_model_associations_create(
    db: Session,
    gt_dets_create: schemas.GroundTruthDetectionsCreate,
    pred_dets_create: schemas.PredictedDetectionsCreate,
    dataset_names: list[str],
    model_names: list[str],
):

    datasets = dataset_names
    models = model_names

    for name in datasets:
        crud.create_dataset(
            db,
            schemas.DatasetCreate(
                name=name,
                type=enums.DatumTypes.IMAGE,
            ),
        )
        gts = gt_dets_create
        gts.dataset_name = name
        crud.create_groundtruth_detections(db, gt_dets_create)
        crud.finalize_dataset(db, name)

    # Link model 1 to dataset 1 and 2
    crud.create_model(
        db, model=schemas.Model(name=models[0], type=enums.DatumTypes.IMAGE)
    )
    crud.create_model(
        db, model=schemas.Model(name=models[1], type=enums.DatumTypes.IMAGE)
    )

    # Link model1 to dataset1
    pds = pred_dets_create
    pds.dataset_name = datasets[0]
    pds.model_name = models[0]
    crud.create_predicted_detections(db, pds)
    crud.finalize_inferences(
        db, model_name=models[0], dataset_name=datasets[0]
    )

    # Link model1 to dataset2
    pds = pred_dets_create
    pds.dataset_name = datasets[1]
    pds.model_name = models[0]
    crud.create_predicted_detections(db, pds)
    crud.finalize_inferences(
        db, model_name=models[0], dataset_name=datasets[1]
    )

    # Link model2 to dataset2
    pds = pred_dets_create
    pds.dataset_name = datasets[1]
    pds.model_name = models[1]
    crud.create_predicted_detections(db, pds)
    crud.finalize_inferences(
        db, model_name=models[1], dataset_name=datasets[1]
    )

    yield

    # clean up
    crud.delete_model(db, models[0])
    crud.delete_model(db, models[1])
    crud.delete_dataset(db, datasets[0])
    crud.delete_dataset(db, datasets[1])


def test_create_and_get_datasets(db: Session):
    crud.create_dataset(
        db,
        schemas.DatasetCreate(name=dset_name, type=schemas.DatumTypes.IMAGE),
    )

    all_datasets = db.scalars(select(models.Dataset)).all()
    assert len(all_datasets) == 1
    assert all_datasets[0].name == dset_name

    with pytest.raises(exceptions.DatasetAlreadyExistsError) as exc_info:
        crud.create_dataset(
            db,
            schemas.DatasetCreate(
                name=dset_name, type=schemas.DatumTypes.IMAGE
            ),
        )
    assert "already exists" in str(exc_info)

    crud.create_dataset(
        db,
        schemas.DatasetCreate(
            name="other dataset", type=schemas.DatumTypes.IMAGE
        ),
    )
    datasets = crud.get_datasets(db)
    assert len(datasets) == 2
    assert set([d.name for d in datasets]) == {dset_name, "other dataset"}


def test_create_and_get_models(db: Session):
    crud.create_model(
        db, schemas.Model(name=model_name, type=schemas.DatumTypes.IMAGE)
    )

    all_models = db.scalars(select(models.Model)).all()
    assert len(all_models) == 1
    assert all_models[0].name == model_name

    with pytest.raises(exceptions.ModelAlreadyExistsError) as exc_info:
        crud.create_model(
            db, schemas.Model(name=model_name, type=schemas.DatumTypes.IMAGE)
        )
    assert "already exists" in str(exc_info)

    crud.create_model(
        db, schemas.Model(name="other model", type=schemas.DatumTypes.IMAGE)
    )
    db_models = crud.get_models(db)
    assert len(db_models) == 2
    assert set([m.name for m in db_models]) == {model_name, "other model"}


def test_get_dataset(db: Session):
    with pytest.raises(exceptions.DatasetDoesNotExistError) as exc_info:
        crud.get_dataset(db, dset_name)
    assert "does not exist" in str(exc_info)

    crud.create_dataset(
        db,
        schemas.DatasetCreate(name=dset_name, type=schemas.DatumTypes.IMAGE),
    )
    dset = crud.get_dataset(db, dset_name)
    assert dset.name == dset_name


def test_get_model(db: Session):
    with pytest.raises(exceptions.ModelDoesNotExistError) as exc_info:
        crud.get_model(db, model_name)
    assert "does not exist" in str(exc_info)

    crud.create_model(
        db, schemas.Model(name=model_name, type=schemas.DatumTypes.IMAGE)
    )
    model = crud.get_model(db, model_name)
    assert model.name == model_name


def test_create_ground_truth_detections_and_delete_dataset(
    db: Session, gt_dets_create: schemas.GroundTruthDetectionsCreate
):
    # sanity check nothing in db
    check_db_empty(db=db)

    crud.create_dataset(
        db,
        schemas.DatasetCreate(name=dset_name, type=schemas.DatumTypes.IMAGE),
    )

    crud.create_groundtruth_detections(db, data=gt_dets_create)

    assert crud.number_of_rows(db, models.GroundTruthDetection) == 2
    assert crud.number_of_rows(db, models.Datum) == 1
    assert crud.number_of_rows(db, models.LabeledGroundTruthDetection) == 3
    assert crud.number_of_rows(db, models.Label) == 2

    # verify we get the same dets back
    dets = crud.get_groundtruth_detections_in_image(
        db, uid=gt_dets_create.detections[0].image.uid, dataset_name=dset_name
    )
    assert dets == gt_dets_create.detections

    # delete dataset and check the cascade worked
    crud.delete_dataset(db, dataset_name=dset_name)
    for model_cls in [
        models.Dataset,
        models.Datum,
        models.GroundTruthDetection,
        models.LabeledGroundTruthDetection,
    ]:
        assert crud.number_of_rows(db, model_cls) == 0

    # make sure labels are still there`
    assert crud.number_of_rows(db, models.Label) == 2


def test_create_predicted_detections_and_delete_model(
    db: Session,
    pred_dets_create: schemas.PredictedDetectionsCreate,
    gt_dets_create: schemas.GroundTruthDetectionsCreate,
):
    # check this gives an error since the model hasn't been added yet
    with pytest.raises(exceptions.ModelDoesNotExistError) as exc_info:
        crud.create_predicted_detections(db, pred_dets_create)
    assert "does not exist" in str(exc_info)

    crud.create_model(
        db, schemas.Model(name=model_name, type=schemas.DatumTypes.IMAGE)
    )

    # check this gives an error since the images haven't been added yet
    with pytest.raises(exceptions.ImageDoesNotExistError) as exc_info:
        crud.create_predicted_detections(db, pred_dets_create)
    assert "Image with uid" in str(exc_info)

    # create dataset, add images, and add predictions
    crud.create_dataset(
        db,
        schemas.DatasetCreate(name=dset_name, type=schemas.DatumTypes.IMAGE),
    )
    crud.create_groundtruth_detections(db, gt_dets_create)
    crud.create_predicted_detections(db, pred_dets_create)

    # check db has the added predictions
    assert crud.number_of_rows(db, models.PredictedDetection) == 2
    assert crud.number_of_rows(db, models.LabeledPredictedDetection) == 3

    # delete model and check all detections from it are gone
    crud.delete_model(db, model_name)
    assert crud.number_of_rows(db, models.Model) == 0
    assert crud.number_of_rows(db, models.PredictedDetection) == 0
    assert crud.number_of_rows(db, models.LabeledPredictedDetection) == 0


def test_create_detections_as_bbox_or_poly(db: Session, img1: schemas.Image):
    xmin, ymin, xmax, ymax = 50, 70, 120, 300
    det1 = schemas.GroundTruthDetection(
        boundary=[(xmin, ymin), (xmin, ymax), (xmax, ymax), (xmax, ymin)],
        image=img1,
        labels=[schemas.Label(key="k", value="v")],
    )
    det2 = schemas.GroundTruthDetection(
        bbox=(xmin, ymin, xmax, ymax),
        image=img1,
        labels=[schemas.Label(key="k", value="v")],
    )

    crud.create_dataset(
        db,
        schemas.DatasetCreate(name=dset_name, type=schemas.DatumTypes.IMAGE),
    )
    crud.create_groundtruth_detections(
        db,
        data=schemas.GroundTruthDetectionsCreate(
            dataset_name=dset_name, detections=[det1, det2]
        ),
    )

    dets = db.scalars(select(models.LabeledGroundTruthDetection)).all()
    assert len(dets) == 2
    assert set([det.detection.is_bbox for det in dets]) == {True, False}

    # check we get the same polygon
    assert db.scalar(ST_AsText(dets[0].detection.boundary)) == db.scalar(
        ST_AsText(dets[1].detection.boundary)
    )


def test_create_ground_truth_classifications_and_delete_dataset(
    db: Session, gt_clfs_create: schemas.GroundTruthClassificationsCreate
):
    crud.create_dataset(
        db,
        schemas.DatasetCreate(name=dset_name, type=schemas.DatumTypes.IMAGE),
    )
    crud.create_ground_truth_classifications(db, gt_clfs_create)

    # should have three GroundTruthClassification rows since one image has two
    # labels and the other has one
    assert crud.number_of_rows(db, models.GroundTruthClassification) == 3
    assert crud.number_of_rows(db, models.Datum) == 2
    assert crud.number_of_rows(db, models.Label) == 3

    # delete dataset and check the cascade worked
    crud.delete_dataset(db, dataset_name=dset_name)
    for model_cls in [
        models.Dataset,
        models.Datum,
        models.GroundTruthClassification,
    ]:
        assert crud.number_of_rows(db, model_cls) == 0

    # make sure labels are still there`
    assert crud.number_of_rows(db, models.Label) == 3


def test_create_predicted_classifications_and_delete_model(
    db: Session,
    pred_clfs_create: schemas.PredictedClassification,
    gt_clfs_create: schemas.GroundTruthClassificationsCreate,
):
    # check this gives an error since the model hasn't been added yet
    with pytest.raises(exceptions.ModelDoesNotExistError) as exc_info:
        crud.create_predicted_image_classifications(db, pred_clfs_create)
    assert "does not exist" in str(exc_info)

    crud.create_model(
        db, schemas.Model(name=model_name, type=schemas.DatumTypes.IMAGE)
    )

    # check this gives an error since the images haven't been added yet
    with pytest.raises(exceptions.ImageDoesNotExistError) as exc_info:
        crud.create_predicted_image_classifications(db, pred_clfs_create)
    assert "Image with uid" in str(exc_info)

    # create dataset, add images, and add predictions
    crud.create_dataset(
        db,
        schemas.DatasetCreate(name=dset_name, type=schemas.DatumTypes.IMAGE),
    )
    crud.create_ground_truth_classifications(db, gt_clfs_create)
    crud.create_predicted_image_classifications(db, pred_clfs_create)

    # check db has the added predictions
    assert crud.number_of_rows(db, models.PredictedClassification) == 6

    # delete model and check all detections from it are gone
    crud.delete_model(db, model_name)
    assert crud.number_of_rows(db, models.Model) == 0
    assert crud.number_of_rows(db, models.PredictedDetection) == 0
    assert crud.number_of_rows(db, models.LabeledPredictedDetection) == 0


def test_create_ground_truth_segmentations_and_delete_dataset(
    db: Session, gt_segs_create: schemas.GroundTruthSegmentationsCreate
):
    # sanity check nothing in db
    check_db_empty(db=db)

    crud.create_dataset(
        db,
        schemas.DatasetCreate(name=dset_name, type=schemas.DatumTypes.IMAGE),
    )

    crud.create_groundtruth_segmentations(db, data=gt_segs_create)

    assert crud.number_of_rows(db, models.GroundTruthSegmentation) == 4
    assert crud.number_of_rows(db, models.Datum) == 2
    assert crud.number_of_rows(db, models.LabeledGroundTruthSegmentation) == 4
    assert crud.number_of_rows(db, models.Label) == 2

    # delete dataset and check the cascade worked
    crud.delete_dataset(db, dataset_name=dset_name)
    for model_cls in [
        models.Dataset,
        models.Datum,
        models.GroundTruthSegmentation,
        models.LabeledGroundTruthSegmentation,
    ]:
        assert crud.number_of_rows(db, model_cls) == 0

    # make sure labels are still there`
    assert crud.number_of_rows(db, models.Label) == 2


def test_create_predicted_segmentations_check_area_and_delete_model(
    db: Session,
    pred_segs_create: schemas.PredictedSegmentationsCreate,
    gt_segs_create: schemas.GroundTruthSegmentationsCreate,
):
    # check this gives an error since the model hasn't been added yet
    with pytest.raises(exceptions.ModelDoesNotExistError) as exc_info:
        crud.create_predicted_segmentations(db, pred_segs_create)
    assert "does not exist" in str(exc_info)

    crud.create_model(
        db, schemas.Model(name=model_name, type=schemas.DatumTypes.IMAGE)
    )

    # check this gives an error since the images haven't been added yet
    with pytest.raises(exceptions.ImageDoesNotExistError) as exc_info:
        crud.create_predicted_segmentations(db, pred_segs_create)
    assert "Image with uid" in str(exc_info)

    # create dataset, add images, and add predictions
    crud.create_dataset(
        db,
        schemas.DatasetCreate(name=dset_name, type=schemas.DatumTypes.IMAGE),
    )
    crud.create_groundtruth_segmentations(db, gt_segs_create)
    crud.create_predicted_segmentations(db, pred_segs_create)

    # check db has the added predictions
    assert crud.number_of_rows(db, models.PredictedSegmentation) == 4
    assert crud.number_of_rows(db, models.LabeledPredictedSegmentation) == 4

    # grab the first one and check that the area of the raster
    # matches the area of the image
    img = crud.get_image(db, "uid1", dset_name)
    seg = img.predicted_segmentations[0]
    mask = bytes_to_pil(
        b64decode(pred_segs_create.segmentations[0].base64_mask)
    )
    assert ops._raster_area(db, seg.shape) == np.array(mask).sum()

    # delete model and check all detections from it are gone
    crud.delete_model(db, model_name)
    assert crud.number_of_rows(db, models.Model) == 0
    assert crud.number_of_rows(db, models.PredictedSegmentation) == 0
    assert crud.number_of_rows(db, models.LabeledPredictedSegmentation) == 0


def test_segmentation_area_no_hole(
    db: Session,
    poly_without_hole: schemas.PolygonWithHole,
    img1: schemas.Image,
):
    # sanity check nothing in db
    check_db_empty(db=db)

    crud.create_dataset(
        db,
        schemas.DatasetCreate(name=dset_name, type=schemas.DatumTypes.IMAGE),
    )
    crud.create_groundtruth_segmentations(
        db,
        data=schemas.GroundTruthSegmentationsCreate(
            dataset_name=dset_name,
            segmentations=[
                schemas.GroundTruthSegmentation(
                    is_instance=True,
                    shape=[poly_without_hole],
                    image=img1,
                    labels=[schemas.Label(key="k1", value="v1")],
                )
            ],
        ),
    )

    segmentation = db.scalar(select(models.GroundTruthSegmentation))

    assert ops._raster_area(db, segmentation.shape) == math.ceil(
        45.5
    )  # area of mask will be an int


def test_segmentation_area_with_hole(
    db: Session, poly_with_hole: schemas.PolygonWithHole, img1: schemas.Image
):
    # sanity check nothing in db
    check_db_empty(db=db)

    crud.create_dataset(
        db,
        schemas.DatasetCreate(name=dset_name, type=schemas.DatumTypes.IMAGE),
    )
    crud.create_groundtruth_segmentations(
        db,
        data=schemas.GroundTruthSegmentationsCreate(
            dataset_name=dset_name,
            segmentations=[
                schemas.GroundTruthSegmentation(
                    is_instance=False,
                    shape=[poly_with_hole],
                    image=img1,
                    labels=[schemas.Label(key="k1", value="v1")],
                )
            ],
        ),
    )

    segmentation = db.scalar(select(models.GroundTruthSegmentation))

    # give tolerance of 2 pixels because of poly -> mask conversion
    assert (ops._raster_area(db, segmentation.shape) - 92) <= 2


def test_segmentation_area_multi_polygon(
    db: Session,
    poly_with_hole: schemas.PolygonWithHole,
    poly_without_hole: schemas.PolygonWithHole,
    img1: schemas.Image,
):
    # sanity check nothing in db
    check_db_empty(db=db)

    crud.create_dataset(
        db,
        schemas.DatasetCreate(name=dset_name, type=schemas.DatumTypes.IMAGE),
    )
    crud.create_groundtruth_segmentations(
        db,
        data=schemas.GroundTruthSegmentationsCreate(
            dataset_name=dset_name,
            segmentations=[
                schemas.GroundTruthSegmentation(
                    is_instance=True,
                    shape=[poly_with_hole, poly_without_hole],
                    image=img1,
                    labels=[schemas.Label(key="k1", value="v1")],
                )
            ],
        ),
    )

    segmentation = db.scalar(select(models.GroundTruthSegmentation))

    # the two shapes don't intersect so area should be sum of the areas
    # give tolerance of 2 pixels because of poly -> mask conversion
    assert (
        abs(ops._raster_area(db, segmentation.shape) - (math.ceil(45.5) + 92))
        <= 2
    )


def test__select_statement_from_poly(
    db: Session, poly_with_hole: schemas.PolygonWithHole, img: models.Datum
):
    gt_seg = db.scalar(
        insert(models.GroundTruthSegmentation)
        .values(
            [
                {
                    "shape": crud._create._select_statement_from_poly(
                        [poly_with_hole]
                    ),
                    "datum_id": img.id,
                    "is_instance": True,
                }
            ]
        )
        .returning(models.GroundTruthSegmentation)
    )
    db.add(gt_seg)
    db.commit()

    wkt = db.scalar(ST_AsText(ST_Polygon(gt_seg.shape)))

    # note the hole, which is a triangle, is jagged due to aliasing
    assert (
        wkt
        == "MULTIPOLYGON(((0 0,0 10,10 10,10 0,0 0),(2 4,2 8,3 8,3 7,4 7,4 6,5 6,5 5,6 5,6 4,2 4)))"
    )


def test_gt_seg_as_mask_or_polys(db: Session):
    """Check that a groundtruth segmentation can be created as a polygon or mask"""
    xmin, xmax, ymin, ymax = 11, 45, 37, 102
    h, w = 150, 200
    mask = np.zeros((h, w), dtype=bool)
    mask[ymin:ymax, xmin:xmax] = True
    mask_b64 = b64encode(np_to_bytes(mask)).decode()

    img = schemas.Image(uid="uid", height=h, width=w)

    poly = [(xmin, ymin), (xmin, ymax), (xmax, ymax), (xmax, ymin)]

    gt1 = schemas.GroundTruthSegmentation(
        is_instance=False,
        shape=mask_b64,
        image=img,
        labels=[schemas.Label(key="k1", value="v1")],
    )
    gt2 = schemas.GroundTruthSegmentation(
        is_instance=True,
        shape=[schemas.PolygonWithHole(polygon=poly)],
        image=img,
        labels=[schemas.Label(key="k1", value="v1")],
    )

    check_db_empty(db=db)

    crud.create_dataset(
        db,
        schemas.DatasetCreate(name=dset_name, type=schemas.DatumTypes.IMAGE),
    )
    crud.create_groundtruth_segmentations(
        db,
        data=schemas.GroundTruthSegmentationsCreate(
            dataset_name=dset_name, segmentations=[gt1, gt2]
        ),
    )

    shapes = db.scalars(
        select(ST_AsText(ST_Polygon(models.GroundTruthSegmentation.shape)))
    ).all()

    assert len(shapes) == 2
    # check that the mask and polygon define the same polygons
    assert shapes[0] == shapes[1]

    # verify we get the same segmentations back
    segs = crud.get_groundtruth_segmentations_in_image(
        db, uid=img.uid, dataset_name=dset_name, are_instance=True
    )
    assert len(segs) == 1  # should just be one instance segmentation
    decoded_mask = bytes_to_pil(b64decode(segs[0].shape))
    decoded_mask_arr = np.array(decoded_mask)

    np.testing.assert_equal(decoded_mask_arr, mask)
    assert segs[0].image == gt1.image
    assert segs[0].labels == gt1.labels


def test_get_filtered_preds_statement_and_missing_labels(
    db: Session,
    gt_segs_create: schemas.GroundTruthDetectionsCreate,
    pred_segs_create: schemas.PredictedSegmentationsCreate,
):
    crud.create_dataset(
        db,
        schemas.DatasetCreate(name=dset_name, type=schemas.DatumTypes.IMAGE),
    )
    crud.create_model(
        db, schemas.Model(name=model_name, type=schemas.DatumTypes.IMAGE)
    )

    # add three total ground truth segmentations, two of which are instance segmentations with
    # the same label.
    crud.create_groundtruth_segmentations(db, data=gt_segs_create)
    # add three total predicted segmentations, two of which are instance segmentations
    crud.create_predicted_segmentations(db, pred_segs_create)

    gts_statement = crud._create._instance_segmentations_in_dataset_statement(
        dset_name
    )
    preds_statement = crud._read._model_instance_segmentation_preds_statement(
        model_name=model_name, dataset_name=dset_name
    )

    gts = db.scalars(gts_statement).all()
    preds = db.scalars(preds_statement).all()

    assert len(gts) == 3
    assert len(preds) == 3

    labels = crud._create._labels_in_query(db, gts_statement)
    assert len(labels) == 2

    # check get everything if the requested labels argument is empty
    (
        new_preds_statement,
        missing_pred_labels,
        ignored_pred_labels,
    ) = crud.get_filtered_preds_statement_and_missing_labels(
        db=db, gts_statement=gts_statement, preds_statement=preds_statement
    )

    gts = db.scalars(gts_statement).all()
    preds = db.scalars(new_preds_statement).all()

    assert len(gts) == 3
    # should not get the pred with label "k2", "v2" since its not
    # present in the groundtruths
    assert len(preds) == 1
    assert missing_pred_labels == [schemas.Label(key="k3", value="v3")]
    assert ignored_pred_labels == [schemas.Label(key="k2", value="v2")]


def test_create_ap_metrics(db: Session, groundtruths, predictions):
    # the groundtruths and predictions arguments are not used but
    # those fixtures create the necessary dataset, model, groundtruths, and predictions

    def method_to_test(
        label_key: str, min_area: float = None, max_area: float = None
    ):
        request_info = schemas.APRequest(
            settings=schemas.EvaluationSettings(
                model_name="test model",
                dataset_name="test dataset",
                min_area=min_area,
                max_area=max_area,
                dataset_gt_task_type=schemas.Task.BBOX_OBJECT_DETECTION,
                model_pred_task_type=schemas.Task.BBOX_OBJECT_DETECTION,
                label_key=label_key,
            ),
            iou_thresholds=[0.2, 0.6],
            ious_to_keep=[0.2],
        )

        (
            missing_pred_labels,
            ignored_pred_labels,
        ) = crud.validate_create_ap_metrics(db, request_info)

        return (
            crud.create_ap_metrics(
                db,
                request_info=request_info,
            ),
            missing_pred_labels,
            ignored_pred_labels,
        )

    # check we get an error since the dataset is still a draft
    with pytest.raises(exceptions.DatasetIsDraftError):
        method_to_test(label_key="class")

    # finalize dataset
    crud.finalize_dataset(db, "test dataset")

    # now if we try again we should get an error that inferences aren't finalized
    with pytest.raises(exceptions.InferencesAreNotFinalizedError):
        method_to_test(label_key="class")

    # verify we have no evaluations yet
    assert len(crud.get_model_evaluation_settings(db, model_name)) == 0

    # finalize inferences and try again
    crud.finalize_inferences(db, model_name=model_name, dataset_name=dset_name)

    (
        evaluation_settings_id,
        missing_pred_labels,
        ignored_pred_labels,
    ) = method_to_test(label_key="class")

    # check we have one evaluation
    assert len(crud.get_model_evaluation_settings(db, model_name)) == 1

    assert missing_pred_labels == []
    assert ignored_pred_labels == [schemas.Label(key="class", value="3")]

    metrics = db.scalar(
        select(models.EvaluationSettings).where(
            models.EvaluationSettings.id == evaluation_settings_id
        )
    ).metrics

    metric_ids = [m.id for m in metrics]

    assert set([m.type for m in metrics]) == {
        "AP",
        "APAveragedOverIOUs",
        "mAP",
        "mAPAveragedOverIOUs",
    }

    assert set(
        [m.parameters["iou"] for m in metrics if m.type in {"AP", "mAP"}]
    ) == {0.2}

    # should be five labels (since thats how many are in groundtruth set)
    assert len(set(m.label_id for m in metrics if m.label_id is not None)) == 5

    # test getting metrics from evaluation settings id
    pydantic_metrics = crud.get_metrics_from_evaluation_settings_id(
        db, evaluation_settings_id
    )
    for m in pydantic_metrics:
        assert isinstance(m, schemas.Metric)
    assert len(pydantic_metrics) == len(metric_ids)

    # run again and make sure no new ids were created
    evaluation_settings_id_again, _, _ = method_to_test(label_key="class")
    assert evaluation_settings_id == evaluation_settings_id_again
    metric_ids_again = [
        m.id
        for m in db.scalar(
            select(models.EvaluationSettings).where(
                models.EvaluationSettings.id == evaluation_settings_id_again
            )
        ).metrics
    ]
    assert sorted(metric_ids) == sorted(metric_ids_again)

    # test crud.get_model_metrics
    metrics_pydantic = crud.get_model_metrics(
        db, "test model", evaluation_settings_id
    )

    assert len(metrics_pydantic) == len(metrics)

    for m in metrics_pydantic:
        assert m.type in {
            "AP",
            "APAveragedOverIOUs",
            "mAP",
            "mAPAveragedOverIOUs",
        }

    # test when min area and max area are specified
    min_area, max_area = 10, 3000
    (
        evaluation_settings_id,
        missing_pred_labels,
        ignored_pred_labels,
    ) = method_to_test(label_key="class", min_area=min_area, max_area=max_area)

    metrics_pydantic = crud.get_model_metrics(
        db, "test model", evaluation_settings_id
    )
    for m in metrics_pydantic:
        assert m.type in {
            "AP",
            "APAveragedOverIOUs",
            "mAP",
            "mAPAveragedOverIOUs",
        }

    # check we have the right evaluations
    model_evals = crud.get_model_evaluation_settings(db, model_name)
    assert len(model_evals) == 2
    assert model_evals[0] == schemas.EvaluationSettings(
        model_name=model_name,
        dataset_name=dset_name,
        model_pred_task_type=enums.Task.BBOX_OBJECT_DETECTION,
        dataset_gt_task_type=enums.Task.BBOX_OBJECT_DETECTION,
        label_key="class",
        id=1,
    )
    assert model_evals[1] == schemas.EvaluationSettings(
        model_name=model_name,
        dataset_name=dset_name,
        model_pred_task_type=enums.Task.BBOX_OBJECT_DETECTION,
        dataset_gt_task_type=enums.Task.BBOX_OBJECT_DETECTION,
        label_key="class",
        min_area=min_area,
        max_area=max_area,
        id=2,
    )


def test_create_clf_metrics(db: Session, gt_clfs_create, pred_clfs_create):
    crud.create_dataset(
        db,
        dataset=schemas.DatasetCreate(
            name=dset_name, type=schemas.DatumTypes.IMAGE
        ),
    )
    crud.create_ground_truth_classifications(db, gt_clfs_create)
    crud.finalize_dataset(db, dset_name)

    crud.create_model(
        db, schemas.Model(name=model_name, type=schemas.DatumTypes.IMAGE)
    )
    crud.create_predicted_image_classifications(db, pred_clfs_create)
    crud.finalize_inferences(db, model_name, dset_name)

    request_info = schemas.ClfMetricsRequest(
        settings=schemas.EvaluationSettings(
            model_name=model_name, dataset_name=dset_name
        )
    )

    (
        missing_pred_keys,
        ignored_pred_keys,
    ) = crud.validate_create_clf_metrics(db, request_info=request_info)
    assert missing_pred_keys == []
    assert set(ignored_pred_keys) == {"k3", "k4"}

    evaluation_settings_id = crud.create_clf_metrics(db, request_info)
    # check we have one evaluation
    assert len(crud.get_model_evaluation_settings(db, model_name)) == 1

    # get all metrics
    metrics = db.scalar(
        select(models.EvaluationSettings).where(
            models.EvaluationSettings.id == evaluation_settings_id
        )
    ).metrics

    assert set([metric.type for metric in metrics]) == {
        "Accuracy",
        "Precision",
        "Recall",
        "F1",
        "ROCAUC",
    }
    # should have two accuracy metrics and ROC AUC scores (for label keys "k1" and "k2")
    # and four recall, precision, and f1, for the labels ("k1", "v1"), ("k2", "v2"),
    # ("k2", "v3"), ("k1", "v2")
    for t in ["Accuracy", "ROCAUC"]:
        ms = [m for m in metrics if m.type == t]
        assert len(ms) == 2
        assert set([m.parameters["label_key"] for m in ms]) == {"k1", "k2"}

    for t in ["Precision", "Recall", "F1"]:
        ms = [m for m in metrics if m.type == t]
        assert len(ms) == 4
        assert set([(m.label.key, m.label.value) for m in ms]) == {
            ("k1", "v1"),
            ("k2", "v2"),
            ("k2", "v3"),
            ("k1", "v2"),
        }

    confusion_matrices = db.scalars(
        select(models.ConfusionMatrix).where(
            models.ConfusionMatrix.evaluation_settings_id
            == evaluation_settings_id
        )
    ).all()

    # should have two confusion matrices, one for each key
    assert len(confusion_matrices) == 2

    # test getting metrics from evaluation settings id
    pydantic_metrics = crud.get_metrics_from_evaluation_settings_id(
        db, evaluation_settings_id
    )
    for m in pydantic_metrics:
        assert isinstance(m, schemas.Metric)
    assert len(pydantic_metrics) == len(metrics)

    # test getting confusion matrices from evaluation settings id
    cms = crud.get_confusion_matrices_from_evaluation_settings_id(
        db, evaluation_settings_id
    )
    cms = sorted(cms, key=lambda cm: cm.label_key)
    assert len(cms) == 2
    assert cms[0].label_key == "k1"
    assert cms[0].entries == [
        schemas.ConfusionMatrixEntry(
            prediction="v2", groundtruth="v1", count=1
        )
    ]
    assert cms[1].label_key == "k2"
    assert cms[1].entries == [
        schemas.ConfusionMatrixEntry(
            prediction="v2", groundtruth="v3", count=1
        )
    ]

    # run again and check we still have one evaluation and the same number of metrics
    # and confusion matrices
    crud.create_clf_metrics(db, request_info)
    assert len(crud.get_model_evaluation_settings(db, model_name)) == 1
    metrics = db.scalar(
        select(models.EvaluationSettings).where(
            models.EvaluationSettings.id == evaluation_settings_id
        )
    ).metrics
    assert len(metrics) == 2 + 2 + 4 + 4 + 4
    confusion_matrices = db.scalars(
        select(models.ConfusionMatrix).where(
            models.ConfusionMatrix.evaluation_settings_id
            == evaluation_settings_id
        )
    ).all()
    assert len(confusion_matrices) == 2


def test__raster_to_png_b64(db: Session):
    # create a mask consisting of an ellipse with a whole in it
    w, h = 50, 100
    img = Image.new("1", size=(w, h))
    draw = ImageDraw.Draw(img)
    draw.ellipse((15, 40, 30, 70), fill=True)
    draw.ellipse((20, 50, 25, 60), fill=False)

    f = io.BytesIO()
    img.save(f, format="PNG")
    f.seek(0)
    b64_mask = b64encode(f.read()).decode()

    image = schemas.Image(uid="uid", height=h, width=w)
    crud.create_dataset(
        db,
        schemas.DatasetCreate(name=dset_name, type=schemas.DatumTypes.IMAGE),
    )
    crud.create_groundtruth_segmentations(
        db,
        data=schemas.GroundTruthSegmentationsCreate(
            dataset_name=dset_name,
            segmentations=[
                schemas.GroundTruthSegmentation(
                    shape=b64_mask,
                    image=image,
                    labels=[schemas.Label(key="k", value="v")],
                    is_instance=True,
                )
            ],
        ),
    )

    seg = db.scalar(select(models.GroundTruthSegmentation))

    assert b64_mask == _raster_to_png_b64(db, seg.shape, image)


def test__instance_segmentations_in_dataset_statement(
    db: Session, gt_segs_create: schemas.GroundTruthSegmentationsCreate
):
    crud.create_dataset(
        db,
        schemas.DatasetCreate(name=dset_name, type=schemas.DatumTypes.IMAGE),
    )
    crud.create_groundtruth_segmentations(db, data=gt_segs_create)

    areas = db.scalars(
        select(ST_Count(models.GroundTruthSegmentation.shape)).where(
            models.GroundTruthSegmentation.is_instance
        )
    ).all()

    assert sorted(areas) == [46, 90, 136]

    # sanity check no min_area and max_area arguments
    stmt = _instance_segmentations_in_dataset_statement(dataset_name=dset_name)
    assert len(db.scalars(stmt).all()) == 3

    # check min_area arg
    stmt = _instance_segmentations_in_dataset_statement(
        dataset_name=dset_name, min_area=45
    )
    assert len(db.scalars(stmt).all()) == 3
    stmt = _instance_segmentations_in_dataset_statement(
        dataset_name=dset_name, min_area=137
    )
    assert len(db.scalars(stmt).all()) == 0

    # check max_area argument
    stmt = _instance_segmentations_in_dataset_statement(
        dataset_name=dset_name, max_area=45
    )
    assert len(db.scalars(stmt).all()) == 0

    stmt = _instance_segmentations_in_dataset_statement(
        dataset_name=dset_name, max_area=136
    )
    assert len(db.scalars(stmt).all()) == 3

    # check specifying both min size and max size
    stmt = _instance_segmentations_in_dataset_statement(
        dataset_name=dset_name, min_area=45, max_area=136
    )
    assert len(db.scalars(stmt).all()) == 3
    stmt = _instance_segmentations_in_dataset_statement(
        dataset_name=dset_name, min_area=50, max_area=100
    )
    assert len(db.scalars(stmt).all()) == 1


def test___model_instance_segmentation_preds_statement(
    db: Session,
    gt_segs_create: schemas.GroundTruthSegmentationsCreate,
    pred_segs_create: schemas.PredictedSegmentationsCreate,
):
    crud.create_dataset(
        db,
        schemas.DatasetCreate(name=dset_name, type=schemas.DatumTypes.IMAGE),
    )
    crud.create_model(
        db, schemas.Model(name=model_name, type=schemas.DatumTypes.IMAGE)
    )
    crud.create_groundtruth_segmentations(db, data=gt_segs_create)
    crud.create_predicted_segmentations(db, pred_segs_create)

    areas = db.scalars(
        select(ST_Count(models.PredictedSegmentation.shape)).where(
            models.PredictedSegmentation.is_instance
        )
    ).all()

    assert sorted(areas) == [95, 279, 1077]

    # sanity check no min_area and max_area arguments
    stmt = _model_instance_segmentation_preds_statement(
        dataset_name=dset_name, model_name=model_name
    )
    assert len(db.scalars(stmt).all()) == 3

    # check min_area arg
    stmt = _model_instance_segmentation_preds_statement(
        dataset_name=dset_name, model_name=model_name, min_area=94
    )
    assert len(db.scalars(stmt).all()) == 3
    stmt = _model_instance_segmentation_preds_statement(
        dataset_name=dset_name, model_name=model_name, min_area=1078
    )
    assert len(db.scalars(stmt).all()) == 0

    # check max_area argument
    stmt = _model_instance_segmentation_preds_statement(
        dataset_name=dset_name, model_name=model_name, max_area=94
    )
    assert len(db.scalars(stmt).all()) == 0

    stmt = _model_instance_segmentation_preds_statement(
        dataset_name=dset_name, model_name=model_name, max_area=1078
    )
    assert len(db.scalars(stmt).all()) == 3

    # check specifying both min size and max size
    stmt = _model_instance_segmentation_preds_statement(
        dataset_name=dset_name,
        model_name=model_name,
        min_area=94,
        max_area=1078,
    )
    assert len(db.scalars(stmt).all()) == 3
    stmt = _model_instance_segmentation_preds_statement(
        dataset_name=dset_name,
        model_name=model_name,
        min_area=200,
        max_area=300,
    )
    assert len(db.scalars(stmt).all()) == 1


def test___object_detections_in_dataset_statement(db: Session, groundtruths):
    # the groundtruths argument is not used but that fixture creates groundtruth
    # detections in the database

    areas = db.scalars(ST_Area(models.GroundTruthDetection.boundary)).all()

    # these are just to establish what the bounds on the areas of
    # the groundtruth detections are
    assert len(areas) == 20
    assert min(areas) > 94
    assert max(areas) < 326771
    assert len([a for a in areas if a > 500 and a < 1200]) == 9

    # sanity check no min_area and max_area arguments
    stmt = _object_detections_in_dataset_statement(
        dataset_name=dset_name, task=enums.Task.BBOX_OBJECT_DETECTION
    )
    assert len(db.scalars(stmt).all()) == 20

    # check min_area arg
    stmt = _object_detections_in_dataset_statement(
        dataset_name=dset_name,
        min_area=93,
        task=enums.Task.BBOX_OBJECT_DETECTION,
        task_for_area_computation=enums.Task.BBOX_OBJECT_DETECTION,
    )
    assert len(db.scalars(stmt).all()) == 20
    stmt = _object_detections_in_dataset_statement(
        dataset_name=dset_name,
        min_area=326771,
        task=enums.Task.BBOX_OBJECT_DETECTION,
        task_for_area_computation=enums.Task.BBOX_OBJECT_DETECTION,
    )
    assert len(db.scalars(stmt).all()) == 0

    # check max_area argument
    stmt = _object_detections_in_dataset_statement(
        dataset_name=dset_name,
        max_area=93,
        task=enums.Task.BBOX_OBJECT_DETECTION,
        task_for_area_computation=enums.Task.BBOX_OBJECT_DETECTION,
    )
    assert len(db.scalars(stmt).all()) == 0

    stmt = _object_detections_in_dataset_statement(
        dataset_name=dset_name,
        max_area=326771,
        task=enums.Task.BBOX_OBJECT_DETECTION,
        task_for_area_computation=enums.Task.BBOX_OBJECT_DETECTION,
    )
    assert len(db.scalars(stmt).all()) == 20

    # check specifying both min size and max size
    stmt = _object_detections_in_dataset_statement(
        dataset_name=dset_name,
        min_area=94,
        max_area=326771,
        task=enums.Task.BBOX_OBJECT_DETECTION,
        task_for_area_computation=enums.Task.BBOX_OBJECT_DETECTION,
    )
    assert len(db.scalars(stmt).all()) == 20
    stmt = _object_detections_in_dataset_statement(
        dataset_name=dset_name,
        min_area=500,
        max_area=1200,
        task=enums.Task.BBOX_OBJECT_DETECTION,
        task_for_area_computation=enums.Task.BBOX_OBJECT_DETECTION,
    )
    assert len(db.scalars(stmt).all()) == 9


def test__model_object_detection_preds_statement(
    db: Session, groundtruths, predictions
):
    # the groundtruths and predictions arguments are not used but the fixtures create predicted
    # detections in the database

    areas = db.scalars(ST_Area(models.PredictedDetection.boundary)).all()

    # these are just to establish what the bounds on the areas of
    # the groundtruth detections are
    assert len(areas) == 19
    assert min(areas) > 94
    assert max(areas) < 307274
    assert len([a for a in areas if a > 500 and a < 1200]) == 9

    # sanity check no min_area and max_area arguments
    stmt = _model_object_detection_preds_statement(
        dataset_name=dset_name,
        model_name=model_name,
        task=enums.Task.BBOX_OBJECT_DETECTION,
    )
    assert len(db.scalars(stmt).all()) == 19

    # check min_area arg
    stmt = _model_object_detection_preds_statement(
        dataset_name=dset_name,
        model_name=model_name,
        min_area=93,
        task=enums.Task.BBOX_OBJECT_DETECTION,
        task_for_area_computation=enums.Task.BBOX_OBJECT_DETECTION,
    )
    assert len(db.scalars(stmt).all()) == 19
    stmt = _model_object_detection_preds_statement(
        dataset_name=dset_name,
        model_name=model_name,
        min_area=326771,
        task=enums.Task.BBOX_OBJECT_DETECTION,
        task_for_area_computation=enums.Task.BBOX_OBJECT_DETECTION,
    )
    assert len(db.scalars(stmt).all()) == 0

    # check max_area argument
    stmt = _model_object_detection_preds_statement(
        dataset_name=dset_name,
        model_name=model_name,
        max_area=93,
        task=enums.Task.BBOX_OBJECT_DETECTION,
        task_for_area_computation=enums.Task.BBOX_OBJECT_DETECTION,
    )
    assert len(db.scalars(stmt).all()) == 0

    stmt = _model_object_detection_preds_statement(
        dataset_name=dset_name,
        model_name=model_name,
        max_area=326771,
        task=enums.Task.BBOX_OBJECT_DETECTION,
        task_for_area_computation=enums.Task.BBOX_OBJECT_DETECTION,
    )
    assert len(db.scalars(stmt).all()) == 19

    # check specifying both min size and max size
    stmt = _model_object_detection_preds_statement(
        dataset_name=dset_name,
        model_name=model_name,
        min_area=94,
        max_area=326771,
        task=enums.Task.BBOX_OBJECT_DETECTION,
        task_for_area_computation=enums.Task.BBOX_OBJECT_DETECTION,
    )
    assert len(db.scalars(stmt).all()) == 19
    stmt = _model_object_detection_preds_statement(
        dataset_name=dset_name,
        model_name=model_name,
        min_area=500,
        max_area=1200,
        task=enums.Task.BBOX_OBJECT_DETECTION,
        task_for_area_computation=enums.Task.BBOX_OBJECT_DETECTION,
    )
    assert len(db.scalars(stmt).all()) == 9


def test__filter_instance_segmentations_by_area(db: Session):
    crud.create_dataset(
        db,
        schemas.DatasetCreate(name=dset_name, type=schemas.DatumTypes.IMAGE),
    )
    # triangle of area 150
    poly1 = schemas.PolygonWithHole(polygon=[(10, 20), (10, 40), (25, 20)])
    # rectangle of area 1050
    poly2 = schemas.PolygonWithHole(
        polygon=[(0, 5), (0, 40), (30, 40), (30, 5)]
    )

    img = schemas.Image(uid="", height=1000, width=2000)

    crud.create_groundtruth_segmentations(
        db,
        data=schemas.GroundTruthSegmentationsCreate(
            dataset_name=dset_name,
            segmentations=[
                schemas.GroundTruthSegmentation(
                    shape=[poly1],
                    image=img,
                    labels=[schemas.Label(key="k", value="v")],
                    is_instance=True,
                ),
                schemas.GroundTruthSegmentation(
                    shape=[poly2],
                    image=img,
                    labels=[schemas.Label(key="k", value="v")],
                    is_instance=True,
                ),
            ],
        ),
    )

    areas = db.scalars(ST_Count(models.GroundTruthSegmentation.shape)).all()
    assert sorted(areas) == [150, 1050]

    base_stmt = "SELECT id FROM ground_truth_segmentation WHERE ground_truth_segmentation.is_instance"

    # check filtering when use area determined by instance segmentation task
    stmt = _filter_instance_segmentations_by_area(
        stmt=base_stmt,
        seg_table=models.GroundTruthSegmentation,
        task_for_area_computation=enums.Task.INSTANCE_SEGMENTATION,
        min_area=100,
        max_area=2000,
    )
    assert len(db.scalars(stmt).all()) == 2

    stmt = _filter_instance_segmentations_by_area(
        base_stmt,
        seg_table=models.GroundTruthSegmentation,
        task_for_area_computation=enums.Task.INSTANCE_SEGMENTATION,
        min_area=100,
        max_area=200,
    )
    assert len(db.scalars(stmt).all()) == 1

    stmt = _filter_instance_segmentations_by_area(
        base_stmt,
        seg_table=models.GroundTruthSegmentation,
        task_for_area_computation=enums.Task.INSTANCE_SEGMENTATION,
        min_area=151,
        max_area=2000,
    )
    assert len(db.scalars(stmt).all()) == 1

    # now when we use bounding box detection task, the triangle becomes its circumscribing
    # rectangle (with area ~300) so we should get both segmentations
    stmt = _filter_instance_segmentations_by_area(
        base_stmt,
        seg_table=models.GroundTruthSegmentation,
        task_for_area_computation=enums.Task.BBOX_OBJECT_DETECTION,
        min_area=280,
        max_area=2000,
    )
    assert len(db.scalars(stmt).all()) == 2

    stmt = _filter_instance_segmentations_by_area(
        base_stmt,
        seg_table=models.GroundTruthSegmentation,
        task_for_area_computation=enums.Task.BBOX_OBJECT_DETECTION,
        min_area=301,
        max_area=2000,
    )
    assert len(db.scalars(stmt).all()) == 1

    # if we use polygon detection then the areas shouldn't change much (the area
    # of the triangle actually becomes 163-- not sure if this is aliasing or what)
    stmt = _filter_instance_segmentations_by_area(
        base_stmt,
        seg_table=models.GroundTruthSegmentation,
        task_for_area_computation=enums.Task.POLY_OBJECT_DETECTION,
        min_area=149,
        max_area=2000,
    )
    assert len(db.scalars(stmt).all()) == 2

    stmt = _filter_instance_segmentations_by_area(
        base_stmt,
        seg_table=models.GroundTruthSegmentation,
        task_for_area_computation=enums.Task.POLY_OBJECT_DETECTION,
        min_area=164,
        max_area=2000,
    )

    assert len(db.scalars(stmt).all()) == 1


def test__filter_object_detections_by_area(db: Session):
    crud.create_dataset(
        db,
        schemas.DatasetCreate(name=dset_name, type=schemas.DatumTypes.IMAGE),
    )
    # triangle of area 150
    boundary1 = [(10, 20), (10, 40), (25, 20)]
    # rectangle of area 1050
    boundary2 = [(0, 5), (0, 40), (30, 40), (30, 5)]

    img = schemas.Image(uid="", height=1000, width=2000)

    crud.create_groundtruth_detections(
        db,
        data=schemas.GroundTruthDetectionsCreate(
            dataset_name=dset_name,
            detections=[
                schemas.GroundTruthDetection(
                    boundary=boundary1,
                    image=img,
                    labels=[schemas.Label(key="k", value="v")],
                ),
                schemas.GroundTruthDetection(
                    boundary=boundary2,
                    image=img,
                    labels=[schemas.Label(key="k", value="v")],
                ),
            ],
        ),
    )

    areas = db.scalars(ST_Area(models.GroundTruthDetection.boundary)).all()
    assert sorted(areas) == [150, 1050]

    # make base statement. need WHERE here because of what `_filter_instance_segmentations_by_area` expects
    base_stmt = "SELECT id FROM ground_truth_detection WHERE ground_truth_detection.id > 0"

    # check filtering when use area determined by polygon detection task
    stmt = _filter_object_detections_by_area(
        base_stmt,
        det_table=models.GroundTruthDetection,
        task_for_area_computation=enums.Task.POLY_OBJECT_DETECTION,
        min_area=100,
        max_area=2000,
    )
    assert len(db.scalars(stmt).all()) == 2

    stmt = _filter_object_detections_by_area(
        base_stmt,
        det_table=models.GroundTruthDetection,
        task_for_area_computation=enums.Task.POLY_OBJECT_DETECTION,
        min_area=100,
        max_area=200,
    )
    assert len(db.scalars(stmt).all()) == 1

    stmt = _filter_object_detections_by_area(
        base_stmt,
        det_table=models.GroundTruthDetection,
        task_for_area_computation=enums.Task.POLY_OBJECT_DETECTION,
        min_area=151,
        max_area=2000,
    )
    assert len(db.scalars(stmt).all()) == 1

    # now when we use bounding box detection task, the triangle becomes its circumscribing
    # rectangle (with area 300) so we should get both segmentations
    stmt = _filter_object_detections_by_area(
        base_stmt,
        det_table=models.GroundTruthDetection,
        task_for_area_computation=enums.Task.BBOX_OBJECT_DETECTION,
        min_area=299,
        max_area=2000,
    )
    assert len(db.scalars(stmt).all()) == 2

    stmt = _filter_object_detections_by_area(
        base_stmt,
        det_table=models.GroundTruthDetection,
        task_for_area_computation=enums.Task.BBOX_OBJECT_DETECTION,
        min_area=301,
        max_area=2000,
    )
    assert len(db.scalars(stmt).all()) == 1

    # check error if use the wrong task type
    with pytest.raises(ValueError) as exc_info:
        _filter_object_detections_by_area(
            base_stmt,
            det_table=models.GroundTruthDetection,
            task_for_area_computation=enums.Task.INSTANCE_SEGMENTATION,
            min_area=301,
            max_area=2000,
        )
    assert "Expected task_for_area_computation to be" in str(exc_info)


def test__filter_instance_segmentations_by_area_using_mask(db: Session):
    crud.create_dataset(
        db,
        schemas.DatasetCreate(name=dset_name, type=schemas.DatumTypes.IMAGE),
    )
    # approximate triangle of area 150
    mask = np.zeros((1000, 2000), dtype=bool)
    for i in range(10):
        for j in range(30):
            if i + j < 20:
                mask[i, j] = True
    assert mask.sum() == 155
    mask_bytes = pil_to_bytes(Image.fromarray(mask))
    b64_mask = b64encode(mask_bytes).decode()

    # rectangle of area 1050
    boundary = [(0, 5), (0, 40), (30, 40), (30, 5)]

    img = schemas.Image(uid="", height=1000, width=2000)

    crud.create_groundtruth_segmentations(
        db,
        data=schemas.GroundTruthSegmentationsCreate(
            dataset_name=dset_name,
            segmentations=[
                schemas.GroundTruthSegmentation(
                    shape=b64_mask,
                    image=img,
                    labels=[schemas.Label(key="k", value="v")],
                    is_instance=True,
                ),
                schemas.GroundTruthSegmentation(
                    shape=[schemas.PolygonWithHole(polygon=boundary)],
                    image=img,
                    labels=[schemas.Label(key="k", value="v")],
                    is_instance=True,
                ),
            ],
        ),
    )

    areas = db.scalars(ST_Count(models.GroundTruthSegmentation.shape)).all()
    assert sorted(areas) == [155, 1050]

    base_stmt = "SELECT id FROM ground_truth_segmentation WHERE ground_truth_segmentation.is_instance"

    # check filtering when use area determined by polygon detection task
    stmt = _filter_instance_segmentations_by_area(
        base_stmt,
        seg_table=models.GroundTruthSegmentation,
        task_for_area_computation=enums.Task.POLY_OBJECT_DETECTION,
        min_area=100,
        max_area=2000,
    )
    assert len(db.scalars(stmt).all()) == 2

    stmt = _filter_instance_segmentations_by_area(
        base_stmt,
        seg_table=models.GroundTruthSegmentation,
        task_for_area_computation=enums.Task.POLY_OBJECT_DETECTION,
        min_area=100,
        max_area=200,
    )
    assert len(db.scalars(stmt).all()) == 1

    stmt = _filter_instance_segmentations_by_area(
        base_stmt,
        seg_table=models.GroundTruthSegmentation,
        task_for_area_computation=enums.Task.POLY_OBJECT_DETECTION,
        min_area=170,  # this won't pass at 156 due to aliasing
        max_area=2000,
    )
    assert len(db.scalars(stmt).all()) == 1

    # now when we use bounding box detection task, the triangle becomes its circumscribing
    # rectangle (with area 200) so we should get both segmentations
    stmt = _filter_instance_segmentations_by_area(
        base_stmt,
        seg_table=models.GroundTruthSegmentation,
        task_for_area_computation=enums.Task.BBOX_OBJECT_DETECTION,
        min_area=160,
        max_area=2000,
    )

    assert len(db.scalars(stmt).all()) == 2

    stmt = _filter_instance_segmentations_by_area(
        base_stmt,
        seg_table=models.GroundTruthSegmentation,
        task_for_area_computation=enums.Task.BBOX_OBJECT_DETECTION,
        min_area=300,
        max_area=2000,
    )
    assert len(db.scalars(stmt).all()) == 1

    stmt = _filter_instance_segmentations_by_area(
        base_stmt,
        seg_table=models.GroundTruthSegmentation,
        task_for_area_computation=enums.Task.BBOX_OBJECT_DETECTION,
        min_area=3000,
        max_area=10000,
    )
    assert len(db.scalars(stmt).all()) == 0


def test__validate_and_update_evaluation_settings_task_type_for_detection_no_groundtruth(
    db: Session,
):
    """Test runtime error when there's no groundtruth data"""
    crud.create_dataset(
        db,
        schemas.DatasetCreate(name=dset_name, type=schemas.DatumTypes.IMAGE),
    )
    crud.create_model(
        db, schemas.Model(name=model_name, type=schemas.DatumTypes.IMAGE)
    )
    crud.finalize_dataset(db, dset_name)
    crud.finalize_inferences(db, model_name=model_name, dataset_name=dset_name)

    evaluation_settings = schemas.EvaluationSettings(
        model_name=model_name, dataset_name=dset_name
    )

    with pytest.raises(RuntimeError) as exc_info:
        _validate_and_update_evaluation_settings_task_type_for_detection(
            db, evaluation_settings
        )
    assert "The dataset does not have any annotations to support" in str(
        exc_info
    )


def test__validate_and_update_evaluation_settings_task_type_for_detection_no_predictions(
    db: Session, gt_dets_create
):
    """Test runtime error when there's no prediction data"""
    crud.create_dataset(
        db,
        schemas.DatasetCreate(name=dset_name, type=schemas.DatumTypes.IMAGE),
    )
    crud.create_model(
        db, schemas.Model(name=model_name, type=schemas.DatumTypes.IMAGE)
    )

    crud.create_groundtruth_detections(db, gt_dets_create)

    crud.finalize_dataset(db, dset_name)
    crud.finalize_inferences(db, model_name=model_name, dataset_name=dset_name)

    evaluation_settings = schemas.EvaluationSettings(
        model_name=model_name, dataset_name=dset_name
    )

    with pytest.raises(RuntimeError) as exc_info:
        _validate_and_update_evaluation_settings_task_type_for_detection(
            db, evaluation_settings
        )
    assert "The model does not have any inferences to support" in str(exc_info)


def test__validate_and_update_evaluation_settings_task_type_for_detection_multiple_groundtruth_types(
    db: Session, gt_dets_create, gt_segs_create
):
    crud.create_dataset(
        db,
        schemas.DatasetCreate(name=dset_name, type=schemas.DatumTypes.IMAGE),
    )
    crud.create_model(
        db, schemas.Model(name=model_name, type=schemas.DatumTypes.IMAGE)
    )

    crud.create_groundtruth_detections(db, gt_dets_create)
    crud.create_groundtruth_segmentations(db, gt_segs_create)

    crud.finalize_dataset(db, dset_name)
    crud.finalize_inferences(db, model_name=model_name, dataset_name=dset_name)

    evaluation_settings = schemas.EvaluationSettings(
        model_name=model_name, dataset_name=dset_name
    )

    with pytest.raises(RuntimeError) as exc_info:
        _validate_and_update_evaluation_settings_task_type_for_detection(
            db, evaluation_settings
        )
    assert "The dataset has the following tasks compatible" in str(exc_info)

    # now specify task types for dataset and check we get an error since model
    # has no inferences
    evaluation_settings = schemas.EvaluationSettings(
        model_name=model_name,
        dataset_name=dset_name,
        dataset_gt_task_type=enums.Task.BBOX_OBJECT_DETECTION,
    )
    with pytest.raises(RuntimeError) as exc_info:
        _validate_and_update_evaluation_settings_task_type_for_detection(
            db, evaluation_settings
        )
    assert "The model does not have any inferences to support" in str(exc_info)


def test__validate_and_update_evaluation_settings_task_type_for_detection_multiple_prediction_types(
    db: Session, gt_dets_create, pred_dets_create, pred_segs_create
):
    crud.create_dataset(
        db,
        schemas.DatasetCreate(name=dset_name, type=schemas.DatumTypes.IMAGE),
    )
    crud.create_model(
        db, schemas.Model(name=model_name, type=schemas.DatumTypes.IMAGE)
    )

    crud.create_groundtruth_detections(db, gt_dets_create)
    crud.create_predicted_detections(db, pred_dets_create)
    crud.create_predicted_segmentations(db, pred_segs_create)

    crud.finalize_dataset(db, dset_name)
    crud.finalize_inferences(db, model_name=model_name, dataset_name=dset_name)

    evaluation_settings = schemas.EvaluationSettings(
        model_name=model_name, dataset_name=dset_name
    )

    with pytest.raises(RuntimeError) as exc_info:
        _validate_and_update_evaluation_settings_task_type_for_detection(
            db, evaluation_settings
        )
    assert "The model has the following tasks compatible" in str(exc_info)

    # now specify task type for model and check there's no error and that
    # the dataset task type was made explicit
    evaluation_settings = schemas.EvaluationSettings(
        model_name=model_name,
        dataset_name=dset_name,
        model_pred_task_type=enums.Task.BBOX_OBJECT_DETECTION,
    )
    assert evaluation_settings.dataset_gt_task_type is None
    _validate_and_update_evaluation_settings_task_type_for_detection(
        db, evaluation_settings
    )
    assert (
        evaluation_settings.dataset_gt_task_type
        == enums.Task.POLY_OBJECT_DETECTION
    )


def test_create_datums_with_metadata(db: Session):
    crud.create_dataset(
        db,
        schemas.DatasetCreate(name=dset_name, type=schemas.DatumTypes.TABULAR),
    )

    datums = [
        schemas.Datum(
            uid="uid1",
            metadata=[
                schemas.DatumMetadatum(name="name1", value=0.7),
                schemas.DatumMetadatum(name="name2", value="a string"),
            ],
        ),
        schemas.Datum(
            uid="uid2",
            metadata=[
                schemas.DatumMetadatum(name="name2", value="a string"),
                schemas.DatumMetadatum(
                    name="name3",
                    value={
                        "type": "Point",
                        "coordinates": [-48.23456, 20.12345],
                    },
                ),
            ],
        ),
    ]
    crud._create._add_datums_to_dataset(db, dset_name, datums)

    # check there should only be three unique metadatums since two are the same
    assert len(db.scalars(select(models.Metadatum)).all()) == 3

    db_datums = crud.get_datums_in_dataset(db, dset_name)

    assert len(db_datums) == 2

    md1 = db_datums[0].datum_metadatum_links[0].metadatum
    assert md1.name == "name1"
    assert md1.numeric_value == 0.7
    assert md1.string_value is None
    assert md1.geo is None

    md2 = db_datums[1].datum_metadatum_links[0].metadatum
    assert md2.name == "name2"
    assert md2.numeric_value is None
    assert md2.string_value == "a string"
    assert md2.geo is None

    md3 = db_datums[1].datum_metadatum_links[1].metadatum
    assert md3.name == "name3"
    assert md3.numeric_value is None
    assert md3.string_value is None
    assert json.loads(db.scalar(ST_AsGeoJSON(md3.geo))) == {
        "type": "Point",
        "coordinates": [-48.23456, 20.12345],
    }


<<<<<<< HEAD
def test__get_associated_models(
    db: Session,
    dataset_names: list[str],
    model_names: list[str],
    dataset_model_associations_create,
):
    # Get associated models for each dataset
    assert _get_associated_models(db, dataset_names[0]) == [model_names[0]]
    assert _get_associated_models(db, dataset_names[1]) == [
        model_names[0],
        model_names[1],
    ]
    assert _get_associated_models(db, "doesnt exist") == []


def test__get_associated_datasets(
    db: Session,
    dataset_names: list[str],
    model_names: list[str],
    dataset_model_associations_create,
):
    # Get associated datasets for each model
    assert _get_associated_datasets(db, model_names[0]) == [
        dataset_names[0],
        dataset_names[1],
    ]
    assert _get_associated_datasets(db, model_names[1]) == [dataset_names[1]]
    assert _get_associated_datasets(db, "doesnt exist") == []


def test_get_dataset_metadata(
    db: Session,
    dataset_names: list[str],
    model_names: list[str],
    dataset_model_associations_create,
):
    ds_meta1 = get_dataset_metadata(db, dataset_names[0])
    assert ds_meta1.annotation_type == "DETECTION"
    assert ds_meta1.number_of_classifications == 0
    assert ds_meta1.number_of_bounding_boxes == 0
    assert ds_meta1.number_of_bounding_polygons == 2
    assert ds_meta1.number_of_segmentation_rasters == 0
    assert ds_meta1.associated == [model_names[0]]

    ds_meta2 = get_dataset_metadata(db, dataset_names[1])
    assert ds_meta2.annotation_type == "DETECTION"
    assert ds_meta2.number_of_classifications == 0
    assert ds_meta2.number_of_bounding_boxes == 0
    assert ds_meta2.number_of_bounding_polygons == 2
    assert ds_meta2.number_of_segmentation_rasters == 0
    assert ds_meta2.associated == [model_names[0], model_names[1]]


def test_get_model_metadata(
    db: Session,
    dataset_names: list[str],
    model_names: list[str],
    dataset_model_associations_create,
):
    md_meta1 = get_model_metadata(db, model_names[0])
    assert md_meta1.annotation_type == "DETECTION"
    assert md_meta1.number_of_classifications == 0
    assert md_meta1.number_of_bounding_boxes == 0
    assert md_meta1.number_of_bounding_polygons == 4
    assert md_meta1.number_of_segmentation_rasters == 0
    assert md_meta1.associated == [dataset_names[0], dataset_names[1]]

    md_meta2 = get_model_metadata(db, model_names[1])
    assert md_meta2.annotation_type == "DETECTION"
    assert md_meta2.number_of_classifications == 0
    assert md_meta2.number_of_bounding_boxes == 0
    assert md_meta2.number_of_bounding_polygons == 2
    assert md_meta2.number_of_segmentation_rasters == 0
    assert md_meta2.associated == [dataset_names[1]]


def test_get_all_labels(
    db: Session, gt_dets_create: schemas.GroundTruthDetectionsCreate
):
    crud.create_dataset(
        db,
        schemas.DatasetCreate(name=dset_name, type=schemas.DatumTypes.IMAGE),
    )
    crud.create_groundtruth_detections(db, data=gt_dets_create)
    labels = crud.get_all_labels(db)

    assert len(labels) == 2
    assert set([(label.key, label.value) for label in labels]) == set(
        [("k1", "v1"), ("k2", "v2")]
    )


def test_get_labels_from_dataset(
    db: Session,
    dataset_names: list[str],
    dataset_model_associations_create,
):

    # Test get all from dataset 1
    ds1 = get_labels_from_dataset(db, dataset_name=dataset_names[0])
    assert len(ds1) == 2
    assert schemas.Label(key="k1", value="v1") in ds1
    assert schemas.Label(key="k2", value="v2") in ds1

    # Test get all from dataset 2
    ds2 = get_labels_from_dataset(db, dataset_name=dataset_names[1])
    assert len(ds2) == 2
    assert schemas.Label(key="k1", value="v1") in ds2
    assert schemas.Label(key="k2", value="v2") in ds2

    # Test get all but polygon labels from dataset 1
    ds1 = get_labels_from_dataset(
        db,
        dataset_name=dataset_names[0],
        of_type=[
            enums.AnnotationType.CLASSIFICATION,
            enums.AnnotationType.BBOX,
            enums.AnnotationType.RASTER,
        ],
    )
    assert ds1 == []

    # Test get only polygon labels from dataset 1
    ds1 = get_labels_from_dataset(
        db,
        dataset_name=dataset_names[0],
        of_type=[enums.AnnotationType.POLYGON],
    )
    assert len(ds1) == 2
    assert schemas.Label(key="k1", value="v1") in ds1
    assert schemas.Label(key="k2", value="v2") in ds1


def test_get_labels_from_model(
    db: Session,
    model_names: list[str],
    dataset_model_associations_create,
):
    # Test get all labels from model 1
    md1 = get_labels_from_model(db, model_name=model_names[0])
    assert len(md1) == 2
    assert schemas.Label(key="k1", value="v1") in md1
    assert schemas.Label(key="k2", value="v2") in md1

    # Test get all labels from model 2
    md2 = get_labels_from_model(db, model_name=model_names[1])
    assert len(md2) == 2
    assert schemas.Label(key="k1", value="v1") in md2
    assert schemas.Label(key="k2", value="v2") in md2

    # Test get all but polygon labels from model 1
    md1 = get_labels_from_model(
        db,
        model_name=model_names[0],
        of_type=[
            enums.AnnotationType.CLASSIFICATION,
            enums.AnnotationType.BBOX,
            enums.AnnotationType.RASTER,
        ],
    )
    assert md1 == []

    # Test get only polygon labels from model 1
    md1 = get_labels_from_model(
        db,
        model_name=model_names[0],
        of_type=[enums.AnnotationType.POLYGON],
    )
    assert len(md1) == 2
    assert schemas.Label(key="k1", value="v1") in md1
    assert schemas.Label(key="k2", value="v2") in md1


def test_get_joint_labels(
    db: Session,
    dataset_names: list[str],
    model_names: list[str],
    dataset_model_associations_create,
):
    # Test get joint labels from dataset 1 and model 1
    assert set(
        crud.get_joint_labels(
            db=db,
            dataset_name=dataset_names[0],
            model_name=model_names[0],
        )
    ) == set(
        [
            schemas.Label(key="k1", value="v1"),
            schemas.Label(key="k2", value="v2"),
        ]
    )

    # Test get joint labels from dataset 1 and model 1 where labels are not for polygons
    assert (
        set(
            crud.get_joint_labels(
                db=db,
                dataset_name=dataset_names[0],
                model_name=model_names[0],
                of_type=[
                    enums.AnnotationType.CLASSIFICATION,
                    enums.AnnotationType.BBOX,
                    enums.AnnotationType.RASTER,
                ],
            )
        )
        == set()
    )

    # Test get joint labels from dataset 1 and model 1 where labels are only for polygons
    assert set(
        crud.get_joint_labels(
            db=db,
            dataset_name=dataset_names[0],
            model_name=model_names[0],
            of_type=[enums.AnnotationType.POLYGON],
        )
    ) == set(
        [
            schemas.Label(key="k1", value="v1"),
            schemas.Label(key="k2", value="v2"),
        ]
    )


def test_get_label_distribution_from_dataset(
    db: Session,
    dataset_names: list[str],
    dataset_model_associations_create,
):
    ds1 = get_label_distribution_from_dataset(db, dataset_names[0])
    assert len(ds1) == 2
    assert ds1[0] == schemas.LabelDistribution(
        label=schemas.Label(key="k1", value="v1"), count=1
    )
    assert ds1[1] == schemas.LabelDistribution(
        label=schemas.Label(key="k2", value="v2"), count=2
    )

    ds2 = get_label_distribution_from_dataset(db, dataset_names[1])
    assert len(ds2) == 2
    assert ds1[0] == schemas.LabelDistribution(
        label=schemas.Label(key="k1", value="v1"), count=1
    )
    assert ds1[1] == schemas.LabelDistribution(
        label=schemas.Label(key="k2", value="v2"), count=2
    )


def test_get_label_distribution_from_model(
    db: Session,
    model_names: list[str],
    dataset_model_associations_create,
):

    md1 = get_label_distribution_from_model(db, model_names[0])
    assert len(md1) == 2
    assert md1[0] == schemas.ScoredLabelDistribution(
        label=schemas.Label(key="k1", value="v1"), scores=[0.6, 0.6], count=2
    )
    assert md1[1] == schemas.ScoredLabelDistribution(
        label=schemas.Label(key="k2", value="v2"),
        scores=[0.2, 0.9, 0.2, 0.9],
        count=4,
    )

    md2 = get_label_distribution_from_model(db, model_names[1])
    assert len(md2) == 2
    assert md2[0] == schemas.ScoredLabelDistribution(
        label=schemas.Label(key="k1", value="v1"), scores=[0.6], count=1
    )
    assert md2[1] == schemas.ScoredLabelDistribution(
        label=schemas.Label(key="k2", value="v2"), scores=[0.2, 0.9], count=2
    )
=======
def test_get_string_metadata_ids(db: Session):
    crud.create_dataset(
        db,
        schemas.DatasetCreate(name=dset_name, type=schemas.DatumTypes.TABULAR),
    )

    datums = [
        schemas.Datum(
            uid="uid1",
            metadata=[schemas.DatumMetadatum(name="md1", value=0.7)],
        ),
        schemas.Datum(
            uid="uid2",
            metadata=[
                schemas.DatumMetadatum(name="md1", value="md1-val1"),
                schemas.DatumMetadatum(name="md2", value="md2-val1"),
            ],
        ),
        schemas.Datum(
            uid="uid3",
            metadata=[
                schemas.DatumMetadatum(name="md1", value="md1-val1"),
            ],
        ),
        schemas.Datum(
            uid="uid4",
            metadata=[
                schemas.DatumMetadatum(name="md1", value="md1-val2"),
            ],
        ),
    ]
    crud._create._add_datums_to_dataset(db, dset_name, datums)

    string_ids = crud.get_string_metadata_ids(
        db, dset_name, metadata_name="md1"
    )

    assert len(string_ids) == 2
    # assert set([s[1] for s in string_vals_and_ids]) == {"md1-val1", "md1-val2"}

    string_ids = crud.get_string_metadata_ids(
        db, dset_name, metadata_name="md2"
    )
    assert len(string_ids) == 1
    # assert [s[1] for s in string_vals_and_ids] == ["md2-val1"]

    string_ids = crud.get_string_metadata_ids(
        db, dset_name, metadata_name="md3"
    )
    assert string_ids == []
>>>>>>> e74a0a01
<|MERGE_RESOLUTION|>--- conflicted
+++ resolved
@@ -1157,6 +1157,7 @@
     assert set(ignored_pred_keys) == {"k3", "k4"}
 
     evaluation_settings_id = crud.create_clf_metrics(db, request_info)
+
     # check we have one evaluation
     assert len(crud.get_model_evaluation_settings(db, model_name)) == 1
 
@@ -2070,7 +2071,6 @@
     }
 
 
-<<<<<<< HEAD
 def test__get_associated_models(
     db: Session,
     dataset_names: list[str],
@@ -2108,7 +2108,7 @@
     dataset_model_associations_create,
 ):
     ds_meta1 = get_dataset_metadata(db, dataset_names[0])
-    assert ds_meta1.annotation_type == "DETECTION"
+    assert ds_meta1.annotation_type == ["DETECTION"]
     assert ds_meta1.number_of_classifications == 0
     assert ds_meta1.number_of_bounding_boxes == 0
     assert ds_meta1.number_of_bounding_polygons == 2
@@ -2116,7 +2116,7 @@
     assert ds_meta1.associated == [model_names[0]]
 
     ds_meta2 = get_dataset_metadata(db, dataset_names[1])
-    assert ds_meta2.annotation_type == "DETECTION"
+    assert ds_meta2.annotation_type == ["DETECTION"]
     assert ds_meta2.number_of_classifications == 0
     assert ds_meta2.number_of_bounding_boxes == 0
     assert ds_meta2.number_of_bounding_polygons == 2
@@ -2346,7 +2346,8 @@
     assert md2[1] == schemas.ScoredLabelDistribution(
         label=schemas.Label(key="k2", value="v2"), scores=[0.2, 0.9], count=2
     )
-=======
+
+
 def test_get_string_metadata_ids(db: Session):
     crud.create_dataset(
         db,
@@ -2396,5 +2397,4 @@
     string_ids = crud.get_string_metadata_ids(
         db, dset_name, metadata_name="md3"
     )
-    assert string_ids == []
->>>>>>> e74a0a01
+    assert string_ids == []