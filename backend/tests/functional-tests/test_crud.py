--- conflicted
+++ resolved
@@ -764,7 +764,6 @@
     assert crud.number_of_rows(db, models.LabeledPredictedSegmentation) == 0
 
 
-<<<<<<< HEAD
 def test_get_labels(
     db: Session, gt_dets_create: schemas.GroundTruthDetectionsCreate
 ):
@@ -785,8 +784,6 @@
     assert crud.get_segmentation_labels_in_dataset(db, dset_name) == []
 
 
-=======
->>>>>>> ae2e5e69
 def test_segmentation_area_no_hole(
     db: Session,
     poly_without_hole: schemas.PolygonWithHole,
@@ -1212,19 +1209,12 @@
     crud.create_ground_truth_classifications(db, gt_clfs_create)
     crud.finalize_dataset(db, dset_name)
 
-<<<<<<< HEAD
     # create model
-=======
->>>>>>> ae2e5e69
     crud.create_model(
         db, schemas.Model(name=model_name, type=schemas.DatumTypes.IMAGE)
     )
     crud.create_predicted_image_classifications(db, pred_clfs_create)
-<<<<<<< HEAD
     crud.finalize_inferences(db, dataset_name=dset_name, model_name=model_name)
-=======
-    crud.finalize_inferences(db, model_name, dset_name)
->>>>>>> ae2e5e69
 
     request_info = schemas.ClfMetricsRequest(
         settings=schemas.EvaluationSettings(
