import os
from base64 import b64encode
from tempfile import TemporaryDirectory

import numpy as np
import PIL.Image
import pytest
from pydantic import ValidationError

from velour_api.enums import JobStatus
from velour_api.schemas import (
<<<<<<< HEAD
    ConfusionMatrix,
=======
    DatasetCreate,
>>>>>>> 7c2725c8
    EvalJob,
    GroundTruthDetection,
    GroundTruthSegmentation,
    Image,
    Label,
    Model,
    PredictedSegmentation,
)


def _create_b64_mask(mode: str, ext: str, size=(20, 20)) -> str:
    with TemporaryDirectory() as tempdir:
        img = PIL.Image.new(mode=mode, size=size)
        img_path = os.path.join(tempdir, f"img.{ext}")
        img.save(img_path)

        with open(img_path, "rb") as f:
            img_bytes = f.read()

        return b64encode(img_bytes).decode()


def test_ground_truth_detection_validation_pos(img: Image):
    boundary = [[1, 1], [2, 2], [0, 4]]
    det = GroundTruthDetection(
        boundary=boundary,
        labels=[Label(key="class", value="a")],
        image=img,
    )
    assert det.boundary == [tuple(pt) for pt in boundary]

    det = GroundTruthDetection(
        bbox=(1, 2, 3, 4),
        labels=[Label(key="class", value="a")],
        image=img,
    )


def test_ground_truth_detection_validation_neg(img: Image):
    boundary = [(1, 1), (2, 2)]

    with pytest.raises(ValueError) as exc_info:
        GroundTruthDetection(
            boundary=boundary,
            labels=[Label(key="class", value="a")],
            image=img,
        )
    assert "must be composed of at least three points" in str(exc_info)

    with pytest.raises(ValueError) as exc_info:
        GroundTruthDetection(
            boundary=boundary + [(3, 4)],
            bbox=(1, 2, 3, 4),
            labels=[Label(key="class", value="a")],
            image=img,
        )
    assert "Must have exactly one of boundary or bbox" in str(exc_info)


def test_ground_truth_segmentation_validation(img: Image):
    mask = _create_b64_mask(mode="1", ext="PNG")
    with pytest.raises(ValidationError) as exc_info:
        GroundTruthSegmentation(
            shape=mask, image=img, labels=[], is_instance=True
        )
    assert "Expected mask and image to have the same size" in str(exc_info)

    mask = _create_b64_mask(mode="1", ext="PNG", size=(img.width, img.height))
    assert GroundTruthSegmentation(
        shape=mask, image=img, labels=[], is_instance=True
    )


def test_predicted_segmentation_validation_pos(img: Image):
    base64_mask = _create_b64_mask(mode="1", ext="png")

    pred_seg = PredictedSegmentation(
        base64_mask=base64_mask, image=img, scored_labels=[], is_instance=True
    )
    assert pred_seg.base64_mask == base64_mask


def test_predicted_segmentation_validation_mode_neg(img: Image):
    """Check we get an error if the mode is not binary"""
    base64_mask = _create_b64_mask(mode="RGB", ext="png")

    with pytest.raises(ValueError) as exc_info:
        PredictedSegmentation(
            base64_mask=base64_mask,
            image=img,
            scored_labels=[],
            is_instance=False,
        )
    assert "Expected image mode to be binary but got mode" in str(exc_info)


def test_predicted_segmentation_validation_format_neg(img: Image):
    """Check we get an error if the format is not PNG"""
    base64_mask = _create_b64_mask(mode="1", ext="jpg")

    with pytest.raises(ValueError) as exc_info:
        PredictedSegmentation(
            base64_mask=base64_mask,
            image=img,
            scored_labels=[],
            is_instance=True,
        )
    assert "Expected image format PNG but got" in str(exc_info)


def test_dataset_validation():
    with pytest.raises(ValueError) as exc_info:
        DatasetCreate(name="name", href="not valid")
    assert "`href` must" in str(exc_info)

    assert DatasetCreate(name="name", href="http://a.com")


def test_model_validation():
    with pytest.raises(ValueError) as exc_info:
        Model(name="name", href="not valid")
    assert "`href` must" in str(exc_info)

    assert Model(name="name", href="http://a.com")


def test_eval_job():
    job = EvalJob()
    # check that job got a uid of the right form
    assert isinstance(job.uid, str)
    assert len(job.uid.split("-")) == 5

    assert job.status == JobStatus.PENDING
    assert job.evaluation_settings_id is None


def test_confusion_matrix(cm: ConfusionMatrix):
    np.testing.assert_array_equal(
        cm.matrix, np.array([[1, 1, 1], [0, 1, 0], [0, 2, 0]])
    )

    assert cm.matrix[cm.label_map["class1"], cm.label_map["class2"]] == 0
    assert cm.matrix[cm.label_map["class1"], cm.label_map["class1"]] == 1<|MERGE_RESOLUTION|>--- conflicted
+++ resolved
@@ -9,11 +9,8 @@
 
 from velour_api.enums import JobStatus
 from velour_api.schemas import (
-<<<<<<< HEAD
     ConfusionMatrix,
-=======
     DatasetCreate,
->>>>>>> 7c2725c8
     EvalJob,
     GroundTruthDetection,
     GroundTruthSegmentation,
