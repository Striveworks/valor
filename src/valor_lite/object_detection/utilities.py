--- conflicted
+++ resolved
@@ -17,11 +17,7 @@
     pr_curve: NDArray[np.float64],
     iou_thresholds: list[float],
     score_thresholds: list[float],
-<<<<<<< HEAD
     index_to_label: dict[int, str],
-=======
-    index_to_label: list[str],
->>>>>>> ae9e0ebc
 ):
     metrics = defaultdict(list)
 
@@ -109,18 +105,10 @@
             label=label,
         )
         for iou_idx, iou_threshold in enumerate(iou_thresholds)
-<<<<<<< HEAD
         for label_idx, label in index_to_label.items()
     ]
 
     for label_idx, label in index_to_label.items():
-
-=======
-        for label_idx, label in enumerate(index_to_label)
-    ]
-
-    for label_idx, label in enumerate(index_to_label):
->>>>>>> ae9e0ebc
         for score_idx, score_threshold in enumerate(score_thresholds):
             for iou_idx, iou_threshold in enumerate(iou_thresholds):
 
