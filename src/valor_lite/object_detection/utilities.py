from collections import defaultdict

import numpy as np
from numpy.typing import NDArray

from valor_lite.object_detection.computation import PairClassification
from valor_lite.object_detection.metric import Metric, MetricType


def unpack_precision_recall_into_metric_lists(
    results: tuple[
        tuple[
            NDArray[np.float64],
            NDArray[np.float64],
        ],
        tuple[
            NDArray[np.float64],
            NDArray[np.float64],
        ],
        NDArray[np.float64],
        NDArray[np.float64],
    ],
    iou_thresholds: list[float],
    score_thresholds: list[float],
    index_to_label: dict[int, str],
    label_metadata: NDArray[np.int32],
):
    (
        (
            average_precision,
            mean_average_precision,
        ),
        (
            average_recall,
            mean_average_recall,
        ),
        precision_recall,
        pr_curves,
    ) = results

    metrics = defaultdict(list)

    metrics[MetricType.AP] = [
        Metric.average_precision(
            value=float(average_precision[iou_idx][label_idx]),
            iou_threshold=iou_threshold,
            label=label,
        )
        for iou_idx, iou_threshold in enumerate(iou_thresholds)
<<<<<<< HEAD
        for label_idx, label in index_to_label.items()
        if int(label_metadata[label_idx, 0]) > 0
=======
        for label_idx, label in enumerate(index_to_label)
>>>>>>> 40147f68
    ]

    metrics[MetricType.mAP] = [
        Metric.mean_average_precision(
            value=float(mean_average_precision[iou_idx]),
            iou_threshold=iou_threshold,
        )
        for iou_idx, iou_threshold in enumerate(iou_thresholds)
    ]

    # TODO - (c.zaloom) will be removed in the future
    metrics[MetricType.APAveragedOverIOUs] = [
        Metric.average_precision_averaged_over_IOUs(
            value=float(average_precision.mean(axis=0)[label_idx]),
            iou_thresholds=iou_thresholds,
            label=label,
        )
<<<<<<< HEAD
        for label_idx, label in index_to_label.items()
        if int(label_metadata[label_idx, 0]) > 0
=======
        for label_idx, label in enumerate(index_to_label)
>>>>>>> 40147f68
    ]

    # TODO - (c.zaloom) will be removed in the future
    metrics[MetricType.mAPAveragedOverIOUs] = [
        Metric.mean_average_precision_averaged_over_IOUs(
            value=float(mean_average_precision.mean()),
            iou_thresholds=iou_thresholds,
        )
    ]

    metrics[MetricType.AR] = [
        Metric.average_recall(
            value=float(average_recall[score_idx, label_idx]),
            iou_thresholds=iou_thresholds,
            score_threshold=score_threshold,
            label=label,
        )
        for score_idx, score_threshold in enumerate(score_thresholds)
<<<<<<< HEAD
        for label_idx, label in index_to_label.items()
        if int(label_metadata[label_idx, 0]) > 0
=======
        for label_idx, label in enumerate(index_to_label)
>>>>>>> 40147f68
    ]

    metrics[MetricType.mAR] = [
        Metric.mean_average_recall(
            value=float(mean_average_recall[score_idx]),
            iou_thresholds=iou_thresholds,
            score_threshold=score_threshold,
        )
        for score_idx, score_threshold in enumerate(score_thresholds)
    ]

    # TODO - (c.zaloom) will be removed in the future
    metrics[MetricType.ARAveragedOverScores] = [
        Metric.average_recall_averaged_over_scores(
            value=float(average_recall.mean(axis=0)[label_idx]),
            score_thresholds=score_thresholds,
            iou_thresholds=iou_thresholds,
            label=label,
        )
<<<<<<< HEAD
        for label_idx, label in index_to_label.items()
        if int(label_metadata[label_idx, 0]) > 0
=======
        for label_idx, label in enumerate(index_to_label)
>>>>>>> 40147f68
    ]

    # TODO - (c.zaloom) will be removed in the future
    metrics[MetricType.mARAveragedOverScores] = [
        Metric.mean_average_recall_averaged_over_scores(
            value=float(mean_average_recall.mean()),
            score_thresholds=score_thresholds,
            iou_thresholds=iou_thresholds,
        )
    ]

    metrics[MetricType.PrecisionRecallCurve] = [
        Metric.precision_recall_curve(
            precisions=pr_curves[iou_idx, label_idx, :, 0].tolist(),  # type: ignore[reportArgumentType]
            scores=pr_curves[iou_idx, label_idx, :, 1].tolist(),  # type: ignore[reportArgumentType]
            iou_threshold=iou_threshold,
            label=label,
        )
        for iou_idx, iou_threshold in enumerate(iou_thresholds)
        for label_idx, label in index_to_label.items()
        if label_metadata[label_idx, 0] > 0
    ]

    for label_idx, label in index_to_label.items():
        if label_metadata[label_idx, 0] == 0:
            continue

        for score_idx, score_threshold in enumerate(score_thresholds):
            for iou_idx, iou_threshold in enumerate(iou_thresholds):

                row = precision_recall[iou_idx, score_idx, label_idx, :]
                kwargs = {
                    "label": label,
                    "iou_threshold": iou_threshold,
                    "score_threshold": score_threshold,
                }
                metrics[MetricType.Counts].append(
                    Metric.counts(
                        tp=int(row[0]),
                        fp=int(row[1]),
                        fn=int(row[2]),
                        **kwargs,
                    )
                )

                metrics[MetricType.Precision].append(
                    Metric.precision(
                        value=float(row[3]),
                        **kwargs,
                    )
                )
                metrics[MetricType.Recall].append(
                    Metric.recall(
                        value=float(row[4]),
                        **kwargs,
                    )
                )
                metrics[MetricType.F1].append(
                    Metric.f1_score(
                        value=float(row[5]),
                        **kwargs,
                    )
                )

    return metrics


def _create_empty_confusion_matrix(index_to_labels: dict[int, str]):
    unmatched_ground_truths = dict()
    unmatched_predictions = dict()
    confusion_matrix = dict()
    for label in index_to_labels.values():
        unmatched_ground_truths[label] = {"count": 0, "examples": []}
        unmatched_predictions[label] = {"count": 0, "examples": []}
        confusion_matrix[label] = {}
        for plabel in index_to_labels.values():
            confusion_matrix[label][plabel] = {"count": 0, "examples": []}
    return (
        confusion_matrix,
        unmatched_predictions,
        unmatched_ground_truths,
    )


def _unpack_confusion_matrix(
    ids: NDArray[np.int32],
    mask_matched: NDArray[np.bool_],
    mask_fp_unmatched: NDArray[np.bool_],
    mask_fn_unmatched: NDArray[np.bool_],
    index_to_datum_id: dict[int, str],
    index_to_groundtruth_id: dict[int, str],
    index_to_prediction_id: dict[int, str],
    index_to_label: dict[int, str],
    iou_threhsold: float,
    score_threshold: float,
):
    (
        confusion_matrix,
        unmatched_predictions,
        unmatched_ground_truths,
    ) = _create_empty_confusion_matrix(index_to_label)

    unique_matches = np.unique(
        ids[np.ix_(mask_matched, (0, 1, 2, 3, 4))], axis=0  # type: ignore - numpy ix_ typing
    )
    unique_unmatched_predictions = np.unique(
        ids[np.ix_(mask_fp_unmatched, (0, 2, 4))], axis=0  # type: ignore - numpy ix_ typing
    )
    unique_unmatched_groundtruths = np.unique(
        ids[np.ix_(mask_fn_unmatched, (0, 1, 3))], axis=0  # type: ignore - numpy ix_ typing
    )

    n_matched = unique_matches.shape[0]
    n_unmatched_predictions = unique_unmatched_predictions.shape[0]
    n_unmatched_groundtruths = unique_unmatched_groundtruths.shape[0]
    n_max = max(n_matched, n_unmatched_groundtruths, n_unmatched_predictions)

    for idx in range(n_max):
        if idx < n_unmatched_groundtruths:
            label = index_to_label[unique_unmatched_groundtruths[idx, 2]]
            unmatched_ground_truths[label]["count"] += 1
            unmatched_ground_truths[label]["examples"].append(
                {
                    "datum_id": index_to_datum_id[
                        unique_unmatched_groundtruths[idx, 0]
                    ],
                    "ground_truth_id": index_to_groundtruth_id[
                        unique_unmatched_groundtruths[idx, 1]
                    ],
                }
            )
        if idx < n_unmatched_predictions:
            label_id = unique_unmatched_predictions[idx, 2]
            label = index_to_label[label_id]
            unmatched_predictions[label]["count"] += 1
            unmatched_predictions[label]["examples"].append(
                {
                    "datum_id": index_to_datum_id[
                        unique_unmatched_predictions[idx, 0]
                    ],
                    "prediction_id": index_to_prediction_id[
                        unique_unmatched_predictions[idx, 1]
                    ],
                }
            )
        if idx < n_matched:
            glabel = index_to_label[unique_matches[idx, 3]]
            plabel = index_to_label[unique_matches[idx, 4]]
            confusion_matrix[glabel][plabel]["count"] += 1
            confusion_matrix[glabel][plabel]["examples"].append(
                {
                    "datum_id": index_to_datum_id[unique_matches[idx, 0]],
                    "ground_truth_id": index_to_groundtruth_id[
                        unique_matches[idx, 1]
                    ],
                    "prediction_id": index_to_prediction_id[
                        unique_matches[idx, 2]
                    ],
                }
            )

    return Metric.confusion_matrix(
        confusion_matrix=confusion_matrix,
        unmatched_ground_truths=unmatched_ground_truths,
        unmatched_predictions=unmatched_predictions,
        iou_threshold=iou_threhsold,
        score_threshold=score_threshold,
    )


def unpack_confusion_matrix_into_metric_list(
    results: NDArray[np.uint8],
    detailed_pairs: NDArray[np.float64],
    iou_thresholds: list[float],
    score_thresholds: list[float],
    index_to_datum_id: dict[int, str],
    index_to_groundtruth_id: dict[int, str],
    index_to_prediction_id: dict[int, str],
    index_to_label: dict[int, str],
) -> list[Metric]:

    ids = detailed_pairs[:, :5].astype(np.int32)

    mask_matched = (
        np.bitwise_and(
            results, PairClassification.TP | PairClassification.FP_FN_MISCLF
        )
        > 0
    )
    mask_fp_unmatched = (
        np.bitwise_and(results, PairClassification.FP_UNMATCHED) > 0
    )
    mask_fn_unmatched = (
        np.bitwise_and(results, PairClassification.FN_UNMATCHED) > 0
    )

    return [
        _unpack_confusion_matrix(
            ids=ids,
            mask_matched=mask_matched[iou_idx, score_idx],
            mask_fp_unmatched=mask_fp_unmatched[iou_idx, score_idx],
            mask_fn_unmatched=mask_fn_unmatched[iou_idx, score_idx],
            index_to_datum_id=index_to_datum_id,
            index_to_groundtruth_id=index_to_groundtruth_id,
            index_to_prediction_id=index_to_prediction_id,
            index_to_label=index_to_label,
            iou_threhsold=iou_threshold,
            score_threshold=score_threshold,
        )
        for iou_idx, iou_threshold in enumerate(iou_thresholds)
        for score_idx, score_threshold in enumerate(score_thresholds)
        if (results[iou_idx, score_idx] != -1).any()
    ]<|MERGE_RESOLUTION|>--- conflicted
+++ resolved
@@ -47,12 +47,7 @@
             label=label,
         )
         for iou_idx, iou_threshold in enumerate(iou_thresholds)
-<<<<<<< HEAD
-        for label_idx, label in index_to_label.items()
-        if int(label_metadata[label_idx, 0]) > 0
-=======
-        for label_idx, label in enumerate(index_to_label)
->>>>>>> 40147f68
+        for label_idx, label in index_to_label.items()
     ]
 
     metrics[MetricType.mAP] = [
@@ -70,12 +65,7 @@
             iou_thresholds=iou_thresholds,
             label=label,
         )
-<<<<<<< HEAD
-        for label_idx, label in index_to_label.items()
-        if int(label_metadata[label_idx, 0]) > 0
-=======
-        for label_idx, label in enumerate(index_to_label)
->>>>>>> 40147f68
+        for label_idx, label in index_to_label.items()
     ]
 
     # TODO - (c.zaloom) will be removed in the future
@@ -94,12 +84,7 @@
             label=label,
         )
         for score_idx, score_threshold in enumerate(score_thresholds)
-<<<<<<< HEAD
-        for label_idx, label in index_to_label.items()
-        if int(label_metadata[label_idx, 0]) > 0
-=======
-        for label_idx, label in enumerate(index_to_label)
->>>>>>> 40147f68
+        for label_idx, label in index_to_label.items()
     ]
 
     metrics[MetricType.mAR] = [
@@ -119,12 +104,7 @@
             iou_thresholds=iou_thresholds,
             label=label,
         )
-<<<<<<< HEAD
-        for label_idx, label in index_to_label.items()
-        if int(label_metadata[label_idx, 0]) > 0
-=======
-        for label_idx, label in enumerate(index_to_label)
->>>>>>> 40147f68
+        for label_idx, label in index_to_label.items()
     ]
 
     # TODO - (c.zaloom) will be removed in the future
