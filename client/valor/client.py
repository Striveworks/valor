import json
import logging
import os
import time
from dataclasses import dataclass
from typing import Callable, Dict, List, Optional, TypeVar, Union
from urllib.parse import urlencode, urljoin

import requests
from packaging import version

from valor import __version__ as client_version
from valor.enums import TableStatus
from valor.exceptions import (
    ClientAlreadyConnectedError,
    ClientConnectionFailed,
    ClientNotConnectedError,
    raise_client_exception,
)

T = TypeVar("T")


def wait_for_predicate(
    update_func: Callable[[], T],
    pred: Callable[[T], bool],
    timeout: Optional[int],
    interval: float = 1.0,
) -> T:
    """Waits for a condition to become true.

    Repeatedly calls `update_func` to retrieve a new value and checks if the
    condition `pred` is satisfied.  If `pred` is not satisfied within `timeout`
    seconds, raises a TimeoutError.  Polls every `interval` seconds.

    Parameters
    ----------
    update_func:
        A callable that returns a value of type T.
    pred:
        A predicate callable that takes an argument of type T and returns a boolean.
    timeout:
        The maximum number of seconds to wait for the condition to become
        true. If None, waits indefinitely.
    interval:
        The time in seconds between consecutive calls to `update_func`.

    Returns
    ------
    T
        The final value for which `pred` returned True.

    Raises
    ----------
    TimeoutError
        If the condition is not met within `timeout` seconds.

    """
    t_start = time.time()
    state = update_func()
    while not pred(state):
        time.sleep(interval)
        if timeout and time.time() - t_start > timeout:
            raise TimeoutError
        state = update_func()
    return state


def get_json_size(json_obj: object, encoding: str = "utf-8") -> int:
    """
    Returns the number of bytes to describe the json as a string.

    Parameters
    ----------
    json_obj : object
        A JSON-compatible object.
    encoding : str, default='utf-8'
        The method used to encode the string object into a bytes format.

    Returns
    -------
    int
        The size of the object in bytes.
    """
    return len(
        json.dumps(json_obj, ensure_ascii=False).encode(
            encoding
        )  # this outputs bytes
    )


@dataclass
class ClientConnection:
    """
    Valor client object for interacting with the api.

    Parameters
    ----------
    host : str
        The host to connect to. Should start with "http://" or "https://".
    access_token : str
        The access token for the host (if the host requires authentication).

    Raises
    ------
        ClientConnectionFailed:
            If a connection could not be established.
    """

    host: str
    access_token: Optional[str] = None
    username: Optional[str] = None
    password: Optional[str] = None

    def __post_init__(self):

        if not (
            self.host.startswith("http://") or self.host.startswith("https://")
        ):
            raise ValueError(
                f"host must stat with 'http://' or 'https://' but got {self.host}"
            )

        if not self.host.endswith("/"):
            self.host += "/"
        self.access_token = os.getenv("VALOR_ACCESS_TOKEN", self.access_token)
        self.username = self.username or os.getenv("VALOR_USERNAME")
        self.password = self.password or os.getenv("VALOR_PASSWORD")

        if self.username and self.password and self.access_token:
            raise ValueError(
                "You can only provide either a username and password or an access token, not both."
            )

        if self.username and self.password:
            self._using_username_password = True
            self._get_access_token_from_username_and_password()
        else:
            self._using_username_password = False

        # check the connection by getting the api version number
        try:
            api_version = self.get_api_version()
        except Exception as e:
            raise ClientConnectionFailed(str(e))

        self._validate_version(
            client_version=client_version, api_version=api_version
        )

        success_str = f"Successfully connected to host at {self.host}"
        print(success_str)

    def _get_access_token_from_username_and_password(self) -> None:
        """Sets the access token from the username and password."""
        resp = self._requests_post_rel_host(
            "token",
            ignore_auth=True,
            data={"username": self.username, "password": self.password},
        )
        if resp.ok:
            self.access_token = resp.json()

    def _validate_version(self, client_version: str, api_version: str):
        """Log and/or warn users if the Valor Python client version differs from the API version."""

        def _msg(state):
            return (
                f"The Valor client version ({client_version}) is {state} than the Valor API version {api_version}"
                f"\t==========================================================================================\n"
                f"\t== Running with a mismatched client != API version may have unexpected results.\n"
                f"\t== Please update your client to \033[1;{api_version}\033[0;31m to avoid aberrant behavior.\n"
                f"\t==========================================================================================\n"
                f"\033[0m"
            )

        if not api_version:
            logging.warning("The Valor API didn't return a version number.")
        elif not client_version:
            logging.warning("The Valor client isn't versioned.")
        elif api_version == client_version:
            logging.debug(
                f"The Valor API version {api_version} matches client version {client_version}."
            )
        elif version.parse(api_version) < version.parse(client_version):
            logging.warning(_msg("newer"))
        else:
            logging.warning(_msg("older"))

    def _requests_wrapper(
        self,
        method_name: str,
        endpoint: str,
        ignore_auth: bool = False,
<<<<<<< HEAD
        max_retries_on_timeout=2,
        initial_timeout: float = 60,
=======
        timeout: Optional[float] = 2,
        max_retries=2,
>>>>>>> 57d35f23
        exponential_backoff: int = 2,
        **kwargs,
    ):
        """
        Wrapper for handling API requests.

        Parameters
        ----------
        method_name : str
            The name of the method to use for the request.
        endpoint : str
            The endpoint to send the request to.
        ignore_auth : bool, default=False
            Option to ignore authentication when you know the endpoint does not
            require a bearer token. this is used by the `_get_access_token_from_username_and_password`
            to avoid infinite recursion.
        timeout : float, optional
            The initial timeout value between how often we'll retry request methods.
        max_retries: int
            The maximum number of retries when the requests module returns a Timeout error.
        exponential_backoff : integer
            The factor by which we multiple initial_timeout for each subsequent retry.
        """
        accepted_methods = ["get", "post", "put", "delete"]
        if method_name not in accepted_methods:
            raise ValueError(
                f"method_name should be one of {accepted_methods}"
            )

        if endpoint[0] == "/":
            raise ValueError(
                "`endpoint` should not start with a forward slash."
            )

        url = urljoin(self.host, endpoint)
        requests_method = getattr(requests, method_name)

        timeout_retries = 0
        tried = False
        while True:
            if self.access_token is not None:
                headers = {"Authorization": f"Bearer {self.access_token}"}
            else:
                headers = None

            try:
                resp = requests_method(
                    url,
                    headers=headers,
<<<<<<< HEAD
                    timeout=60,
                    *args,
                    **kwargs,  # TODO Change timeout
=======
                    timeout=timeout,
                    **kwargs,
>>>>>>> 57d35f23
                )
            except requests.exceptions.Timeout as e:
                if timeout is not None and timeout_retries < max_retries:
                    time.sleep(
                        timeout * exponential_backoff**timeout_retries
                    )
                    timeout_retries += 1
                    continue
                else:
                    raise TimeoutError(str(e))

            if not resp.ok:
                # check if unauthorized and if using username and password, get a new
                # token and try the request again
                if (
                    resp.status_code in [401, 403]
                    and self._using_username_password
                    and not tried
                    and not ignore_auth
                ):
                    self._get_access_token_from_username_and_password()
                else:
                    raise_client_exception(resp)
            else:
                break
            tried = True

        return resp

    def _requests_post_rel_host(
        self,
        endpoint: str,
        timeout: Optional[float] = 2,
        max_retries: int = 0,
        **kwargs,
    ):
        """
        Helper for handling POST requests.
        """
        return self._requests_wrapper(
            method_name="post",
            endpoint=endpoint,
            max_retries=max_retries,
            timeout=timeout,
            **kwargs,
        )

    def _requests_get_rel_host(self, endpoint: str, *args, **kwargs):
        """
        Helper for handling GET requests.
        """
        return self._requests_wrapper(
            method_name="get", endpoint=endpoint, *args, **kwargs
        )

    def _requests_put_rel_host(self, endpoint: str, *args, **kwargs):
        """
        Helper for handling PUT requests.
        """
        return self._requests_wrapper(
            method_name="put", endpoint=endpoint, *args, **kwargs
        )

    def _requests_delete_rel_host(self, endpoint: str, *args, **kwargs):
        """
        Helper for handling DELETE requests.
        """
        return self._requests_wrapper(
            method_name="delete", endpoint=endpoint, *args, **kwargs
        )

    def create_groundtruths(
        self,
        groundtruths: List[dict],
        timeout: Optional[float],
        ignore_existing_datums: bool = False,
    ) -> None:
        """
        Creates ground truths.

        `CREATE` endpoint.

        Parameters
        ----------
        groundtruths : List[dict]
            The ground truths to be created.
        timeout: float, optional
            The number of seconds the client should wait until raising a timeout.
        ignore_existing_datums : bool, default=False
            If True, will ignore datums that already exist in the backend.
            If False, will raise an error if any datums already exist.
            Default is False.
        """
        self._requests_post_rel_host(
            endpoint="groundtruths",
            timeout=timeout,
            json=groundtruths,
            params={"ignore_existing_datums": ignore_existing_datums},
        )

    def get_groundtruth(
        self,
        dataset_name: str,
        datum_uid: str,
    ) -> dict:
        """
        Get a particular ground truth.

        `GET` endpoint.

        Parameters
        ----------
        dataset_name : str
            The name of the dataset the datum belongs to.
        datum_uid : str
            The uid of the desired datum.

        Returns
        ----------
        dict
            The requested ground truth.
        """
        return self._requests_get_rel_host(
            f"groundtruths/dataset/{dataset_name}/datum/{datum_uid}"
        ).json()

    def create_predictions(
        self,
        predictions: List[dict],
        timeout: Optional[float],
    ) -> None:
        """
        Creates predictions.

        `CREATE` endpoint.

        Parameters
        ----------
        predictions : List[dict]
            The predictions to be created.
        timeout: float, optional
            The number of seconds the client should wait until raising a timeout.
        """
        self._requests_post_rel_host(
<<<<<<< HEAD
            "predictions",
            json=predictions,
=======
            endpoint="predictions", timeout=timeout, json=predictions
>>>>>>> 57d35f23
        )

    def get_prediction(
        self,
        dataset_name: str,
        model_name: str,
        datum_uid: str,
    ) -> dict:
        """
        Get a particular prediction.

        `GET` endpoint.

        Parameters
        ----------
        dataset_name : str
            The name of the dataset the datum belongs to.
        model_name : str
            The name of the model that made the prediction.
        datum_uid : str
            The uid of the desired datum.

        Returns
        ----------
        dict
            The requested prediction.
        """
        return self._requests_get_rel_host(
            f"predictions/model/{model_name}/dataset/{dataset_name}/datum/{datum_uid}",
        ).json()

    def get_labels(
        self,
        filters: Optional[dict] = None,
    ) -> List[dict]:
        """
        Gets all labels using an optional filter.

        `POST` endpoint.

        Parameters
        ----------
        filters : dict, optional
            An optional filter.

        Returns
        -------
        list[dict]
            A list of labels in JSON format.
        """
        filters = filters if filters else dict()
        return self._requests_post_rel_host(
            "labels/filter", json=filters
        ).json()

    def get_labels_from_dataset(self, name: str) -> List[dict]:
        """
        Get all labels associated with a dataset's ground truths.

        `GET` endpoint.

        Parameters
        ----------
        name : str
            The name of the dataset to search by.

        Returns
        ------
        List[dict]
            A list of labels.
        """
        return self._requests_get_rel_host(f"labels/dataset/{name}").json()

    def get_labels_from_model(self, name: str) -> List[dict]:
        """
        Get all labels associated with a model's predictions.

        `GET` endpoint.

        Parameters
        ----------
        name : str
            The name of the model to search by.

        Returns
        ------
        List[dict]
            A list of labels.
        """
        return self._requests_get_rel_host(f"labels/model/{name}").json()

    def create_dataset(self, dataset: dict):
        """
        Creates a dataset.

        `CREATE` endpoint.

        Parameters
        ----------
        dataset : dict
            A dictionary describing dataset attributes. See `valor.coretypes.Dataset` for reference.
        """
        self._requests_post_rel_host("datasets", json=dataset)

    def get_datasets(self, filters: Optional[dict] = None) -> List[dict]:
        """
        Get all datasets with option to filter.

        `POST` endpoint.

        Parameters
        ----------
        filters : Filter, optional
            An optional filter.

        Returns
        ------
        List[dict]
            A list of datasets in JSON format.
        """
        filters = filters if filters else dict()
        return self._requests_post_rel_host(
            "datasets/filter", json=filters
        ).json()

    def get_dataset(self, name: str) -> dict:
        """
        Gets a dataset by name.

        `GET` endpoint.

        Parameters
        ----------
        name : str
            The name of the dataset to fetch.

        Returns
        -------
        dict
            A dictionary containing all of the associated dataset attributes.
        """
        return self._requests_get_rel_host(f"datasets/{name}").json()

    def get_dataset_status(self, name: str) -> TableStatus:
        """
        Get the state of a given dataset.

        `GET` endpoint.

        Parameters
        ----------
        name : str
            The name of the dataset we want to fetch the state of.

        Returns
        ------
        TableStatus
            The state of the dataset.
        """
        resp = self._requests_get_rel_host(f"datasets/{name}/status").json()
        return TableStatus(resp)

    def get_dataset_summary(self, name: str) -> dict:
        """
        Gets the summary of a dataset.

        `GET` endpoint.

        Parameters
        ----------
        name : str
            The name of the dataset to create a summary for.

        Returns
        -------
        dict
            A dictionary containing the dataset summary.
        """
        return self._requests_get_rel_host(f"datasets/{name}/summary").json()

    def finalize_dataset(self, name: str) -> None:
        """
        Finalizes a dataset such that new ground truths cannot be added to it.

        `PUT` endpoint.

        Parameters
        ----------
        name : str
            The name of the dataset.
        """
        return self._requests_put_rel_host(f"datasets/{name}/finalize")

    def delete_dataset(self, name: str) -> None:
        """
        Deletes a dataset.

        `DELETE` endpoint.

        Parameters
        ----------
        name : str
            The name of the dataset to be deleted.
        """
        self._requests_delete_rel_host(f"datasets/{name}")

    def get_datums(self, filters: Optional[dict] = None) -> List[dict]:
        """
        Get all datums using an optional filter.

        `POST` endpoint.

        Parameters
        ----------
        filters : dict, optional
            An optional filter.

        Returns
        -------
        List[dict]
            A list of datums in JSON format.
        """
        filters = filters if isinstance(filters, dict) else dict()
        return self._requests_post_rel_host("data/filter", json=filters).json()

    def get_datum(
        self,
        dataset_name: str,
        uid: str,
    ) -> dict:
        """
        Get datum.
        `GET` endpoint.
        Parameters
        ----------
        dataset_name : str
            The dataset the datum belongs to.
        uid : str
            The UID of the datum.
        Returns
        -------
        dict
            A dictionary describing a datum.
        """
        return self._requests_get_rel_host(
            f"data/dataset/{dataset_name}/uid/{uid}"
        ).json()

    def create_model(self, model: dict) -> None:
        """
        Creates a model.

        `CREATE` endpoint.

        Parameters
        ----------
        model : dict
            A dictionary describing model attributes. See `valor.coretypes.Model` for reference.
        """
        self._requests_post_rel_host("models", json=model)

    def get_models(self, filters: Optional[dict] = None) -> List[dict]:
        """
        Get all models using an optional filter.

        `POST` endpoint.

        Parameters
        ----------
        filters : Filter, optional
            An optional filter.

        Returns
        ------
        List[dict]
            A list of models in JSON format.
        """
        filters = filters if filters else dict()
        return self._requests_post_rel_host(
            "models/filter", json=filters
        ).json()

    def get_model(self, name: str) -> dict:
        """
        Gets a model by name.

        `GET` endpoint.

        Parameters
        ----------
        name : str
            The name of the model to fetch.

        Returns
        -------
        dict
            A dictionary containing all of the associated model attributes.
        """
        return self._requests_get_rel_host(f"models/{name}").json()

    def get_model_eval_requests(self, name: str) -> List[dict]:
        """
        Get all evaluations that have been created for a model.

        This does not return evaluation results.

        `GET` endpoint.

        Parameters
        ----------
        name : str
            The name of the model.

        Returns
        -------
        List[dict]
            A list of evaluations.
        """
        return self._requests_get_rel_host(
            f"/models/{name}/eval-requests"
        ).json()

    def get_model_status(
        self,
        dataset_name: str,
        model_name: str,
    ) -> TableStatus:
        """
        Get the state of a given model over a dataset.

        `GET` endpoint.

        Parameters
        ----------
        dataset_name : str
            The name of the dataset that the model is operating over.
        model_name : str
            The name of the model we want to fetch the state of.

        Returns
        ------
        TableStatus
            The state of the `Model`.
        """
        resp = self._requests_get_rel_host(
            f"models/{model_name}/dataset/{dataset_name}/status"
        ).json()
        return TableStatus(resp)

    def finalize_inferences(
        self,
        dataset_name: str,
        model_name: str,
    ) -> None:
        """
        Finalizes a model-dataset pairing such that new predictions cannot be added to it.

        `PUT` endpoint.

        Parameters
        ----------
        dataset_name : str
            The name of the dataset.
        model_name : str
            The name of the model.
        """
        return self._requests_put_rel_host(
            f"models/{model_name}/datasets/{dataset_name}/finalize"
        ).json()

    def delete_model(self, name: str) -> None:
        """
        Deletes a model.

        `DELETE` endpoint.

        Parameters
        ----------
        name : str
            The name of the model to be deleted.
        """
        self._requests_delete_rel_host(f"models/{name}")

    def evaluate(
        self, request: dict, allow_retries: bool = False
    ) -> List[dict]:
        """
        Creates as many evaluations as necessary to fulfill the request.

        `CREATE` endpoint.

        Parameters
        ----------
        request : dict
            The requested evaluation parameters.
        allow_retries : bool, default = False
            Option to retry previously failed evaluations.

        Returns
        -------
        List[dict]
            A list of evaluations that meet the parameters.
        """
        query_str = urlencode({"allow_retries": allow_retries})
        endpoint = f"evaluations?{query_str}"
        return self._requests_post_rel_host(endpoint, json=request).json()

    def get_evaluations(
        self,
        *,
        evaluation_ids: Optional[List[int]] = None,
        models: Optional[List[str]] = None,
        datasets: Optional[List[str]] = None,
        metrics_to_sort_by: Optional[
            Dict[str, Union[Dict[str, str], str]]
        ] = None,
    ) -> List[dict]:
        """
        Returns all evaluations associated with user-supplied dataset and/or model names.

        `GET` endpoint.

        Parameters
        ----------
        evaluation_ids : List[int], optional
            A list of job IDs to return metrics for.
        models : List[str], optional
            A list of model names that we want to return metrics for.
        datasets : List[str], optional
            A list of dataset names that we want to return metrics for.
        metrics_to_sort_by: dict[str, str | dict[str, str]], optional
            An optional dict of metric types to sort the evaluations by.

        Returns
        -------
        List[dict]
            List of dictionaries describing the returned evaluations.
        """

        if not (evaluation_ids or models or datasets):
            raise ValueError(
                "Please provide at least one evaluation_id, model name, or dataset name"
            )

        def _build_query_param(param_name, element, typ):
            """Parse `element` to a list of `typ`, return a dict that can be urlencoded."""
            if not element:
                return {}
            if isinstance(element, typ):
                element = [element]
            return {param_name: ",".join(map(str, element))}

        params = {
            **_build_query_param("evaluation_ids", evaluation_ids, int),
            **_build_query_param("models", models, str),
            **_build_query_param("datasets", datasets, str),
            **_build_query_param(
                "metrics_to_sort_by", json.dumps(metrics_to_sort_by), str
            ),
        }

        query_str = urlencode(params)
        endpoint = f"evaluations?{query_str}"

        return self._requests_get_rel_host(endpoint).json()

    def delete_evaluation(self, evaluation_id: int) -> None:
        """
        Deletes an evaluation.

        `DELETE` endpoint.

        Parameters
        ----------
        evaluation_id : int
            The id of the evaluation to be deleted.
        """
        self._requests_delete_rel_host(f"evaluations/{evaluation_id}")

    def get_user(self) -> Union[str, None]:
        """
        Gets the users e-mail address (in the case when auth is enabled)
        or returns None in the case of a no-auth back end.

        `GET` endpoint.

        Returns
        -------
        Union[str, None]
            The user's email address or `None` if it doesn't exist.
        """
        resp = self._requests_get_rel_host("user").json()
        return resp["email"]

    def get_api_version(self) -> str:
        """
        Gets the version number of the API.

        `GET` endpoint.

        Returns
        -------
        Union[str, None]
            The api version or `None` if it doesn't exist.
        """
        resp = self._requests_get_rel_host("api-version").json()
        return resp["api_version"]

    def health(self) -> str:
        """
        Checks if service is healthy.

        `GET` endpoint.
        """
        resp = self._requests_get_rel_host("user").json()
        return resp["status"]

    def ready(self) -> str:
        """
        Checks if service is ready.

        `GET` endpoint.
        """
        resp = self._requests_get_rel_host("user").json()
        return resp["status"]


def _create_connection():
    """
    Creates and manages a connection to the Valor API.

    This function initializes a connection closure that can be used to establish and retrieve a client connection to the Valor API. It returns two functions: `connect` and `get_connection`.

    The `connect` function is used to establish a new connection to the API, either with a new host or by reconnecting to an existing host. It raises an error if a connection is already established and `reconnect` is not set to `True`.

    The `get_connection` function is used to retrieve the current active connection. It raises an error if there's no active connection.

    Returns
    -------
    tuple
        (connect, get_connection)
    """
    _connection = None

    def connect(
        host: str,
        username: Optional[str] = None,
        password: Optional[str] = None,
        access_token: Optional[str] = None,
        reconnect: bool = False,
    ):
        """
        Establishes a connection to the Valor API.

        Parameters
        ----------
        host : str
            The host to connect to. Should start with "http://" or "https://".
        username: str
            The username for the host (if the host requires authentication).
        password: str
            The password for the host (if the host requires authentication).
        access_token : str
            The access token for the host (if the host requires authentication). Mutually
            exclusive with `username` and `password`.

        Raises
        ------
        ClientAlreadyConnectedError:
            If the connection has previously been established.
        ClientConnectionFailed:
            If a connection could not be established.
        """

        nonlocal _connection
        if _connection is not None and not reconnect:
            raise ClientAlreadyConnectedError
        _connection = ClientConnection(
            host,
            username=username,
            password=password,
            access_token=access_token,
        )

    def get_connection():
        """
        Gets the active client connection.

        Returns
        -------
        ClientConnection
            The active client connection.

        Raises
        ------
        ClientNotConnectedError
            If there is no active connection.
        """
        if _connection is None:
            raise ClientNotConnectedError
        return _connection

    def reset_connection():
        """
        Resets the connection to its initial state.
        """
        nonlocal _connection
        _connection = None

    return connect, get_connection, reset_connection


connect, get_connection, reset_connection = _create_connection()<|MERGE_RESOLUTION|>--- conflicted
+++ resolved
@@ -192,13 +192,8 @@
         method_name: str,
         endpoint: str,
         ignore_auth: bool = False,
-<<<<<<< HEAD
-        max_retries_on_timeout=2,
-        initial_timeout: float = 60,
-=======
         timeout: Optional[float] = 2,
         max_retries=2,
->>>>>>> 57d35f23
         exponential_backoff: int = 2,
         **kwargs,
     ):
@@ -248,14 +243,8 @@
                 resp = requests_method(
                     url,
                     headers=headers,
-<<<<<<< HEAD
-                    timeout=60,
-                    *args,
-                    **kwargs,  # TODO Change timeout
-=======
                     timeout=timeout,
                     **kwargs,
->>>>>>> 57d35f23
                 )
             except requests.exceptions.Timeout as e:
                 if timeout is not None and timeout_retries < max_retries:
@@ -400,12 +389,7 @@
             The number of seconds the client should wait until raising a timeout.
         """
         self._requests_post_rel_host(
-<<<<<<< HEAD
-            "predictions",
-            json=predictions,
-=======
             endpoint="predictions", timeout=timeout, json=predictions
->>>>>>> 57d35f23
         )
 
     def get_prediction(
