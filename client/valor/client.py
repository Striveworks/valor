--- conflicted
+++ resolved
@@ -439,23 +439,19 @@
 
     def get_labels(
         self,
-<<<<<<< HEAD
-        filter_: Optional[dict] = None,
-        max_retries: int = 0,
-        initial_timeout: float = 0.1,
-        exponential_backoff: int = 2,
-=======
         filters: Optional[dict] = None,
->>>>>>> 711a99cf
+        max_retries: int = 0,
+        initial_timeout: float = 0.1,
+        exponential_backoff: int = 2,
+
     ) -> List[dict]:
         """
         Gets all labels using an optional filter.
 
-<<<<<<< HEAD
-        Parameters
-        ----------
-        filter_ : Filter, optional
-            Optional filter to constrain by.
+        Parameters
+        ----------
+        filters : dict, optional
+            An optional filter.
         max_retries : int
             Maximum number of retries before giving up.
         initial_timeout : float
@@ -469,8 +465,8 @@
             A list of labels.
         """
         kwargs = {}
-        if filter_:
-            kwargs["params"] = {k: json.dumps(v) for k, v in filter_.items()}
+        if filters:
+            kwargs["params"] = {k: json.dumps(v) for k, v in filters.items()}
         return self._requests_get_rel_host(
             "labels",
             max_retries=max_retries,
@@ -478,167 +474,140 @@
             exponential_backoff=exponential_backoff,
             **kwargs,
         ).json()
-=======
-        `GET` endpoint.
-
-        Parameters
-        ----------
-        filters : dict, optional
+
+      
+    def get_labels_from_dataset(
+        self,
+        name: str,
+        max_retries: int = 0,
+        initial_timeout: float = 0.1,
+        exponential_backoff: int = 2,
+    ) -> List[dict]:
+        """
+        Get all labels associated with a dataset's ground truths.
+
+        `GET` endpoint.
+
+        Parameters
+        ----------
+        name : str
+            The name of the dataset to search by.
+        max_retries : int
+            Maximum number of retries before giving up.
+        initial_timeout : float
+            Initial timeout value in seconds.
+        exponential_backoff : integer
+            The factor by which we multiple initial_timeout for each subsequent retry.
+
+        Returns
+        ------
+        List[dict]
+            A list of labels.
+        """
+        return self._requests_get_rel_host(
+            f"labels/dataset/{name}",
+            max_retries=max_retries,
+            initial_timeout=initial_timeout,
+            exponential_backoff=exponential_backoff,
+        ).json()
+
+    def get_labels_from_model(
+        self,
+        name: str,
+        max_retries: int = 0,
+        initial_timeout: float = 0.1,
+        exponential_backoff: int = 2,
+    ) -> List[dict]:
+        """
+        Get all labels associated with a model's predictions.
+
+        `GET` endpoint.
+
+        Parameters
+        ----------
+        name : str
+            The name of the model to search by.
+        max_retries : int
+            Maximum number of retries before giving up.
+        initial_timeout : float
+            Initial timeout value in seconds.
+        exponential_backoff : integer
+            The factor by which we multiple initial_timeout for each subsequent retry.
+
+        Returns
+        ------
+        List[dict]
+            A list of labels.
+        """
+        return self._requests_get_rel_host(
+            f"labels/model/{name}",
+            max_retries=max_retries,
+            initial_timeout=initial_timeout,
+            exponential_backoff=exponential_backoff,
+        ).json()
+
+    def create_dataset(
+        self,
+        dataset: dict,
+        max_retries: int = 0,
+        initial_timeout: float = 0.1,
+        exponential_backoff: int = 2,
+    ):
+        """
+        Creates a dataset.
+
+        `CREATE` endpoint.
+
+        Parameters
+        ----------
+        dataset : dict
+            A dictionary describing dataset attributes. See `valor.coretypes.Dataset` for reference.
+        max_retries : int
+            Maximum number of retries before giving up.
+        initial_timeout : float
+            Initial timeout value in seconds.
+        exponential_backoff : integer
+            The factor by which we multiple initial_timeout for each subsequent retry.
+        """
+        self._requests_post_rel_host(
+            "datasets",
+            json=dataset,
+            max_retries=max_retries,
+            initial_timeout=initial_timeout,
+            exponential_backoff=exponential_backoff,
+        )
+
+    def get_datasets(
+        self,
+        filters: Optional[dict] = None,
+        max_retries: int = 0,
+        initial_timeout: float = 0.1,
+        exponential_backoff: int = 2,
+    ) -> List[dict]:
+        """
+        Get all datasets with option to filter.
+
+        `GET` endpoint.
+
+        Parameters
+        ----------
+        filters : Filter, optional
             An optional filter.
-
-        Returns
-        -------
-        list[dict]
-            A list of labels.
+        max_retries : int
+            Maximum number of retries before giving up.
+        initial_timeout : float
+            Initial timeout value in seconds.
+        exponential_backoff : integer
+            The factor by which we multiple initial_timeout for each subsequent retry.
+
+        Returns
+        ------
+        List[dict]
+            A list of dictionaries describing all the datasets attributed to the `Client` object.
         """
         kwargs = {}
         if filters:
             kwargs["params"] = {k: json.dumps(v) for k, v in filters.items()}
-        return self._requests_get_rel_host("labels", **kwargs).json()
->>>>>>> 711a99cf
-
-    def get_labels_from_dataset(
-        self,
-        name: str,
-        max_retries: int = 0,
-        initial_timeout: float = 0.1,
-        exponential_backoff: int = 2,
-    ) -> List[dict]:
-        """
-        Get all labels associated with a dataset's ground truths.
-
-        `GET` endpoint.
-
-        Parameters
-        ----------
-        name : str
-            The name of the dataset to search by.
-        max_retries : int
-            Maximum number of retries before giving up.
-        initial_timeout : float
-            Initial timeout value in seconds.
-        exponential_backoff : integer
-            The factor by which we multiple initial_timeout for each subsequent retry.
-
-        Returns
-        ------
-        List[dict]
-            A list of labels.
-        """
-        return self._requests_get_rel_host(
-            f"labels/dataset/{name}",
-            max_retries=max_retries,
-            initial_timeout=initial_timeout,
-            exponential_backoff=exponential_backoff,
-        ).json()
-
-    def get_labels_from_model(
-        self,
-        name: str,
-        max_retries: int = 0,
-        initial_timeout: float = 0.1,
-        exponential_backoff: int = 2,
-    ) -> List[dict]:
-        """
-        Get all labels associated with a model's predictions.
-
-        `GET` endpoint.
-
-        Parameters
-        ----------
-        name : str
-            The name of the model to search by.
-        max_retries : int
-            Maximum number of retries before giving up.
-        initial_timeout : float
-            Initial timeout value in seconds.
-        exponential_backoff : integer
-            The factor by which we multiple initial_timeout for each subsequent retry.
-
-        Returns
-        ------
-        List[dict]
-            A list of labels.
-        """
-        return self._requests_get_rel_host(
-            f"labels/model/{name}",
-            max_retries=max_retries,
-            initial_timeout=initial_timeout,
-            exponential_backoff=exponential_backoff,
-        ).json()
-
-    def create_dataset(
-        self,
-        dataset: dict,
-        max_retries: int = 0,
-        initial_timeout: float = 0.1,
-        exponential_backoff: int = 2,
-    ):
-        """
-        Creates a dataset.
-
-        `CREATE` endpoint.
-
-        Parameters
-        ----------
-        dataset : dict
-            A dictionary describing dataset attributes. See `valor.coretypes.Dataset` for reference.
-        max_retries : int
-            Maximum number of retries before giving up.
-        initial_timeout : float
-            Initial timeout value in seconds.
-        exponential_backoff : integer
-            The factor by which we multiple initial_timeout for each subsequent retry.
-        """
-        self._requests_post_rel_host(
-            "datasets",
-            json=dataset,
-            max_retries=max_retries,
-            initial_timeout=initial_timeout,
-            exponential_backoff=exponential_backoff,
-        )
-
-<<<<<<< HEAD
-    def get_datasets(
-        self,
-        filter_: Optional[dict] = None,
-        max_retries: int = 0,
-        initial_timeout: float = 0.1,
-        exponential_backoff: int = 2,
-    ) -> List[dict]:
-=======
-    def get_datasets(self, filters: Optional[dict] = None) -> List[dict]:
->>>>>>> 711a99cf
-        """
-        Get all datasets with option to filter.
-
-        `GET` endpoint.
-
-        Parameters
-        ----------
-<<<<<<< HEAD
-        filter_ : Filter, optional
-            Optional filter to constrain by.
-        max_retries : int
-            Maximum number of retries before giving up.
-        initial_timeout : float
-            Initial timeout value in seconds.
-        exponential_backoff : integer
-            The factor by which we multiple initial_timeout for each subsequent retry.
-=======
-        filters : Filter, optional
-            An optional filter.
->>>>>>> 711a99cf
-
-        Returns
-        ------
-        List[dict]
-            A list of dictionaries describing all the datasets attributed to the `Client` object.
-        """
-        kwargs = {}
-<<<<<<< HEAD
-        if filter_:
-            kwargs["params"] = {k: json.dumps(v) for k, v in filter_.items()}
         return self._requests_get_rel_host(
             "datasets",
             max_retries=max_retries,
@@ -646,11 +615,7 @@
             exponential_backoff=exponential_backoff,
             **kwargs,
         ).json()
-=======
-        if filters:
-            kwargs["params"] = {k: json.dumps(v) for k, v in filters.items()}
-        return self._requests_get_rel_host("datasets", **kwargs).json()
->>>>>>> 711a99cf
+
 
     def get_dataset(
         self,
@@ -784,17 +749,13 @@
         """
         self._requests_delete_rel_host(f"datasets/{name}")
 
-<<<<<<< HEAD
     def get_datums(
         self,
-        filter_: Optional[dict] = None,
+        filters: Optional[dict] = None,
         max_retries: int = 0,
         initial_timeout: float = 0.1,
         exponential_backoff: int = 2,
     ) -> List[dict]:
-=======
-    def get_datums(self, filters: Optional[dict] = None) -> List[dict]:
->>>>>>> 711a99cf
         """
         Get all datums using an optional filter.
 
@@ -802,19 +763,14 @@
 
         Parameters
         ----------
-<<<<<<< HEAD
-        filter_ : dict, optional
-            Optional filter to constrain by.
-        max_retries : int
-            Maximum number of retries before giving up.
-        initial_timeout : float
-            Initial timeout value in seconds.
-        exponential_backoff : integer
-            The factor by which we multiple initial_timeout for each subsequent retry.
-=======
         filters : dict, optional
             An optional filter.
->>>>>>> 711a99cf
+        max_retries : int
+            Maximum number of retries before giving up.
+        initial_timeout : float
+            Initial timeout value in seconds.
+        exponential_backoff : integer
+            The factor by which we multiple initial_timeout for each subsequent retry.
 
         Returns
         -------
@@ -822,8 +778,7 @@
             A list of dictionaries describing all the datums of the specified dataset.
         """
         kwargs = {}
-<<<<<<< HEAD
-        if filter_:
+        if filters:
             kwargs["params"] = {k: json.dumps(v) for k, v in filter_.items()}
         return self._requests_get_rel_host(
             "data",
@@ -832,11 +787,7 @@
             exponential_backoff=exponential_backoff,
             **kwargs,
         ).json()
-=======
-        if filters:
-            kwargs["params"] = {k: json.dumps(v) for k, v in filters.items()}
-        return self._requests_get_rel_host("data", **kwargs).json()
->>>>>>> 711a99cf
+
 
     def get_datum(
         self,
@@ -904,17 +855,13 @@
             exponential_backoff=exponential_backoff,
         )
 
-<<<<<<< HEAD
     def get_models(
         self,
-        filter_: Optional[dict] = None,
+        filters: Optional[dict] = None,
         max_retries: int = 0,
         initial_timeout: float = 0.1,
         exponential_backoff: int = 2,
     ) -> List[dict]:
-=======
-    def get_models(self, filters: Optional[dict] = None) -> List[dict]:
->>>>>>> 711a99cf
         """
         Get all models using an optional filter.
 
@@ -922,19 +869,14 @@
 
         Parameters
         ----------
-<<<<<<< HEAD
-        filter_ : Filter, optional
-            Optional filter to constrain by.
-        max_retries : int
-            Maximum number of retries before giving up.
-        initial_timeout : float
-            Initial timeout value in seconds.
-        exponential_backoff : integer
-            The factor by which we multiple initial_timeout for each subsequent retry.
-=======
         filters : Filter, optional
             An optional filter.
->>>>>>> 711a99cf
+        max_retries : int
+            Maximum number of retries before giving up.
+        initial_timeout : float
+            Initial timeout value in seconds.
+        exponential_backoff : integer
+            The factor by which we multiple initial_timeout for each subsequent retry.
 
         Returns
         ------
@@ -942,9 +884,8 @@
             A list of dictionaries describing all the models.
         """
         kwargs = {}
-<<<<<<< HEAD
-        if filter_:
-            kwargs["params"] = {k: json.dumps(v) for k, v in filter_.items()}
+        if filters:
+            kwargs["params"] = {k: json.dumps(v) for k, v in filters.items()}
         return self._requests_get_rel_host(
             "models",
             max_retries=max_retries,
@@ -952,11 +893,6 @@
             exponential_backoff=exponential_backoff,
             **kwargs,
         ).json()
-=======
-        if filters:
-            kwargs["params"] = {k: json.dumps(v) for k, v in filters.items()}
-        return self._requests_get_rel_host("models", **kwargs).json()
->>>>>>> 711a99cf
 
     def get_model(
         self,
