--- conflicted
+++ resolved
@@ -198,13 +198,7 @@
         method_name: str,
         endpoint: str,
         ignore_auth: bool = False,
-<<<<<<< HEAD
-        timeout: Optional[float] = 2,
-        max_retries=2,
-        exponential_backoff: int = 2,
-=======
         timeout: Optional[float] = 10,
->>>>>>> f98cc46f
         **kwargs,
     ):
         """
@@ -221,15 +215,7 @@
             require a bearer token. this is used by the `_get_access_token_from_username_and_password`
             to avoid infinite recursion.
         timeout : float, optional
-<<<<<<< HEAD
-            The initial timeout value between how often we'll retry request methods.
-        max_retries: int
-            The maximum number of retries when the requests module returns a Timeout error.
-        exponential_backoff : integer
-            The factor by which we multiple initial_timeout for each subsequent retry.
-=======
             An optional request timeout in seconds.
->>>>>>> f98cc46f
         """
         accepted_methods = ["get", "post", "put", "delete"]
         if method_name not in accepted_methods:
@@ -245,48 +231,6 @@
         url = urljoin(self.host, endpoint)
         requests_method = getattr(requests, method_name)
 
-<<<<<<< HEAD
-        timeout_retries = 0
-        tried = False
-        while True:
-            if self.access_token is not None:
-                headers = {"Authorization": f"Bearer {self.access_token}"}
-            else:
-                headers = None
-
-            try:
-                resp = requests_method(
-                    url,
-                    headers=headers,
-                    timeout=timeout,
-                    **kwargs,
-                )
-            except requests.exceptions.Timeout as e:
-                if timeout is not None and timeout_retries < max_retries:
-                    time.sleep(
-                        timeout * exponential_backoff**timeout_retries
-                    )
-                    timeout_retries += 1
-                    continue
-                else:
-                    raise TimeoutError(str(e))
-
-            if not resp.ok:
-                # check if unauthorized and if using username and password, get a new
-                # token and try the request again
-                if (
-                    resp.status_code in [401, 403]
-                    and self._using_username_password
-                    and not tried
-                    and not ignore_auth
-                ):
-                    self._get_access_token_from_username_and_password()
-                else:
-                    raise_client_exception(resp)
-            else:
-                break
-            tried = True
-=======
         if not ignore_auth and self._using_auth:
             # get a new token
             if self._using_username_password:
@@ -303,25 +247,18 @@
         )
         if not resp.ok:
             raise_client_exception(resp)
->>>>>>> f98cc46f
 
         return resp
 
     def _requests_post_rel_host(
         self,
         endpoint: str,
-<<<<<<< HEAD
-        timeout: Optional[float] = 2,
-        max_retries: int = 0,
-        **kwargs,
-=======
         *_,
         json: Union[dict, list, None] = None,
         params: Union[dict, list, None] = None,
         data: Optional[dict] = None,
         ignore_auth: bool = False,
         timeout: Optional[float] = 10,
->>>>>>> f98cc46f
     ):
         """
         Helper for handling POST requests.
@@ -346,17 +283,11 @@
         return self._requests_wrapper(
             method_name="post",
             endpoint=endpoint,
-<<<<<<< HEAD
-            max_retries=max_retries,
-            timeout=timeout,
-            **kwargs,
-=======
             json=json,
             params=params,
             data=data,
             ignore_auth=ignore_auth,
             timeout=timeout,
->>>>>>> f98cc46f
         )
 
     def _requests_get_rel_host(
