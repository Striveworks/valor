<<<<<<< HEAD
from dataclasses import dataclass
from typing import Dict, List, Optional, Union
=======
from dataclasses import dataclass, field
from typing import List, Optional, Union
>>>>>>> 8926aa01

from valor.enums import AnnotationType, TaskType
from valor.schemas.filters import Filter


@dataclass
class EvaluationParameters:
    """
    Defines parameters for evaluation methods.

    Attributes
    ----------
    task_type: TaskType
        The task type of a given evaluation.
    label_map: Optional[List[List[List[str]]]]
        Optional mapping of individual labels to a grouper label. Useful when you need to evaluate performance using labels that differ across datasets and models.
    metrics: List[str], optional
        The list of metrics to compute, store, and return to the user.
    convert_annotations_to_type: AnnotationType | None = None
        The type to convert all annotations to.
    iou_thresholds_to_compute: List[float], optional
        A list of floats describing which Intersection over Unions (IoUs) to use when calculating metrics (i.e., mAP).
    iou_thresholds_to_return: List[float], optional
        A list of floats describing which Intersection over Union (IoUs) thresholds to calculate a metric for. Must be a subset of `iou_thresholds_to_compute`.
    recall_score_threshold: float, default=0
        The confidence score threshold for use when determining whether to count a prediction as a true positive or not while calculating Average Recall.
    pr_curve_iou_threshold: float, optional
<<<<<<< HEAD
            The IOU threshold to use when calculating precision-recall curves for object detection tasks. Defaults to 0.5. Does nothing when compute_pr_curves is set to False or None.
    metrics: List[str], optional
        The list of metric names to return to the user.
    llm_api_params: Dict[str, str | dict], optional
        TODO
=======
            The IOU threshold to use when calculating precision-recall curves for object detection tasks. Defaults to 0.5.
    pr_curve_max_examples: int
        The maximum number of datum examples to store when calculating PR curves.
>>>>>>> 8926aa01
    """

    task_type: TaskType
    label_map: Optional[List[List[List[str]]]] = None
    metrics_to_return: Optional[List[str]] = None

    convert_annotations_to_type: Optional[AnnotationType] = None
    iou_thresholds_to_compute: Optional[List[float]] = None
    iou_thresholds_to_return: Optional[List[float]] = None
    recall_score_threshold: float = 0
    pr_curve_iou_threshold: float = 0.5
<<<<<<< HEAD
    metrics: Optional[List[str]] = None
    llm_api_params: Optional[
        Dict[str, Union[str, dict]]
    ] = None  # TODO More explicit typing here?
=======
    pr_curve_max_examples: int = 1
>>>>>>> 8926aa01


@dataclass
class EvaluationRequest:
    """
    An evaluation request.

    Defines important attributes of the API's `EvaluationRequest`.

    Attributes
    ----------
    dataset_names : List[str]
        The list of datasets we want to evaluate by name.
    model_names : List[str]
        The list of models we want to evaluate by name.
    filters : schemas.Filter
        The filter object used to define what the model(s) is evaluating against.
    parameters : EvaluationParameters
        Any parameters that are used to modify an evaluation method.
    """

    dataset_names: Union[str, List[str]]
    model_names: Union[str, List[str]]
    parameters: EvaluationParameters
    filters: Optional[Filter] = field(default=None)

    def __post_init__(self):
        if isinstance(self.filters, dict):
            self.filters = Filter(**self.filters)
        if isinstance(self.parameters, dict):
            self.parameters = EvaluationParameters(**self.parameters)<|MERGE_RESOLUTION|>--- conflicted
+++ resolved
@@ -1,10 +1,5 @@
-<<<<<<< HEAD
-from dataclasses import dataclass
-from typing import Dict, List, Optional, Union
-=======
 from dataclasses import dataclass, field
 from typing import List, Optional, Union
->>>>>>> 8926aa01
 
 from valor.enums import AnnotationType, TaskType
 from valor.schemas.filters import Filter
@@ -32,17 +27,13 @@
     recall_score_threshold: float, default=0
         The confidence score threshold for use when determining whether to count a prediction as a true positive or not while calculating Average Recall.
     pr_curve_iou_threshold: float, optional
-<<<<<<< HEAD
-            The IOU threshold to use when calculating precision-recall curves for object detection tasks. Defaults to 0.5. Does nothing when compute_pr_curves is set to False or None.
+        The IOU threshold to use when calculating precision-recall curves for object detection tasks. Defaults to 0.5.
+    pr_curve_max_examples: int
+        The maximum number of datum examples to store when calculating PR curves.
     metrics: List[str], optional
         The list of metric names to return to the user.
     llm_api_params: Dict[str, str | dict], optional
         TODO
-=======
-            The IOU threshold to use when calculating precision-recall curves for object detection tasks. Defaults to 0.5.
-    pr_curve_max_examples: int
-        The maximum number of datum examples to store when calculating PR curves.
->>>>>>> 8926aa01
     """
 
     task_type: TaskType
@@ -54,14 +45,10 @@
     iou_thresholds_to_return: Optional[List[float]] = None
     recall_score_threshold: float = 0
     pr_curve_iou_threshold: float = 0.5
-<<<<<<< HEAD
-    metrics: Optional[List[str]] = None
+    pr_curve_max_examples: int = 1
     llm_api_params: Optional[
         Dict[str, Union[str, dict]]
     ] = None  # TODO More explicit typing here?
-=======
-    pr_curve_max_examples: int = 1
->>>>>>> 8926aa01
 
 
 @dataclass
