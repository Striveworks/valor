--- conflicted
+++ resolved
@@ -56,20 +56,12 @@
         The filter object used to define what the model(s) is evaluating against.
     parameters : EvaluationParameters
         Any parameters that are used to modify an evaluation method.
-<<<<<<< HEAD
-    metadata: dict[str, str | float | dict], optional
-        Metadata about the evaluation run.
-=======
->>>>>>> e42373b6
     """
 
     dataset_names: Union[str, List[str]]
     model_names: Union[str, List[str]]
     parameters: EvaluationParameters
-<<<<<<< HEAD
     filter: Optional[Filter] = field(default=None)
-=======
->>>>>>> e42373b6
 
     def __post_init__(self):
         if isinstance(self.filter, dict):
