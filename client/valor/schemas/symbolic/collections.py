--- conflicted
+++ resolved
@@ -17,11 +17,7 @@
     String,
     TaskTypeEnum,
     Variable,
-<<<<<<< HEAD
-    _get_type_by_name,
-=======
     get_type_by_name,
->>>>>>> 8d17488c
 )
 
 
@@ -31,11 +27,7 @@
         "annotation": Annotation,
         "datum": Datum,
     }
-<<<<<<< HEAD
-    return _get_type_by_name(name=name, additional_types=types_)
-=======
     return get_type_by_name(name=name, additional_types=types_)
->>>>>>> 8d17488c
 
 
 class StaticCollection(Equatable):
