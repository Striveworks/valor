from typing import Any, Dict, List, Optional, Union

import numpy as np

from valor.schemas.symbolic.types import (
    Bool,
    Box,
    Context,
    Dictionary,
    Embedding,
    Equatable,
    Float,
)
from valor.schemas.symbolic.types import List as SymbolicList
from valor.schemas.symbolic.types import (
    Polygon,
    Raster,
    String,
<<<<<<< HEAD
    TaskTypeEnum,
    Text,
=======
>>>>>>> 8926aa01
    Variable,
    _convert_simple_variables_to_standard_types,
    get_type_by_name,
)


def _get_schema_type_by_name(name: str):
    types_ = {
        "label": Label,
        "annotation": Annotation,
        "datum": Datum,
    }
    return get_type_by_name(name=name, additional_types=types_)


class StaticCollection(Equatable):
    """
    A static collection is a Variable that defines its contents by static attributes.
    """

    def __init__(self, **kwargs):
        if set(kwargs.keys()) != set(self._get_static_types().keys()):
            kwarg_keys = set(kwargs.keys())
            static_keys = set(self._get_static_types().keys())
            raise ValueError(
                f"Expected the following keyword arguments '{static_keys}'. Received '{kwarg_keys}'."
            )
        for k, v in kwargs.items():
            setattr(self, k, v)
        super().__init__(value=None)

    @classmethod
    def nullable(cls, *args, **kwargs):
        """
        Initializes variable with an optional value.
        """
        raise NotImplementedError(
            "Static collections do not define 'nullable'."
        )

    @classmethod
    def symbolic(
        cls,
        name: Optional[str] = None,
        key: Optional[str] = None,
        attribute: Optional[str] = None,
        owner: Optional[str] = None,
    ):
        """
        Initializes the object and its attributes as symbols.

        Parameters
        ----------
        name : str, optional
            The name of the symbol.
        key : str, optional
            The key of the value if its a dictionary element.
        attribute : str, optional
            The name of a an attribute this symbol represents.
        owner : str, optional
            The name of an object that this symbol belongs to.
        """
        obj = super().symbolic(name, key, attribute, owner)
        for __name, __type in obj._get_static_types().items():
            if not issubclass(__type, Variable):
                raise TypeError
            setattr(
                obj,
                __name,
                __type.symbolic(owner=cls.__name__.lower(), name=__name),
            )
        return obj

    @staticmethod
    def formatting() -> Dict[str, Any]:
        """Attribute format mapping."""
        return dict()

    def format(self, __name: str, __value: Any) -> Any:
        """Either formats or passes throught a name-value pair."""
        if __name in self._get_static_types():
            __type = self._get_static_types()[__name]
            if not isinstance(__value, __type):
                __fmt = (
                    self.formatting()[__name]
                    if __name in self.formatting()
                    else __type
                )
                if issubclass(__type, StaticCollection):
                    return __fmt(**__value)
                else:
                    return __fmt(__value)
        return __value

    def __setattr__(self, __name: str, __value: Any) -> None:
        super().__setattr__(__name, self.format(__name, __value))

    def __getattribute__(self, __name: str) -> Any:
        ret = super().__getattribute__(__name)
        if isinstance(ret, Variable) and ret.is_value:
            return _convert_simple_variables_to_standard_types(ret)
        return ret

    @classmethod
    def __validate__(cls, value: Any):
        """Validate typing."""
        if value is not None:
            raise TypeError(
                "A StaticCollection does not store an internal value."
            )

    @classmethod
    def decode_value(cls, value: dict):
        """Decode object from JSON compatible dictionary."""
        kwargs = dict()
        types = cls._get_static_types()
        for k, v in value.items():
            type_ = types.get(k)
            if type_ and issubclass(type_, Variable):
                kwargs[k] = type_.decode_value(v)
            else:
                kwargs[k] = v
        return cls(**kwargs)

    def encode_value(self):
        """Encode object to JSON compatible dictionary."""
        return {
            k: (v.encode_value() if hasattr(v, "encode_value") else v)
            for k, v in self._get_dynamic_values().items()
        }

    @classmethod
    def _get_static_types(cls) -> Dict[str, type]:
        """Returns any static members that inherit from 'Variable'."""
        fields = getattr(cls, "__annotations__", dict())
        retval = dict()
        for k, v in fields.items():
            if isinstance(v, type) and issubclass(v, Variable):
                retval[k] = v
            elif isinstance(v, str):
                retval[k] = _get_schema_type_by_name(v)
            else:
                raise NotImplementedError(
                    f"Unknown typing. Attribute '{k}' with type '{v}'."
                )
        return retval

    def _get_dynamic_values(self):
        """Returns the values of attributes that inherit from 'Variable'."""
        return {
            name: self.__getattribute__(name)
            for name in self._get_static_types().keys()
        }

    def __repr__(self):
        if self.is_symbolic:
            return super().__repr__()
        return f"{self.__class__.__name__}({self.encode_value().__repr__()})"

    def __str__(self):
        if self.is_symbolic:
            return super().__str__()
        return str(self.encode_value())


class Label(StaticCollection):
    """
    An object for labeling datasets, models, and annotations.

    Attributes
    ----------
    key : String
        The class label key.
    value : String
        The class label value.
    score : Score
        The label score.

    Examples
    --------
    >>> Label(key="k1", value="v1")
    >>> Label(key="k1", value="v1", score=None)
    >>> Label(key="k1", value="v1", score=0.9)
    """

    key: String = String.symbolic(owner="label", name="key")
    value: String = String.symbolic(owner="label", name="value")
    score: Float = Float.symbolic(owner="label", name="score")

    def __init__(
        self,
        *,
        key: str,
        value: str,
        score: Union[float, np.floating, None] = None,
    ):
        """
        Initializes an instance of a label.

        Attributes
        ----------
        key : str
            The class label key.
        value : str
            The class label value.
        score : float, optional
            The label score.
        """
        super().__init__(key=key, value=value, score=score)

    @staticmethod
    def formatting() -> Dict[str, Any]:
        """Attribute format mapping."""
        return {
            "score": Float.nullable,
        }

    def tuple(self):
        """
        Defines how the `Label` is turned into a tuple.

        Returns
        ----------
        tuple
            A tuple of the `Label's` arguments.
        """
        return (self.key, self.value, self.score)


class Annotation(StaticCollection):
    """
    A class used to annotate `GroundTruths` and `Predictions`.

    Attributes
    ----------
    metadata: Dictionary
        A dictionary of metadata that describes the `Annotation`.
    labels: List[Label], optional
        A list of labels to use for the `Annotation`.
    bounding_box: Box
        A bounding box to assign to the `Annotation`.
    polygon: BoundingPolygon
        A polygon to assign to the `Annotation`.
    raster: Raster
        A raster to assign to the `Annotation`.
    embedding: List[float]
        An embedding, described by a list of values with type float and a maximum length of 16,000.
<<<<<<< HEAD
    text: TODO
    context: TODO
=======
    is_instance: bool, optional
        A boolean describing whether we should treat the Raster attached to an annotation as an instance segmentation or not. If set to true, then the Annotation will be validated for use in object detection tasks. If set to false, then the Annotation will be validated for use in semantic segmentation tasks.
    implied_task_types: list[str], optional
        The validated task types that are applicable to each Annotation. Doesn't need to bet set by the user.
>>>>>>> 8926aa01

    Examples
    --------

    Classification
    >>> Annotation.create(
    ...     labels=[
    ...         Label(key="class", value="dog"),
    ...         Label(key="category", value="animal"),
    ...     ]
    ... )

    Object-Detection Box
    >>> annotation = Annotation.create(
    ...     labels=[Label(key="k1", value="v1")],
    ...    bounding_box=box2,
    ... )

    Object-Detection Polygon
    >>> annotation = Annotation.create(
    ...     labels=[Label(key="k1", value="v1")],
    ...     polygon=BoundingPolygon(...),
    ... )

    Object-Detection Raster
    >>> annotation = Annotation.create(
    ...     labels=[Label(key="k1", value="v1")],
    ...     raster=Raster(...),
    ...     is_instance=True
    ... )

    Semantic-Segmentation Raster
    >>> annotation = Annotation.create(
    ...     labels=[Label(key="k1", value="v1")],
    ...     raster=Raster(...),
    ...     is_instance=False # or None
    ... )

    Defining all supported annotation types is allowed!
    >>> Annotation.create(
    ...     labels=[Label(key="k1", value="v1")],
    ...     bounding_box=Box(...),
    ...     polygon=BoundingPolygon(...),
    ...     raster=Raster(...),
    ... )

    # TODO text generation
    """

    metadata: Dictionary = Dictionary.symbolic(
        owner="annotation", name="metadata"
    )
    labels: SymbolicList[Label] = SymbolicList[Label].symbolic(
        owner="annotation", name="labels"
    )
    bounding_box: Box = Box.symbolic(owner="annotation", name="bounding_box")
    polygon: Polygon = Polygon.symbolic(owner="annotation", name="polygon")
    raster: Raster = Raster.symbolic(owner="annotation", name="raster")
    embedding: Embedding = Embedding.symbolic(
        owner="annotation", name="embedding"
    )
<<<<<<< HEAD
    text: Text = Text.symbolic(owner="annotation", name="text")
    context: Context = Context.symbolic(owner="annotation", name="context")
=======
    is_instance: Bool = Bool.symbolic(owner="annotation", name="is_instance")
    implied_task_types: SymbolicList[String] = SymbolicList[String].symbolic(
        owner="annotation", name="implied_task_types"
    )
>>>>>>> 8926aa01

    def __init__(
        self,
        *,
        metadata: Optional[dict] = None,
        labels: Optional[List[Label]] = None,
        bounding_box: Optional[Box] = None,
        polygon: Optional[Polygon] = None,
        raster: Optional[Raster] = None,
        embedding: Optional[Embedding] = None,
<<<<<<< HEAD
        text: Optional[str] = None,
        context: Optional[List[str]] = None,
=======
        is_instance: Optional[bool] = None,
        implied_task_types: Optional[List[String]] = None,
>>>>>>> 8926aa01
    ):
        """
        Constructs an annotation.

        Parameters
        ----------
        metadata: Dict[str, Union[int, float, str, bool, datetime.datetime, datetime.date, datetime.time]]
            A dictionary of metadata that describes the `Annotation`.
        labels: List[Label]
            A list of labels to use for the `Annotation`.
        bounding_box: Box, optional
            A bounding box annotation.
        polygon: Polygon, optional
            A polygon annotation.
        raster: Raster, optional
            A raster annotation.
        embedding: List[float], optional
            An embedding, described by a list of values with type float and a maximum length of 16,000.
<<<<<<< HEAD
        text: str, optional
            TODO
        context: List[str], optional
            TODO
=======
        is_instance: bool, optional
            A boolean describing whether we should treat the Raster attached to an annotation as an instance segmentation or not. If set to true, then the Annotation will be validated for use in object detection tasks. If set to false, then the Annotation will be validated for use in semantic segmentation tasks.
        implied_task_types: list[str], optional
            The validated task types that are applicable to each Annotation. Doesn't need to bet set by the user.

>>>>>>> 8926aa01
        """
        super().__init__(
            metadata=metadata if metadata else dict(),
            labels=labels
            if labels
            else list(),  # TODO Will setting labels to an empty list cause issues for text generation?
            bounding_box=bounding_box,
            polygon=polygon,
            raster=raster,
            embedding=embedding,
<<<<<<< HEAD
            text=text,
            context=context,
=======
            is_instance=is_instance,
            implied_task_types=implied_task_types,
>>>>>>> 8926aa01
        )

    @staticmethod
    def formatting() -> Dict[str, Any]:
        """Attribute format mapping."""
        return {
            "bounding_box": Box.nullable,
            "polygon": Polygon.nullable,
            "raster": Raster.nullable,
            "embedding": Embedding.nullable,
            "is_instance": Bool.nullable,
            "implied_task_types": SymbolicList,
        }


class Datum(StaticCollection):
    """
    A class used to store information about a datum for either a 'GroundTruth' or a 'Prediction'.

    Attributes
    ----------
    uid : String
        The UID of the datum.
    text : Text
        TODO
    metadata : Dictionary
        A dictionary of metadata that describes the datum.

    Examples
    --------
    >>> Datum(uid="uid1")
    >>> Datum(uid="uid1", metadata={})
    >>> Datum(uid="uid1", metadata={"foo": "bar", "pi": 3.14})
    """

    uid: String = String.symbolic(owner="datum", name="uid")
    text: Text = Text.symbolic(owner="datum", name="text")
    metadata: Dictionary = Dictionary.symbolic(owner="datum", name="metadata")

    def __init__(
        self,
        *,
        uid: str,
        text: Optional[str] = None,
        metadata: Optional[dict] = None,
    ):
        """
        Constructs a datum.

        Parameters
        ----------
        uid : str
            The UID of the datum.
        text : str, optional
            TODO
        metadata : dict, optional
            A dictionary of metadata that describes the datum.
        """
        super().__init__(
            uid=uid, text=text, metadata=metadata if metadata else dict()
        )<|MERGE_RESOLUTION|>--- conflicted
+++ resolved
@@ -16,11 +16,6 @@
     Polygon,
     Raster,
     String,
-<<<<<<< HEAD
-    TaskTypeEnum,
-    Text,
-=======
->>>>>>> 8926aa01
     Variable,
     _convert_simple_variables_to_standard_types,
     get_type_by_name,
@@ -268,15 +263,12 @@
         A raster to assign to the `Annotation`.
     embedding: List[float]
         An embedding, described by a list of values with type float and a maximum length of 16,000.
-<<<<<<< HEAD
-    text: TODO
-    context: TODO
-=======
     is_instance: bool, optional
         A boolean describing whether we should treat the Raster attached to an annotation as an instance segmentation or not. If set to true, then the Annotation will be validated for use in object detection tasks. If set to false, then the Annotation will be validated for use in semantic segmentation tasks.
     implied_task_types: list[str], optional
         The validated task types that are applicable to each Annotation. Doesn't need to bet set by the user.
->>>>>>> 8926aa01
+    text: TODO
+    context: TODO
 
     Examples
     --------
@@ -338,15 +330,12 @@
     embedding: Embedding = Embedding.symbolic(
         owner="annotation", name="embedding"
     )
-<<<<<<< HEAD
-    text: Text = Text.symbolic(owner="annotation", name="text")
-    context: Context = Context.symbolic(owner="annotation", name="context")
-=======
     is_instance: Bool = Bool.symbolic(owner="annotation", name="is_instance")
     implied_task_types: SymbolicList[String] = SymbolicList[String].symbolic(
         owner="annotation", name="implied_task_types"
     )
->>>>>>> 8926aa01
+    text: Text = Text.symbolic(owner="annotation", name="text")
+    context: Context = Context.symbolic(owner="annotation", name="context")
 
     def __init__(
         self,
@@ -357,13 +346,10 @@
         polygon: Optional[Polygon] = None,
         raster: Optional[Raster] = None,
         embedding: Optional[Embedding] = None,
-<<<<<<< HEAD
+        is_instance: Optional[bool] = None,
+        implied_task_types: Optional[List[String]] = None,
         text: Optional[str] = None,
         context: Optional[List[str]] = None,
-=======
-        is_instance: Optional[bool] = None,
-        implied_task_types: Optional[List[String]] = None,
->>>>>>> 8926aa01
     ):
         """
         Constructs an annotation.
@@ -382,18 +368,14 @@
             A raster annotation.
         embedding: List[float], optional
             An embedding, described by a list of values with type float and a maximum length of 16,000.
-<<<<<<< HEAD
+        is_instance: bool, optional
+            A boolean describing whether we should treat the Raster attached to an annotation as an instance segmentation or not. If set to true, then the Annotation will be validated for use in object detection tasks. If set to false, then the Annotation will be validated for use in semantic segmentation tasks.
+        implied_task_types: list[str], optional
+            The validated task types that are applicable to each Annotation. Doesn't need to bet set by the user.
         text: str, optional
             TODO
         context: List[str], optional
             TODO
-=======
-        is_instance: bool, optional
-            A boolean describing whether we should treat the Raster attached to an annotation as an instance segmentation or not. If set to true, then the Annotation will be validated for use in object detection tasks. If set to false, then the Annotation will be validated for use in semantic segmentation tasks.
-        implied_task_types: list[str], optional
-            The validated task types that are applicable to each Annotation. Doesn't need to bet set by the user.
-
->>>>>>> 8926aa01
         """
         super().__init__(
             metadata=metadata if metadata else dict(),
@@ -404,13 +386,10 @@
             polygon=polygon,
             raster=raster,
             embedding=embedding,
-<<<<<<< HEAD
+            is_instance=is_instance,
+            implied_task_types=implied_task_types,
             text=text,
             context=context,
-=======
-            is_instance=is_instance,
-            implied_task_types=implied_task_types,
->>>>>>> 8926aa01
         )
 
     @staticmethod
