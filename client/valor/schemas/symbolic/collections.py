from typing import Any, Dict, List, Optional, Union

import numpy as np

from valor.enums import TaskType
from valor.schemas.symbolic.types import (
    Box,
    Dictionary,
    Embedding,
    Equatable,
    Float,
<<<<<<< HEAD
    List,
    Nullable,
=======
)
from valor.schemas.symbolic.types import List as SymbolicList
from valor.schemas.symbolic.types import (
>>>>>>> 40092865
    Polygon,
    Raster,
    String,
    TaskTypeEnum,
    Variable,
    _get_type_by_name,
)


def _get_schema_type_by_name(name: str):
    types_ = {
        "label": Label,
        "annotation": Annotation,
        "datum": Datum,
    }
    return _get_type_by_name(name=name, additional_types=types_)


class StaticCollection(Equatable):
    """
    A static collection is a Variable that defines its contents by static attributes.
    """

    def __init__(self, **kwargs):
<<<<<<< HEAD
        symbol = kwargs.pop("symbol", None)
        class_name = type(self).__name__

        static_types = self._get_static_types()
        static_types_keys = set(static_types.keys())
=======
        if set(kwargs.keys()) != set(self._get_static_types().keys()):
            kwarg_keys = set(kwargs.keys())
            static_keys = set(self._get_static_types().keys())
            raise ValueError(
                f"Expected the following keyword arguments '{static_keys}'. Received '{kwarg_keys}'."
            )
        for k, v in kwargs.items():
            setattr(self, k, v)
        super().__init__(value=None)

    @classmethod
    def nullable(cls, *args, **kwargs):
        """
        Initializes variable with an optional value.
        """
        raise NotImplementedError(
            "Static collections do not define 'nullable'."
        )

    @classmethod
    def symbolic(
        cls,
        name: Optional[str] = None,
        key: Optional[str] = None,
        attribute: Optional[str] = None,
        owner: Optional[str] = None,
    ):
        """
        Initializes the object and its attributes as symbols.
>>>>>>> 40092865

        Parameters
        ----------
        name : str, optional
            The name of the symbol.
        key : str, optional
            The key of the value if its a dictionary element.
        attribute : str, optional
            The name of a an attribute this symbol represents.
        owner : str, optional
            The name of an object that this symbol belongs to.
        """
        obj = super().symbolic(name, key, attribute, owner)
        for __name, __type in obj._get_static_types().items():
            if not issubclass(__type, Variable):
                raise TypeError
            setattr(
                obj,
                __name,
                __type.symbolic(owner=cls.__name__.lower(), name=__name),
            )
        return obj

    @staticmethod
    def formatting() -> Dict[str, Any]:
        """Attribute format mapping."""
        return dict()

    def format(self, __name: str, __value: Any) -> Any:
        """Either formats or passes throught a name-value pair."""
        if __name in self._get_static_types():
            __type = self._get_static_types()[__name]
            if not isinstance(__value, __type):
                __fmt = (
                    self.formatting()[__name]
                    if __name in self.formatting()
                    else __type
                )
                if issubclass(__type, StaticCollection):
                    return __fmt(**__value)
                else:
                    return __fmt(__value)
        return __value

    def __setattr__(self, __name: str, __value: Any) -> None:
        super().__setattr__(__name, self.format(__name, __value))

    @classmethod
    def __validate__(cls, value: Any):
        """Validate typing."""
        if value is not None:
            raise TypeError(
                "A StaticCollection does not store an internal value."
            )

    @classmethod
    def decode_value(cls, value: dict):
        """Decode object from JSON compatible dictionary."""
        return cls(**value)

    def encode_value(self):
        """Encode object to JSON compatible dictionary."""
        return {
            k: v.encode_value() for k, v in self._get_dynamic_values().items()
        }

    @classmethod
    def _get_static_types(cls) -> Dict[str, type]:
        """Returns any static members that inherit from 'Variable'."""
        fields = getattr(cls, "__annotations__", dict())
        retval = dict()
        for k, v in fields.items():
            if isinstance(v, type) and issubclass(v, Variable):
                retval[k] = v
            # elif (
            #     '__origin__' in v.__dict__
            #     and '__args__' in v.__dict__
            # ):
            #     origin = v.__dict__.get('__origin__')
            #     args = v.__dict__.get('__args__')
            #     if not origin or origin not in {List, Nullable}:
            #         raise NotImplementedError(origin)
            #     elif not args or len(args) != 1:
            #         raise NotImplementedError(args)
            #     retval[k] = origin[args[0]]
            elif isinstance(v, str):
                retval[k] = _get_schema_type_by_name(v)
            else:
                raise NotImplementedError(
                    f"Unknown typing. Attribute '{k}' with type '{v}'."
                )
        return retval

    def _get_dynamic_values(self):
        """Returns the values of attributes that inherit from 'Variable'."""
        return {
            name: self.__getattribute__(name)
            for name in self._get_static_types().keys()
        }

    def __repr__(self):
        if self.is_symbolic:
            return super().__repr__()
        return self.encode_value().__repr__()

    def __str__(self):
        if self.is_symbolic:
            return super().__str__()
        return str(self.encode_value())

    @property
    def is_symbolic(self) -> bool:
        return super().is_symbolic


class Label(StaticCollection):
    """
    An object for labeling datasets, models, and annotations.

    Attributes
    ----------
    key : String
        The class label key.
    value : String
        The class label value.
    score : Score
        The label score.

    Examples
    --------
    >>> Label(key="k1", value="v1")
    >>> Label(key="k1", value="v1", score=None)
    >>> Label(key="k1", value="v1", score=0.9)
    """

    key: String = String.symbolic(owner="label", name="key")
    value: String = String.symbolic(owner="label", name="value")
<<<<<<< HEAD
    score: Nullable[Float] = Nullable[Float].symbolic(
        owner="label", name="score"
    )
=======
    score: Float = Float.symbolic(owner="label", name="score")
>>>>>>> 40092865

    def __init__(
        self,
        *,
        key: str,
        value: str,
        score: Union[float, np.floating, None] = None,
    ):
        """
        Initializes an instance of a label.

        Attributes
        ----------
        key : str
            The class label key.
        value : str
            The class label value.
        score : float, optional
            The label score.
        """
        super().__init__(key=key, value=value, score=score)

    @staticmethod
    def formatting() -> Dict[str, Any]:
        """Attribute format mapping."""
        return {
            "score": Float.nullable,
        }

    def tuple(self):
        """
        Defines how the `Label` is turned into a tuple.

        Returns
        ----------
        tuple
            A tuple of the `Label's` arguments.
        """
        return (
            self.key.get_value(),
            self.value.get_value(),
            self.score.get_value(),
        )


class Annotation(StaticCollection):
    """
    A class used to annotate `GroundTruths` and `Predictions`.

    Attributes
    ----------
    task_type: TaskTypeEnum
        The task type associated with the `Annotation`.
    metadata: Dictionary
        A dictionary of metadata that describes the `Annotation`.
<<<<<<< HEAD
    box: Box
=======
    labels: List[Label], optional
        A list of labels to use for the `Annotation`.
    bounding_box: Box
>>>>>>> 40092865
        A bounding box to assign to the `Annotation`.
    polygon: BoundingPolygon
        A polygon to assign to the `Annotation`.
    raster: Raster
        A raster to assign to the `Annotation`.
    embedding: List[float]
        An embedding, described by a list of values with type float and a maximum length of 16,000.

    Examples
    --------

    Classification
    >>> Annotation.create(
    ...     task_type=TaskType.CLASSIFICATION,
    ...     labels=[
    ...         Label(key="class", value="dog"),
    ...         Label(key="category", value="animal"),
    ...     ]
    ... )

    Object-Detection Box
    >>> annotation = Annotation.create(
    ...     task_type=TaskType.OBJECT_DETECTION,
    ...     labels=[Label(key="k1", value="v1")],
<<<<<<< HEAD
    ...     box=box2,
=======
    ...    bounding_box=box2,
>>>>>>> 40092865
    ... )

    Object-Detection Polygon
    >>> annotation = Annotation.create(
    ...     task_type=TaskType.OBJECT_DETECTION,
    ...     labels=[Label(key="k1", value="v1")],
    ...     polygon=BoundingPolygon(...),
    ... )

    Object-Detection Raster
    >>> annotation = Annotation.create(
    ...     task_type=TaskType.OBJECT_DETECTION,
    ...     labels=[Label(key="k1", value="v1")],
    ...     raster=Raster(...),
    ... )

    Semantic-Segmentation Raster
    >>> annotation = Annotation.create(
    ...     task_type=TaskType.SEMANTIC_SEGMENTATION,
    ...     labels=[Label(key="k1", value="v1")],
    ...     raster=Raster(...),
    ... )

    Defining all supported annotation types for a given `task_type` is allowed!
    >>> Annotation.create(
    ...     task_type=TaskType.OBJECT_DETECTION,
    ...     labels=[Label(key="k1", value="v1")],
<<<<<<< HEAD
    ...     box=Box(...),
=======
    ...     bounding_box=Box(...),
>>>>>>> 40092865
    ...     polygon=BoundingPolygon(...),
    ...     raster=Raster(...),
    ... )
    """

    task_type: TaskTypeEnum = TaskTypeEnum.symbolic(
        owner="annotation", name="task_type"
    )
    metadata: Dictionary = Dictionary.symbolic(
        owner="annotation", name="metadata"
    )
<<<<<<< HEAD
    box: Nullable[Box] = Nullable[Box].symbolic(owner="annotation", name="box")
    polygon: Nullable[Polygon] = Nullable[Polygon].symbolic(
        owner="annotation", name="polygon"
    )
    raster: Nullable[Raster] = Nullable[Raster].symbolic(
        owner="annotation", name="raster"
    )
    embedding: Nullable[Embedding] = Nullable[Embedding].symbolic(
=======
    labels: SymbolicList[Label] = SymbolicList[Label].symbolic(
        owner="annotation", name="labels"
    )
    bounding_box: Box = Box.symbolic(owner="annotation", name="bounding_box")
    polygon: Polygon = Polygon.symbolic(owner="annotation", name="polygon")
    raster: Raster = Raster.symbolic(owner="annotation", name="raster")
    embedding: Embedding = Embedding.symbolic(
>>>>>>> 40092865
        owner="annotation", name="embedding"
    )

    def __init__(
        self,
        *,
        task_type: TaskType,
        metadata: Optional[dict] = None,
<<<<<<< HEAD
        box: Optional[Box] = None,
=======
        labels: Optional[List[Label]] = None,
        bounding_box: Optional[Box] = None,
>>>>>>> 40092865
        polygon: Optional[Polygon] = None,
        raster: Optional[Raster] = None,
        embedding: Optional[Embedding] = None,
    ):
        """
        Constructs an annotation.

        Parameters
        ----------
        task_type: TaskTypeEnum
            The task type associated with the `Annotation`.
        metadata: Dict[str, Union[int, float, str, bool, datetime.datetime, datetime.date, datetime.time]]
            A dictionary of metadata that describes the `Annotation`.
<<<<<<< HEAD
        box: Box, optional
            A bounding box to assign to the `Annotation`.
        polygon: BoundingPolygon, optional
            A polygon to assign to the `Annotation`.
=======
        labels: List[Label]
            A list of labels to use for the `Annotation`.
        bounding_box: Box, optional
            A bounding box annotation.
        polygon: Polygon, optional
            A polygon annotation.
>>>>>>> 40092865
        raster: Raster, optional
            A raster annotation.
        embedding: List[float], optional
            An embedding, described by a list of values with type float and a maximum length of 16,000.
        """
        super().__init__(
            task_type=task_type,
<<<<<<< HEAD
            labels=labels,
            metadata=metadata,
            box=box,
=======
            metadata=metadata if metadata else dict(),
            labels=labels if labels else list(),
            bounding_box=bounding_box,
>>>>>>> 40092865
            polygon=polygon,
            raster=raster,
            embedding=embedding,
        )

    @staticmethod
    def formatting() -> Dict[str, Any]:
        """Attribute format mapping."""
        return {
            "bounding_box": Box.nullable,
            "polygon": Polygon.nullable,
            "raster": Raster.nullable,
            "embedding": Embedding.nullable,
        }


class Datum(StaticCollection):
    """
    A class used to store information about a datum for either a 'GroundTruth' or a 'Prediction'.

    Attributes
    ----------
    uid : String
        The UID of the datum.
    metadata : Dictionary
        A dictionary of metadata that describes the datum.

    Examples
    --------
    >>> Datum(uid="uid1")
    >>> Datum(uid="uid1", metadata={})
    >>> Datum(uid="uid1", metadata={"foo": "bar", "pi": 3.14})
    """

    uid: String = String.symbolic(owner="datum", name="uid")
    metadata: Dictionary = Dictionary.symbolic(owner="datum", name="metadata")

    def __init__(
        self,
        *,
        uid: str,
        metadata: Optional[dict] = None,
    ):
        """
        Constructs a datum.

        Parameters
        ----------
        uid : str
            The UID of the datum.
        metadata : dict, optional
            A dictionary of metadata that describes the datum.
        """
        super().__init__(uid=uid, metadata=metadata if metadata else dict())

    def get_uid(self) -> str:
        """Extracts the uid from a datum instance."""
        return self.uid.get_value()<|MERGE_RESOLUTION|>--- conflicted
+++ resolved
@@ -9,14 +9,9 @@
     Embedding,
     Equatable,
     Float,
-<<<<<<< HEAD
-    List,
-    Nullable,
-=======
 )
 from valor.schemas.symbolic.types import List as SymbolicList
 from valor.schemas.symbolic.types import (
->>>>>>> 40092865
     Polygon,
     Raster,
     String,
@@ -41,13 +36,6 @@
     """
 
     def __init__(self, **kwargs):
-<<<<<<< HEAD
-        symbol = kwargs.pop("symbol", None)
-        class_name = type(self).__name__
-
-        static_types = self._get_static_types()
-        static_types_keys = set(static_types.keys())
-=======
         if set(kwargs.keys()) != set(self._get_static_types().keys()):
             kwarg_keys = set(kwargs.keys())
             static_keys = set(self._get_static_types().keys())
@@ -77,7 +65,6 @@
     ):
         """
         Initializes the object and its attributes as symbols.
->>>>>>> 40092865
 
         Parameters
         ----------
@@ -215,13 +202,7 @@
 
     key: String = String.symbolic(owner="label", name="key")
     value: String = String.symbolic(owner="label", name="value")
-<<<<<<< HEAD
-    score: Nullable[Float] = Nullable[Float].symbolic(
-        owner="label", name="score"
-    )
-=======
     score: Float = Float.symbolic(owner="label", name="score")
->>>>>>> 40092865
 
     def __init__(
         self,
@@ -277,13 +258,9 @@
         The task type associated with the `Annotation`.
     metadata: Dictionary
         A dictionary of metadata that describes the `Annotation`.
-<<<<<<< HEAD
-    box: Box
-=======
     labels: List[Label], optional
         A list of labels to use for the `Annotation`.
     bounding_box: Box
->>>>>>> 40092865
         A bounding box to assign to the `Annotation`.
     polygon: BoundingPolygon
         A polygon to assign to the `Annotation`.
@@ -308,11 +285,7 @@
     >>> annotation = Annotation.create(
     ...     task_type=TaskType.OBJECT_DETECTION,
     ...     labels=[Label(key="k1", value="v1")],
-<<<<<<< HEAD
-    ...     box=box2,
-=======
     ...    bounding_box=box2,
->>>>>>> 40092865
     ... )
 
     Object-Detection Polygon
@@ -340,11 +313,7 @@
     >>> Annotation.create(
     ...     task_type=TaskType.OBJECT_DETECTION,
     ...     labels=[Label(key="k1", value="v1")],
-<<<<<<< HEAD
-    ...     box=Box(...),
-=======
     ...     bounding_box=Box(...),
->>>>>>> 40092865
     ...     polygon=BoundingPolygon(...),
     ...     raster=Raster(...),
     ... )
@@ -356,16 +325,6 @@
     metadata: Dictionary = Dictionary.symbolic(
         owner="annotation", name="metadata"
     )
-<<<<<<< HEAD
-    box: Nullable[Box] = Nullable[Box].symbolic(owner="annotation", name="box")
-    polygon: Nullable[Polygon] = Nullable[Polygon].symbolic(
-        owner="annotation", name="polygon"
-    )
-    raster: Nullable[Raster] = Nullable[Raster].symbolic(
-        owner="annotation", name="raster"
-    )
-    embedding: Nullable[Embedding] = Nullable[Embedding].symbolic(
-=======
     labels: SymbolicList[Label] = SymbolicList[Label].symbolic(
         owner="annotation", name="labels"
     )
@@ -373,7 +332,6 @@
     polygon: Polygon = Polygon.symbolic(owner="annotation", name="polygon")
     raster: Raster = Raster.symbolic(owner="annotation", name="raster")
     embedding: Embedding = Embedding.symbolic(
->>>>>>> 40092865
         owner="annotation", name="embedding"
     )
 
@@ -382,12 +340,8 @@
         *,
         task_type: TaskType,
         metadata: Optional[dict] = None,
-<<<<<<< HEAD
-        box: Optional[Box] = None,
-=======
         labels: Optional[List[Label]] = None,
         bounding_box: Optional[Box] = None,
->>>>>>> 40092865
         polygon: Optional[Polygon] = None,
         raster: Optional[Raster] = None,
         embedding: Optional[Embedding] = None,
@@ -401,19 +355,12 @@
             The task type associated with the `Annotation`.
         metadata: Dict[str, Union[int, float, str, bool, datetime.datetime, datetime.date, datetime.time]]
             A dictionary of metadata that describes the `Annotation`.
-<<<<<<< HEAD
-        box: Box, optional
-            A bounding box to assign to the `Annotation`.
-        polygon: BoundingPolygon, optional
-            A polygon to assign to the `Annotation`.
-=======
         labels: List[Label]
             A list of labels to use for the `Annotation`.
         bounding_box: Box, optional
             A bounding box annotation.
         polygon: Polygon, optional
             A polygon annotation.
->>>>>>> 40092865
         raster: Raster, optional
             A raster annotation.
         embedding: List[float], optional
@@ -421,15 +368,9 @@
         """
         super().__init__(
             task_type=task_type,
-<<<<<<< HEAD
-            labels=labels,
-            metadata=metadata,
-            box=box,
-=======
             metadata=metadata if metadata else dict(),
             labels=labels if labels else list(),
             bounding_box=bounding_box,
->>>>>>> 40092865
             polygon=polygon,
             raster=raster,
             embedding=embedding,
