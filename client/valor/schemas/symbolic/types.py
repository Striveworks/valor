--- conflicted
+++ resolved
@@ -1534,19 +1534,11 @@
         if not isinstance(symbol, Symbol):
             raise ValueError(
                 "DictionaryValue should only be initialized as a symbol."
-<<<<<<< HEAD
             )
         if symbol._attribute:
             raise ValueError(
                 "DictionaryValue symbol should not contain attribute."
             )
-=======
-            )
-        if symbol._attribute:
-            raise ValueError(
-                "DictionaryValue symbol should not contain attribute."
-            )
->>>>>>> 8d17488c
         if not symbol._key:
             raise ValueError("DictionaryValue symbol should contain key.")
         super().symbolic(name=symbol._name, owner=symbol._owner)
@@ -1673,11 +1665,7 @@
         """Decode object from JSON compatible dictionary."""
         return cls(
             {
-<<<<<<< HEAD
-                k: _get_type_by_name(v["type"]).decode_value(v["value"])
-=======
                 k: get_type_by_name(v["type"]).decode_value(v["value"])
->>>>>>> 8d17488c
                 for k, v in value.items()
             }
         )
@@ -2120,11 +2108,7 @@
         raise NotImplementedError(str(type(other).__name__))
 
 
-<<<<<<< HEAD
-def _get_type_by_name(
-=======
 def get_type_by_name(
->>>>>>> 8d17488c
     name: str, additional_types: typing.Optional[typing.Dict[str, type]] = None
 ):
     """Retrieves variable type by name."""
@@ -2159,11 +2143,7 @@
     if not match:
         raise NotImplementedError(name)
 
-<<<<<<< HEAD
-    type_ = _get_type_by_name(
-=======
     type_ = get_type_by_name(
->>>>>>> 8d17488c
         name=match.group(1), additional_types=additional_types
     )
     if "list" in name.lower():
