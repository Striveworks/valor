import datetime
import io
import re
import typing
import warnings
from base64 import b64decode, b64encode
from collections.abc import MutableMapping
from typing import Iterator, Optional

import numpy as np
import PIL.Image

from valor.enums import TaskType
from valor.schemas.symbolic.operators import (
    And,
    Eq,
    Gt,
    Gte,
    Inside,
    Intersects,
    IsNotNull,
    IsNull,
    Lt,
    Lte,
    Ne,
    Not,
    Or,
    Outside,
)


def _convert_simple_variables_to_standard_types(var: typing.Any):
    """Converts a variable to a standard type. This operates recursively.
    in the case that the variable represents a dictionary
    """
    from valor.schemas.symbolic.collections import StaticCollection

    if isinstance(var, StaticCollection):
        return var
    if isinstance(var, Variable):
        val = var.get_value()
        if isinstance(val, (str, int, float, bool, type(None))):
            var = val
    return var


class Symbol:
    """
    A symbol contains no value and is defined by the tuple (owner, name, key, attribute).

    Examples
    --------
    >>> Symbol(name="a")
    """

    def __init__(
        self,
        name: str,
        key: typing.Optional[str] = None,
    ):
        self._name = name.lower()
        self._key = key.lower() if key else None

    def __repr__(self):
        ret = f"{type(self).__name__}("
        ret += f"name='{self._name}'"
        if self._key:
            ret += f", key='{self._key}'"
        ret += ")"
        return ret

    def __str__(self):
        ret = ""
        ret += self._name
        if self._key is not None:
            ret += f"['{self._key}']"
        return ret

    def __eq__(self, other):
        if not isinstance(other, Symbol):
            return False
        return self._name == other._name and self._key == other._key

    def __ne__(self, other):
        return not (self == other)

    def __hash__(self) -> int:
        return hash(self.__repr__())

    @property
    def name(self) -> str:
        return self._name

    @property
    def key(self) -> Optional[str]:
        return self._key

    def to_dict(self) -> dict:
        return {
            "name": self._name,
            "key": self._key,
        }


class Variable:
    """
    Base class for constructing variables types.

    Contains either a value or a symbol.

    Examples
    --------
    Creating a valued variable.
    >>> Variable(value=...)

    Creating a optionally valued variable.
    >>> Variable.nullable(value=...)

    Creating a symbolic variable.
    >>> Variable.symbolic(name=...)
    """

    def __init__(
        self,
        value: typing.Any,
    ):
        self.__validate__(value)
        self._value = value

    def __repr__(self) -> str:
        return f"{self.__class__.__name__}({self._value.__repr__()})"

    def __str__(self) -> str:
        return str(self._value)

    @classmethod
    def nullable(
        cls,
        value: typing.Optional[typing.Any],
    ):
        """
        Initialize variable with an optional.

        Parameters
        ----------
        value : typing.Any
            The intended value of the variable.
        """
        if value is None:
            obj = cls.__new__(cls)
            obj._value = None
            return obj
        else:
            return cls(value)

    @classmethod
    def symbolic(
        cls,
        name: typing.Optional[str] = None,
        key: typing.Optional[str] = None,
        attribute: typing.Optional[str] = None,
        owner: typing.Optional[str] = None,
    ):
        """
        Initialize variable as a symbol.

        Parameters
        ----------
        name: str, optional
            The name of the symbol. Defaults to the name of the parent class.
        key: str, optional
            An optional dictionary key.
        attribute: str, optional
            An optional attribute name.
        owner: str, optional
            An optional name describing the class that owns this symbol.
        """
        name = cls.__name__.lower() if not name else name
        symbol_name = ".".join(
            [value for value in [owner, name, attribute] if value is not None]
        )
        symbol = Symbol(
            name=symbol_name,
            key=key,
        )
        obj = cls.__new__(cls)
        obj._value = symbol
        return obj

    @classmethod
    def preprocess(cls, value: typing.Any):
        """
        This method converts any type to an instance of the variable class.

        It will raise an error if a value is unsupported.

        Parameters
        ----------
        value : typing.Any
            An instance of a variable, value, or symbol.

        Raises
        ------
        TypeError
            If a value or variable instance is of an incompatible type.
        """
        if isinstance(value, cls):
            return value
        elif isinstance(value, Symbol):
            return cls.symbolic(
                name=value._name,
                key=value._key,
            )
        elif cls.supports(value):
            #
            return cls(value=value)
        raise TypeError(
            f"{cls.__name__} does not support operations with value '{value}' of type '{type(value).__name__}'."
        )

    @classmethod
    def __validate__(cls, value: typing.Any):
        """
        Validates typing.

        Intended to be overridden in subclasses.

        Parameters
        ----------
        value : typing.Any
            The value to validate.
        """
        pass

    @classmethod
    def supports(cls, value: typing.Any) -> bool:
        """
        Checks if value is a supported type.

        Returns
        -------
        bool
        """
        try:
            cls.__validate__(value)
        except (TypeError, ValueError):
            return False
        else:
            return True

    @classmethod
    def decode_value(cls, value: typing.Any):
        """Decode object from JSON compatible dictionary."""
        if value is None:
            return None
        return cls(value=value)

    def encode_value(self) -> typing.Any:
        """Encode object to JSON compatible dictionary."""
        return self.get_value()

    def to_dict(self) -> dict:
        """Encode variable to a JSON-compatible dictionary."""
        if isinstance(self._value, Symbol):
            return self._value.to_dict()
        else:
            return {
                "type": type(self).__name__.lower(),
                "value": self.encode_value(),
            }

    @property
    def is_symbolic(self) -> bool:
        """Returns whether variable is symbolic."""
        return isinstance(self._value, Symbol)

    @property
    def is_value(self) -> bool:
        """Returns whether variable contains a value."""
        return not isinstance(self._value, Symbol)

    def get_value(self) -> typing.Any:
        """
        Retrieve value, if it exists.

        Raises
        ------
        TypeError
            If the variable is symbolic.
        """
        if isinstance(self._value, Symbol):
            raise TypeError(
                f"{type(self).__name__} is symbolic and does not contain a value."
            )
        return self._value

    def get_symbol(self) -> Symbol:
        """
        Retrieve symbol, if it exists.

        Raises
        ------
        TypeError
            If the variable is a valued object.

        Returns
        -------
        Symbol
        """
        if not isinstance(self._value, Symbol):
            raise TypeError(f"{type(self).__name__} is a valued object.")
        return self._value

<<<<<<< HEAD
    def is_none(self) -> typing.Union[bool, IsNull]:
        """Conditional whether variable is 'None'"""
        if self.is_value:
            return self.get_value() is None
        return IsNull(self)

    def is_not_none(self) -> typing.Union[bool, IsNotNull]:
        """Conditional whether variable is not 'None'"""
        if self.is_value:
            return self.get_value() is not None
        return IsNotNull(self)

    def __eq__(self, value: typing.Any) -> typing.Union[bool, Eq]:  # type: ignore - overriding __eq__
=======
    def is_none(self) -> typing.Union["Boolean", IsNull]:
        """Conditional whether variable is 'None'"""
        if self.is_value:
            return Boolean(self.get_value() is None)
        return IsNull(self)

    def is_not_none(self) -> typing.Union["Boolean", IsNotNull]:
        """Conditional whether variable is not 'None'"""
        if self.is_value:
            return Boolean(self.get_value() is not None)
        return IsNotNull(self)

    def __eq__(self, value: typing.Any) -> typing.Union["Boolean", Eq]:  # type: ignore - overriding __eq__
>>>>>>> f98cc46f
        raise AttributeError(
            f"'{type(self).__name__}' object has no attribute '__eq__'"
        )

<<<<<<< HEAD
    def __ne__(self, value: typing.Any) -> typing.Union[bool, Ne]:  # type: ignore - overriding __ne__
=======
    def __ne__(self, value: typing.Any) -> typing.Union["Boolean", Ne]:  # type: ignore - overriding __ne__
>>>>>>> f98cc46f
        raise AttributeError(
            f"'{type(self).__name__}' object has no attribute '__ne__'"
        )

<<<<<<< HEAD
    def __gt__(self, value: typing.Any) -> typing.Union[bool, Gt]:
=======
    def __gt__(self, value: typing.Any) -> typing.Union["Boolean", Gt]:
>>>>>>> f98cc46f
        raise AttributeError(
            f"'{type(self).__name__}' object has no attribute '__gt__'"
        )

<<<<<<< HEAD
    def __ge__(self, value: typing.Any) -> typing.Union[bool, Ge]:
=======
    def __ge__(self, value: typing.Any) -> typing.Union["Boolean", Gte]:
>>>>>>> f98cc46f
        raise AttributeError(
            f"'{type(self).__name__}' object has no attribute '__ge__'"
        )

<<<<<<< HEAD
    def __lt__(self, value: typing.Any) -> typing.Union[bool, Lt]:
=======
    def __lt__(self, value: typing.Any) -> typing.Union["Boolean", Lt]:
>>>>>>> f98cc46f
        raise AttributeError(
            f"'{type(self).__name__}' object has no attribute '__lt__'"
        )

<<<<<<< HEAD
    def __le__(self, value: typing.Any) -> typing.Union[bool, Le]:
=======
    def __le__(self, value: typing.Any) -> typing.Union["Boolean", Lte]:
>>>>>>> f98cc46f
        raise AttributeError(
            f"'{type(self).__name__}' object has no attribute '__le__'"
        )


class Boolean(Variable):
    """
    Implementation of the built-in type 'bool' as a Variable.

    Parameters
    ----------
    value : bool, optional
        A boolean value.

    Examples
    --------
    >>> Boolean(True)
    """

    def __init__(self, value: bool):
        super().__init__(value=value)

    @classmethod
    def __validate__(cls, value: typing.Any):
        """
        Validates typing.

        Parameters
        ----------
        value : typing.Any
            The value to validate.

        Raises
        ------
        TypeError
            If the value type is not supported.
        """
        if not isinstance(value, bool):
            raise TypeError(
                f"Expected type '{bool}' received type '{type(value)}'"
            )

<<<<<<< HEAD
    def __eq__(self, value: typing.Any) -> typing.Union[bool, Eq]:
=======
    def __eq__(self, value: typing.Any) -> typing.Union["Boolean", Eq]:
>>>>>>> f98cc46f
        other = self.preprocess(value)
        if self.is_value and other.is_value:
            return self.get_value() is other.get_value()
        return Eq(self, other)

<<<<<<< HEAD
    def __ne__(self, value: typing.Any) -> typing.Union[bool, Ne]:
=======
    def __ne__(self, value: typing.Any) -> typing.Union["Boolean", Ne]:
>>>>>>> f98cc46f
        other = self.preprocess(value)
        if self.is_value and other.is_value:
            return self.get_value() is not other.get_value()
        return Ne(self, other)

<<<<<<< HEAD
    def __and__(self, value: typing.Any) -> typing.Union[bool, And]:
=======
    def __and__(self, value: typing.Any) -> typing.Union["Boolean", And]:
>>>>>>> f98cc46f
        other = self.preprocess(value)
        if self.is_value and other.is_value:
            return self.get_value() and other.get_value()
        return And(self, other)

<<<<<<< HEAD
    def __or__(self, value: typing.Any) -> typing.Union[bool, Or]:
=======
    def __or__(self, value: typing.Any) -> typing.Union["Boolean", Or]:
>>>>>>> f98cc46f
        other = self.preprocess(value)
        if self.is_value and other.is_value:
            return self.get_value() or other.get_value()
        return Or(self, other)

<<<<<<< HEAD
    def __xor__(self, value: typing.Any) -> typing.Union[bool, Xor]:
        other = self.preprocess(value)
        if self.is_value and other.is_value:
            return self != value
        return Xor(self, other)

    def __invert__(self) -> typing.Union[bool, Negate]:
        if self.is_value:
            return not self.get_value()
        return Negate(self)
=======
    def __invert__(self) -> typing.Union["Boolean", Not]:
        if self.is_value:
            return type(self)(not self.get_value())
        return Not(self)
>>>>>>> f98cc46f


class Equatable(Variable):
    """
    Variable modifier to handle equatable values.
    """

<<<<<<< HEAD
    def __eq__(self, value: typing.Any) -> typing.Union[Eq, bool]:
=======
    def __eq__(self, value: typing.Any) -> typing.Union["Boolean", Eq]:
>>>>>>> f98cc46f
        other = self.preprocess(value)
        if self.is_value and other.is_value:
            lhs = self.encode_value()
            rhs = other.encode_value()
            if lhs is None:
<<<<<<< HEAD
                return rhs is None
            elif rhs is None:
                return lhs is None
            else:
                return lhs == rhs
        return Eq(self, other)

    def __ne__(self, value: typing.Any) -> typing.Union[bool, Ne]:
=======
                return Boolean(rhs is None)
            elif rhs is None:
                return Boolean(lhs is None)
            else:
                return Boolean(bool(lhs == rhs))
        return Eq(self, other)

    def __ne__(self, value: typing.Any) -> typing.Union["Boolean", Ne]:
>>>>>>> f98cc46f
        other = self.preprocess(value)
        if self.is_value and other.is_value:
            lhs = self.encode_value()
            rhs = other.encode_value()
            if lhs is None:
<<<<<<< HEAD
                return rhs is not None
            elif rhs is None:
                return lhs is not None
            else:
                return lhs != rhs
=======
                return Boolean(rhs is not None)
            elif rhs is None:
                return Boolean(lhs is not None)
            else:
                return Boolean(lhs != rhs)
>>>>>>> f98cc46f
        return Ne(self, other)

    def in_(self, vlist: typing.List[typing.Any]) -> Or:
        """Returns Or(*[(self == v) for v in vlist])"""
        return Or(*[(self == v) for v in vlist])

    def __hash__(self):
        if self.is_symbolic:
            return hash(str(self))
        return hash(str(self.encode_value()))


class Quantifiable(Equatable):
    """
    Variable modifier to handle quantifiable values.
    """

<<<<<<< HEAD
    def __gt__(self, value: typing.Any) -> typing.Union[bool, Gt]:
        other = self.preprocess(value)
        if self.is_value and other.is_value:
            return self.get_value() > other.get_value()
        return Gt(self, other)

    def __ge__(self, value: typing.Any) -> typing.Union[bool, Ge]:
        other = self.preprocess(value)
        if self.is_value and other.is_value:
            return self.get_value() >= other.get_value()
        return Ge(self, other)

    def __lt__(self, value: typing.Any) -> typing.Union[bool, Lt]:
        other = self.preprocess(value)
        if self.is_value and other.is_value:
            return self.get_value() < other.get_value()
        return Lt(self, other)

    def __le__(self, value: typing.Any) -> typing.Union[bool, Le]:
        other = self.preprocess(value)
        if self.is_value and other.is_value:
            return self.get_value() <= other.get_value()
        return Le(self, other)
=======
    def __gt__(self, value: typing.Any) -> typing.Union["Boolean", Gt]:
        other = self.preprocess(value)
        if self.is_value and other.is_value:
            return Boolean(self.get_value() > other.get_value())
        return Gt(self, other)

    def __ge__(self, value: typing.Any) -> typing.Union["Boolean", Gte]:
        other = self.preprocess(value)
        if self.is_value and other.is_value:
            return Boolean(self.get_value() >= other.get_value())
        return Gte(self, other)

    def __lt__(self, value: typing.Any) -> typing.Union["Boolean", Lt]:
        other = self.preprocess(value)
        if self.is_value and other.is_value:
            return Boolean(self.get_value() < other.get_value())
        return Lt(self, other)

    def __le__(self, value: typing.Any) -> typing.Union["Boolean", Lte]:
        other = self.preprocess(value)
        if self.is_value and other.is_value:
            return Boolean(self.get_value() <= other.get_value())
        return Lte(self, other)
>>>>>>> f98cc46f


class Spatial(Variable):
    """
    Variable modifier to handle spatial values.
    """

    def intersects(self, other: typing.Any) -> Intersects:
        """Conditional whether lhs intersects rhs."""
        return Intersects(self, self.preprocess(other))

    def inside(self, other: typing.Any) -> Inside:
        """Conditional whether lhs is fully inside of rhs."""
        return Inside(self, self.preprocess(other))

    def outside(self, other: typing.Any) -> Outside:
        """Conditional whether lhs is outside of rhs."""
        return Outside(self, self.preprocess(other))


class Integer(Quantifiable):
    """
    Implementation of the built-in type 'int' as a Variable.

    Parameters
    ----------
    value : int, optional
        A integer value.

    Examples
    --------
    >>> Integer(123)
    """

    def __init__(self, value: int):
        super().__init__(value=value)

    @classmethod
    def __validate__(cls, value: typing.Any):
        if not isinstance(value, (int, np.integer)):
            raise TypeError(
                f"Expected type '{int}' received type '{type(value)}'"
            )


class Float(Quantifiable):
    """
    Implementation of the built-in type 'float' as a Variable.

    Parameters
    ----------
    value : float, optional
        A float value.

    Examples
    --------
    >>> Float(3.14)
    """

    def __init__(self, value: float):
        super().__init__(value=value)

    @classmethod
    def __validate__(cls, value: typing.Any):
        if not isinstance(value, (int, float, np.floating)):
            raise TypeError(
                f"Expected type '{float}' received type '{type(value)}'"
            )


class String(Equatable):
    """
    Implementation of the built-in type 'str' as a Variable.

    Parameters
    ----------
    value : str, optional
        A string value.

    Examples
    --------
    >>> String("hello world")
    """

    def __init__(self, value: str):
        super().__init__(value=value)

    @classmethod
    def __validate__(cls, value: typing.Any):
        if not isinstance(value, str):
            raise TypeError(
                f"Expected type '{str}' received type '{type(value)}'"
            )


class DateTime(Quantifiable):
    """
    Implementation of the type 'datetime.datetime' as a Variable.

    Parameters
    ----------
    value : datetime.datetime, optional
        A datetime value.

    Examples
    --------
    >>> import datetime
    >>> DateTime(datetime.datetime(year=2024, month=1, day=1))
    """

    def __init__(self, value: datetime.datetime):
        super().__init__(value=value)

    @classmethod
    def __validate__(cls, value: typing.Any):
        if not isinstance(value, datetime.datetime):
            raise TypeError(
                f"Expected type '{datetime.datetime}' received type '{type(value)}'"
            )

    @classmethod
    def decode_value(cls, value: typing.Optional[str]):
        """Decode object from JSON compatible dictionary."""
        if value is None:
            return None
        return cls(value=datetime.datetime.fromisoformat(value))

    def encode_value(self):
        """Encode object to JSON compatible dictionary."""
        value = self.get_value()
        if value is None:
            return None
        return value.isoformat()


class Date(Quantifiable):
    """
    Implementation of the type 'datetime.date' as a Variable.

    Parameters
    ----------
    value : datetime.date, optional
        A date value.

    Examples
    --------
    >>> import datetime
    >>> Date(datetime.date(year=2024, month=1, day=1))
    """

    def __init__(self, value: datetime.date):
        super().__init__(value=value)

    @classmethod
    def __validate__(cls, value: typing.Any):
        if not isinstance(value, datetime.date):
            raise TypeError(
                f"Expected type '{datetime.date}' received type '{type(value)}'"
            )

    @classmethod
    def decode_value(cls, value: typing.Optional[str]):
        """Decode object from JSON compatible dictionary."""
        if value is None:
            return None
        return cls(value=datetime.date.fromisoformat(value))

    def encode_value(self):
        """Encode object to JSON compatible dictionary."""
        value = self.get_value()
        if value is None:
            return None
        return value.isoformat()


class Time(Quantifiable):
    """
    Implementation of the type 'datetime.time' as a Variable.

    Parameters
    ----------
    value : datetime.time, optional
        A time value.

    Examples
    --------
    >>> import datetime
    >>> Time(datetime.time(hour=1, minute=1))
    """

    def __init__(self, value: datetime.time):
        super().__init__(value=value)

    @classmethod
    def __validate__(cls, value: typing.Any):
        if not isinstance(value, datetime.time):
            raise TypeError(
                f"Expected type '{datetime.time}' received type '{type(value)}'"
            )

    @classmethod
    def decode_value(cls, value: typing.Optional[str]):
        """Decode object from JSON compatible dictionary."""
        if value is None:
            return None
        return cls(value=datetime.time.fromisoformat(value))

    def encode_value(self):
        """Encode object to JSON compatible dictionary."""
        value = self.get_value()
        if value is None:
            return None
        return value.isoformat()


class Duration(Quantifiable):
    """
    Implementation of the type 'datetime.timedelta' as a Variable.

    Parameters
    ----------
    value : datetime.timedelta, optional
        A time duration.

    Examples
    --------
    >>> import datetime
    >>> Duration(datetime.timedelta(seconds=100))
    """

    def __init__(self, value: datetime.timedelta):
        super().__init__(value=value)

    @classmethod
    def __validate__(cls, value: typing.Any):
        if not isinstance(value, datetime.timedelta):
            raise TypeError(
                f"Expected type '{datetime.timedelta}' received type '{type(value)}'"
            )

    @classmethod
    def decode_value(cls, value: typing.Optional[int]):
        """Decode object from JSON compatible dictionary."""
        if value is None:
            return None
        return cls(value=datetime.timedelta(seconds=value))

    def encode_value(self):
        """Encode object to JSON compatible dictionary."""
        value = self.get_value()
        if value is None:
            return None
        return value.total_seconds()


class Point(Spatial, Equatable):
    """
    Represents a point in 2D space.

    Follows the GeoJSON specification (RFC 7946).

    Parameters
    ----------
    value : Tuple[float, float], optional
        A point.

    Examples
    --------
    >>> Point((1,2))
    """

    def __init__(
        self,
        value: typing.Tuple[float, float],
    ):
        super().__init__(value=value)

    @classmethod
    def __validate__(cls, value: typing.Any):
        if not isinstance(value, tuple):
            raise TypeError(
                f"Expected type 'typing.Tuple[float, float]' received type '{type(value).__name__}'"
            )
        elif len(value) != 2:
            raise ValueError("")
        for item in value:
            if not isinstance(item, (int, float, np.floating)):
                raise TypeError(
                    f"Expected type '{float.__name__}' received type '{type(item).__name__}'"
                )

    @classmethod
    def decode_value(cls, value: typing.Optional[typing.List[float]]):
        """Decode object from JSON compatible dictionary."""
        if value is None:
            return None
        return cls((value[0], value[1]))

    def encode_value(self) -> typing.Any:
        """Encode object to JSON compatible dictionary."""
        value = self.get_value()
        if value is None:
            return None
        return (float(value[0]), float(value[1]))

    def tuple(self):
        return self.get_value()

    def resize(
        self,
        og_img_h=10,
        og_img_w=10,
        new_img_h=100,
        new_img_w=100,
    ):
        value = self.get_value()
        h_ratio = new_img_h / og_img_h
        w_ratio = new_img_w / og_img_w
        return Point((value[0] * h_ratio, value[1] * w_ratio))

    @property
    def x(self):
        return self.get_value()[0]

    @property
    def y(self):
        return self.get_value()[1]


class MultiPoint(Spatial):
    """
    Represents a list of points.

    Follows the GeoJSON specification (RFC 7946).

    Parameters
    ----------
    value : List[Tuple[float, float]], optional
        A multipoint.

    Examples
    --------
    >>> MultiPoint([(0,0), (0,1), (1,1)])
    """

    def __init__(
        self,
        value: typing.List[typing.Tuple[float, float]],
    ):
        super().__init__(value=value)

    @classmethod
    def __validate__(cls, value: typing.Any):
        if not isinstance(value, list):
            raise TypeError(
                f"Expected 'typing.List[typing.Tuple[float, float]]' received type '{type(value).__name__}'"
            )
        for point in value:
            Point.__validate__(point)

    @classmethod
    def decode_value(
        cls, value: typing.Optional[typing.List[typing.List[float]]]
    ):
        """Decode object from JSON compatible dictionary."""
        if value is None:
            return None
        return cls([(point[0], point[1]) for point in value])


class LineString(Spatial):
    """
    Represents a line.

    Follows the GeoJSON specification (RFC 7946).

    Parameters
    ----------
    value : List[Tuple[float, float]], optional
        A linestring.

    Methods
    -------
    colorspace(c='rgb')
        Represent the photo in the given colorspace.
    gamma(n=1.0)
        Change the photo's gamma exposure.

    Examples
    --------
    Create a line.
    >>> LineString([(0,0), (0,1), (1,1)])
    """

    def __init__(self, value: typing.List[typing.Tuple[float, float]]):
        super().__init__(value=value)

    @classmethod
    def __validate__(cls, value: typing.Any):
        MultiPoint.__validate__(value)
        if len(value) < 2:
            raise ValueError(
                "At least two points are required to make a line."
            )

    @classmethod
    def decode_value(
        cls, value: typing.Optional[typing.List[typing.List[float]]]
    ):
        """Decode object from JSON compatible dictionary."""
        if value is None:
            return None
        return cls([(point[0], point[1]) for point in value])


class MultiLineString(Spatial):
    """
    Represents a list of lines.

    Follows the GeoJSON specification (RFC 7946).

    Parameters
    ----------
    value : List[List[Tuple[float, float]]], optional
        A multilinestring.

    Examples
    --------
    Create a single line.
    >>> MultiLineString([[(0,0), (0,1), (1,1), (0,0)]])

    Create 3 lines.
    >>> MultiLineString(
    ...     [
    ...         [(0,0), (0,1), (1,1)],
    ...         [(0.1, 0.1), (0.1, 0.2), (0.2, 0.2)],
    ...         [(0.6, 0.6), (0.6, 0.7), (0.7, 0.7)],
    ...     ]
    ... )
    """

    def __init__(
        self,
        value: typing.List[typing.List[typing.Tuple[float, float]]],
    ):
        super().__init__(value=value)

    @classmethod
    def __validate__(cls, value: typing.Any):
        if not isinstance(value, list):
            raise TypeError(
                f"Expected type 'List[List[Tuple[float, float]]]' received type '{type(value).__name__}'"
            )
        for line in value:
            LineString.__validate__(line)

    @classmethod
    def decode_value(
        cls,
        value: typing.Optional[typing.List[typing.List[typing.List[float]]]],
    ):
        """Decode object from JSON compatible dictionary."""
        if value is None:
            return None
        return cls(
            [[(point[0], point[1]) for point in line] for line in value]
        )


class Polygon(Spatial):
    """
    Represents a polygon with a boundary and optional holes.

    Follows the GeoJSON specification (RFC 7946).

    Parameters
    ----------
    value : List[List[Tuple[float, float]]], optional
        A polygon.

    Attributes
    ----------
    area
    boundary
    holes
    xmin
    xmax
    ymin
    ymax

    Examples
    --------
    Create a polygon without any holes.
    >>> Polygon([[(0,0), (0,1), (1,1), (0,0)]])

    Create a polygon with 2 holes.
    >>> Polygon(
    ...     [
    ...         [(0,0), (0,1), (1,1), (0,0)],
    ...         [(0.1, 0.1), (0.1, 0.2), (0.2, 0.2), (0.1, 0.1)],
    ...         [(0.6, 0.6), (0.6, 0.7), (0.7, 0.7), (0.6, 0.6)],
    ...     ]
    ... )
    """

    def __init__(
        self, value: typing.List[typing.List[typing.Tuple[float, float]]]
    ):
        super().__init__(value=value)

    @classmethod
    def __validate__(cls, value: typing.Any):
        MultiLineString.__validate__(value)
        for line in value:
            if not (len(line) >= 4 and line[0] == line[-1]):
                raise ValueError(
                    "Polygons are defined by at least 4 points with the first point being repeated at the end."
                )

    @classmethod
    def decode_value(
        cls,
        value: typing.Optional[typing.List[typing.List[typing.List[float]]]],
    ):
        """Decode object from JSON compatible dictionary."""
        if value is None:
            return None
        return cls(
            [
                [(point[0], point[1]) for point in subpolygon]
                for subpolygon in value
            ]
        )

    @property
    def area(self) -> Float:
        """
        Symbolic representation of area.
        """
        if not isinstance(self._value, Symbol):
            raise ValueError
        return Float.symbolic(
            name=self._value._name,
            key=self._value._key,
            attribute="area",
        )

    @property
    def boundary(self) -> typing.List[typing.Tuple[float, float]]:
        """
        The boundary of the polygon.

        Returns
        -------
        List[Tuple(float, float)]
            A list of points.
        """
        value = self.get_value()
        if value is None:
            raise ValueError("Polygon is 'None'")
        return value[0]

    @property
    def holes(self) -> typing.List[typing.List[typing.Tuple[float, float]]]:
        """
        typing.Any holes in the polygon.

        Returns
        -------
        List[List[Tuple(float, float)]]
            A list of holes.
        """
        value = self.get_value()
        if value is None:
            raise ValueError("Polygon is 'None'")
        return value[1:]

    @property
    def xmin(self) -> float:
        """
        Minimum x-value.

        Returns
        -------
        float
        """
        return min([p[0] for p in self.boundary])

    @property
    def xmax(self) -> float:
        """
        Maximum x-value.

        Returns
        -------
        float
        """
        return max([p[0] for p in self.boundary])

    @property
    def ymin(self) -> float:
        """
        Minimum y-value.

        Returns
        -------
        float
        """
        return min([p[1] for p in self.boundary])

    @property
    def ymax(self) -> float:
        """
        Maximum y-value.

        Returns
        -------
        float
        """
        return max([p[1] for p in self.boundary])


class Box(Polygon):
    """
    A Box is a polygon that is constrained to 4 unique points.

    Note that this does not need to be axis-aligned.

    Parameters
    ----------
    value : List[List[Tuple[float, float]]], optional
        An polygon value representing a box.

    Attributes
    ----------
    area
    polygon
    boundary
    holes
    xmin
    xmax
    ymin
    ymax

    Examples
    --------
    >>> Box([[(0,0), (0,1), (1,1), (1,0), (0,0)]])

    Create a Box using extrema.
    >>> Box.from_extrema(
    ...     xmin=0, xmax=1,
    ...     ymin=0, ymax=1,
    ... )
    """

    def __init__(
        self, value: typing.List[typing.List[typing.Tuple[float, float]]]
    ):
        super().__init__(value=value)

    @classmethod
    def __validate__(cls, value: typing.Any):
        """
        Validates typing.

        Parameters
        ----------
        value : typing.Any
            The value to validate.

        Raises
        ------
        TypeError
            If the value type is not supported.
        """
        Polygon.__validate__(value)
        if len(value) != 1:
            raise ValueError("Box should not contain holes.")
        elif len(value[0]) != 5:
            raise ValueError("Box should consist of four unique points.")

    @classmethod
    def decode_value(
        cls,
        value: typing.Optional[typing.List[typing.List[typing.List[float]]]],
    ):
        """Decode object from JSON compatible dictionary."""
        if value is None:
            return None
        return super().decode_value(value)

    @classmethod
    def from_extrema(
        cls,
        xmin: float,
        xmax: float,
        ymin: float,
        ymax: float,
    ):
        """
        Create a Box from extrema values.

        Parameters
        ----------
        xmin : float
            Minimum x-coordinate of the bounding box.
        xmax : float
            Maximum x-coordinate of the bounding box.
        ymin : float
            Minimum y-coordinate of the bounding box.
        ymax : float
            Maximum y-coordinate of the bounding box.

        Returns
        -------
        Box
            A Box created from the provided extrema values.
        """
        points = [
            [
                (xmin, ymin),
                (xmax, ymin),
                (xmax, ymax),
                (xmin, ymax),
                (xmin, ymin),
            ]
        ]
        return cls(value=points)

    def to_polygon(self) -> Polygon:
        """
        Converts box to a generic polygon.

        Returns
        -------
        Polygon
            The box as a Polygon.
        """
        return Polygon(self.get_value())


class MultiPolygon(Spatial):
    """
    Represents a collection of polygons.

    Follows the GeoJSON specification (RFC 7946).

    Parameters
    ----------
    value : List[List[List[Tuple[float, float]]]], optional
        A list of polygons.

    Attributes
    ----------
    area
    polygons

    Examples
    --------
    >>> MultiPolygon(
    ...     [
    ...         [
    ...             [(0,0), (0,1), (1,1), (0,0)]
    ...         ],
    ...         [
    ...             [(0,0), (0,1), (1,1), (0,0)],
    ...             [(0.1, 0.1), (0.1, 0.2), (0.2, 0.2), (0.1, 0.1)],
    ...             [(0.6, 0.6), (0.6, 0.7), (0.7, 0.7), (0.6, 0.6)],
    ...         ],
    ...     ]
    ... )
    """

    def __init__(
        self,
        value: typing.List[
            typing.List[typing.List[typing.Tuple[float, float]]]
        ],
    ):
        super().__init__(value=value)

    @classmethod
    def __validate__(cls, value: typing.Any):
        if not isinstance(value, list):
            raise TypeError(
                f"Expected type 'List[List[List[Tuple[float, float]]]]' received type '{type(value).__name__}'"
            )
        for poly in value:
            Polygon.__validate__(poly)

    @classmethod
    def decode_value(
        cls,
        value: typing.Optional[
            typing.List[typing.List[typing.List[typing.List[float]]]]
        ],
    ):
        """Decode object from JSON compatible dictionary."""
        if value is None:
            return None
        return cls(
            [
                [
                    [(point[0], point[1]) for point in subpolygon]
                    for subpolygon in polygon
                ]
                for polygon in value
            ]
        )

    @property
    def area(self):
        """
        Symbolic representation of area.
        """
        if not isinstance(self._value, Symbol):
            raise ValueError(
                "attribute 'area' is reserved for symbolic variables."
            )
        return Float.symbolic(
            name=self._value._name,
            key=self._value._key,
            attribute="area",
        )

    def to_polygons(self) -> typing.List[Polygon]:
        """
        Converts multipolygon to a list of Polygon instances.

        Returns
        -------
        List[Polygon]
        """
        return [Polygon(poly) for poly in self.get_value()]


T = typing.TypeVar("T", bound=Variable)


class List(typing.Generic[T], Equatable):
    """
    List is both a method of typing and a class-factory.

    The '__class_getitem__' classmethod produces strongly-typed VariableLists.

    Examples
    --------
    >>> x = typing.List[String](["foo", "bar"])
    """

    _registered_classes = dict()

    @classmethod
    def __class_getitem__(cls, item_class: typing.Type[T]):

        if item_class in cls._registered_classes:
            return cls._registered_classes[item_class]

        class VariableList(Equatable):
            """
            Strongly-typed variable list.

            Parameters
            ----------
            value : typing.List[T], optional
                A list of items with type T.
            """

            def __init__(
                self,
                value: typing.List[typing.Any],
            ):
                if value is not None:
                    if not isinstance(value, list):
                        raise TypeError(
                            f"Expected a value with type 'typing.List[{item_class.__name__}]' but received type '{type(value).__name__}'"
                        )
                    vlist = []
                    for item in value:
                        if isinstance(item, item_class):
                            vlist.append(item)
                        elif isinstance(item, dict) and set(item.keys()) != {
                            "type",
                            "value",
                        }:
                            vlist.append(item_class(**item))
                        else:
                            vlist.append(item_class(item))
                    value = vlist
                super().__init__(value=value)

            @classmethod
            def symbolic(
                cls,
                name: typing.Optional[str] = None,
                key: typing.Optional[str] = None,
                attribute: typing.Optional[str] = None,
                owner: typing.Optional[str] = None,
            ):
                """Initialize variable as a symbol."""
                if name is None:
                    name = f"list[{item_class.__name__.lower()}]"
                return super().symbolic(name, key, attribute, owner)

            @classmethod
            def __validate__(cls, value: list):
                """Validate typing."""
                if not isinstance(value, list):
                    raise TypeError(
                        f"Expected type '{list}' received type '{type(value)}'"
                    )
                for element in value:
                    if not item_class.supports(element) and not issubclass(
                        type(element), Variable
                    ):
                        raise TypeError(
                            f"Expected list elements with type '{item_class}' received type '{type(element)}'"
                        )

            @classmethod
            def decode_value(cls, value: typing.Any):
                """Decode object from JSON compatible dictionary."""
                if not value:
                    return cls(value=[])
                return cls(
                    value=[
                        item_class.decode_value(element) for element in value
                    ]
                )

            def encode_value(self):
                """Encode object to JSON compatible dictionary."""
                value = self.get_value()
                if value is None:
                    return list()
                return [element.encode_value() for element in self.get_value()]

            def to_dict(self) -> dict:
                """Encode variable to a JSON-compatible dictionary."""
                if isinstance(self._value, Symbol):
                    return self._value.to_dict()
                else:
                    return {
                        "type": f"list[{item_class.__name__.lower()}]",
                        "value": self.encode_value(),
                    }

            def __getitem__(self, __key: int) -> T:
                return self.get_value()[__key]

            def __setitem__(self, __key: int, __value: typing.Any):
                vlist = self.get_value()
                vlist[__key] = item_class.preprocess(__value)

            def __iter__(self) -> typing.Iterator[T]:
                return iter([element for element in self.get_value()])

            def __len__(self):
                return len(self.get_value())

            @staticmethod
            def get_element_type():
                return item_class

        cls._registered_classes[item_class] = VariableList
        return VariableList

    def __getitem__(self, __key: int) -> T:
        raise NotImplementedError

    def __setitem__(self, __key: int, __value: typing.Any):
        raise NotImplementedError

    def __iter__(self) -> typing.Iterator[T]:
        raise NotImplementedError

    def __len__(self) -> int:
        raise NotImplementedError


class DictionaryValue(Variable):
    """Helper class for routing dictionary expressions."""

    def __init__(self, symbol: Symbol):
        if not isinstance(symbol, Symbol):
            raise ValueError(
                "DictionaryValue should only be initialized as a symbol."
            )
        if not symbol._key:
            raise ValueError("DictionaryValue symbol should contain key.")
        super().symbolic(name=symbol._name)

    @classmethod
    def nullable(cls, value: typing.Any):
        raise NotImplementedError("Dictionary values cannot be none.")

    def __eq__(self, other: typing.Any):
        return self._generate(fn="__eq__", other=other)

    def __ne__(self, other: typing.Any):
        return self._generate(fn="__ne__", other=other)

    def __gt__(self, other: typing.Any):
        return self._generate(fn="__gt__", other=other)

    def __ge__(self, other: typing.Any):
        return self._generate(fn="__ge__", other=other)

    def __lt__(self, other: typing.Any):
        return self._generate(fn="__lt__", other=other)

    def __le__(self, other: typing.Any):
        return self._generate(fn="__le__", other=other)

    def intersects(self, other: typing.Any):
        return self._generate(fn="intersects", other=other)

    def inside(self, other: typing.Any):
        return self._generate(fn="inside", other=other)

    def outside(self, other: typing.Any):
        return self._generate(fn="outside", other=other)

    def is_none(self):
        return IsNull(self)

    def is_not_none(self):
        return IsNotNull(self)

    @property
    def area(self):
        """Returns area attribute."""
        symbol = self.get_symbol()
        return Float.symbolic(
            name=symbol._name,
            key=symbol._key,
            attribute="area",
        )

    def _generate(self, other: typing.Any, fn: str):
        """Generate expression."""
        if isinstance(other, Variable):
            obj = type(other)
        else:
            obj = _get_type_by_value(other)
        symbol = self.get_symbol()
        sym = obj.symbolic(
            name=symbol._name,
            key=symbol._key,
        )
        return sym.__getattribute__(fn)(other)


class Dictionary(Equatable, MutableMapping):
    """
    Symbolic implementation of the built-in type 'dict'.

    Parameters
    ----------
    value : Dict[str, typing.Any], optional
        A dictionary of items.

    Examples
    --------
    >>> v = Dictionary({"k1": "v1", "k2": 3.14})
    >>> s = Dictionary.symbolic(name="some_var")

    # Create an equality expression.
    >>> s["k1"] == v["k1"]
    Eq(Symbol(name='some_var', key='k1'), 'v1')
    """

    def __init__(
        self,
        value: typing.Dict[str, typing.Any],
    ):
        self.__validate__(value)
        _value = value.copy()
        for k, v in value.items():
            if v is None:
                raise ValueError(
                    "Dictionary does not accept 'None' as a value."
                )
            elif isinstance(v, Variable):
                if v.is_symbolic:
                    raise ValueError(
                        "Dictionary does not accpet symbols as values."
                    )
                _value[k] = v
            else:
                _value[k] = _get_type_by_value(v)(v)
        super().__init__(_value)

    @classmethod
    def __validate__(cls, value: typing.Any):
        """Validate typing."""
        if not isinstance(value, dict):
            raise TypeError(
                f"Expected type '{dict}' received type '{type(value)}'"
            )
        for k, v in value.items():
            if not isinstance(k, str):
                raise TypeError("Dictionary keys must be of type 'str'")

    @classmethod
    def decode_value(cls, value: dict) -> typing.Any:
        """Decode object from JSON compatible dictionary."""
        decoded_value = dict()
        for k, v in value.items():
            if isinstance(
                v,
                (
                    bool,
                    int,
                    float,
                    str,
                ),
            ):
                decoded_value[k] = v
            elif v["type"].lower() == "geojson":
                decoded_value[k] = get_type_by_name(
                    v["value"]["type"].lower()
                ).decode_value(v["value"]["coordinates"])
            else:
                decoded_value[k] = get_type_by_name(
                    v["type"].lower()
                ).decode_value(v["value"])
        return cls(decoded_value)

    def encode_value(self) -> dict:
        """Encode object to JSON compatible dictionary."""
        encoding = dict()
        value = self.get_value()
        if value is None:
            return encoding
        for k, v in self.items():
            if isinstance(
                v,
                (
                    Point,
                    MultiPoint,
                    LineString,
                    MultiLineString,
                    Polygon,
                    MultiPolygon,
                ),
            ):
                encoding[k] = {
                    "type": "geojson",
                    "value": {
                        "type": type(v).__name__,
                        "coordinates": v.encode_value(),
                    },
                }
            elif isinstance(
                v,
                (
                    Boolean,
                    Integer,
                    Float,
                    String,
                ),
            ):
                encoding[k] = v.encode_value()
            elif isinstance(v, (bool, int, float, str)):
                encoding[k] = v
            else:
                encoding[k] = v.to_dict()
        return encoding

    def __getitem__(self, __key: str):
        if self.is_symbolic:
            symbol = self.get_symbol()
            return DictionaryValue.symbolic(
                name=symbol._name,
                key=__key,
            )
        else:
            value = self.get_value()
            if not value:
                raise KeyError(__key)
            return _convert_simple_variables_to_standard_types(value[__key])

    def __setitem__(self, __key: str, __value: typing.Any):
        if not isinstance(__value, Variable):
            obj = _get_type_by_value(__value)
            __value = obj(__value)
        self.get_value()[__key] = __value

    def __delitem__(self, __key: str) -> None:
        value = self.get_value()
        if not value:
            value = dict()
        return value.__delitem__(__key)

    def __iter__(self) -> Iterator:
        return self.get_value().__iter__()

    def __len__(self) -> int:
        return self.get_value().__len__()


class TaskTypeEnum(String):
    """
    Variable wrapper for 'valor.enums.TaskType'.

    Parameters
    ----------
    value : typing.Union[str, valor.enums.TaskType], optional
        A task type enum value.

    Examples
    --------
    >>> from valor.enums import TaskType
    >>> TaskTypeEnum(TaskType.CLASSIFICATION)
    >>> TaskTypeEnum("classification")
    """

    def __init__(
        self,
        value: typing.Union[str, TaskType],
    ):
        if isinstance(value, str):
            value = TaskType(value)
        super().__init__(value=value)

    @classmethod
    def __validate__(cls, value: typing.Any):
        """
        Validates typing.

        Parameters
        ----------
        value : typing.Any
            The value to validate.

        Raises
        ------
        TypeError
            If the value type is not supported.
        """
        if not isinstance(value, TaskType):
            raise TypeError(
                f"Expected value with type '{TaskType.__name__}' received type '{type(value).__name__}'"
            )

    @classmethod
    def decode_value(cls, value: str):
        """Decode object from JSON compatible dictionary."""
        return cls(TaskType(value))

    def encode_value(self) -> typing.Any:
        """Encode object to JSON compatible dictionary."""
        value = self.get_value()
        if value is None:
            return None
        return value.value


class Raster(Spatial):
    """
    Represents a binary mask.

    Parameters
    ----------
    value : Dict[str, typing.Union[np.ndarray, str, None]], optional
        An raster value.

    Attributes
    ----------
    area
    array
    geometry
    height
    width

    Raises
    ------
    TypeError
        If `encoding` is not a string.

    Examples
    --------
    Generate a random mask.
    >>> import numpy.random
    >>> height = 640
    >>> width = 480
    >>> array = numpy.random.rand(height, width)

    Convert to binary mask.
    >>> mask = (array > 0.5)

    Create Raster.
    >>> Raster.from_numpy(mask)
    """

    def __init__(
        self,
        value: typing.Dict[
            str, typing.Union[np.ndarray, Box, Polygon, MultiPolygon, None]
        ],
    ):
        """
        Initialize and instance of a raster.

        Parameters
        ----------
        value : Dict[str, Union[np.ndarray, Box, Polygon, MultiPolygon, None]]
            The raster in dictionary format {"mask": <np.ndarray>, "geometry": <geometry | None>}.
        """
        super().__init__(value)

    @classmethod
    def __validate__(cls, value: typing.Any):
        """
        Validates typing.

        Parameters
        ----------
        value : Any
            The value to validate.

        Raises
        ------
        TypeError
            If the value type is not supported.
        """
        if not isinstance(value, dict):
            raise TypeError(
                "Raster should contain a dictionary describing a mask and optionally a geometry."
            )
        elif set(value.keys()) != {"mask", "geometry"}:
            raise ValueError(
                "Raster should be described by a dictionary with keys 'mask' and 'geometry'"
            )
        elif not isinstance(value["mask"], np.ndarray):
            raise TypeError(
                f"Expected mask to have type '{np.ndarray}' receieved type '{value['mask']}'"
            )
        elif len(value["mask"].shape) != 2:
            raise ValueError("raster only supports 2d arrays")
        elif value["mask"].dtype != bool:
            raise ValueError(
                f"Expecting a binary mask (i.e. of dtype bool) but got dtype {value['mask'].dtype}"
            )
        elif (
            value["geometry"] is not None
            and not Polygon.supports(value["geometry"])
            and not MultiPolygon.supports(value["geometry"])
        ):
            raise TypeError(
                "Expected geometry to conform to either Polygon or MultiPolygon or be 'None'"
            )

    def encode_value(self) -> typing.Any:
        """Encode object to JSON compatible dictionary."""
        value = self.get_value()
        if value is None:
            return None
        f = io.BytesIO()
        PIL.Image.fromarray(value["mask"]).save(f, format="PNG")
        f.seek(0)
        mask_bytes = f.read()
        f.close()
        return {
            "mask": b64encode(mask_bytes).decode(),
            "geometry": value["geometry"],
        }

    @classmethod
    def decode_value(cls, value: typing.Any):
        """Decode object from JSON compatible dictionary."""
        if value is None:
            return None
        if not (
            isinstance(value, dict)
            and set(value.keys()) == {"mask", "geometry"}
        ):
            raise ValueError(
                f"Improperly formatted raster encoding. Received '{value}'"
            )
        mask_bytes = b64decode(value["mask"])
        with io.BytesIO(mask_bytes) as f:
            img = PIL.Image.open(f)
            value = {
                "mask": np.array(img),
                "geometry": value["geometry"],
            }
        return cls(value=value)

    @classmethod
    def from_numpy(cls, mask: np.ndarray):
        """
        Create a Raster object from a NumPy array.

        Parameters
        ----------
        mask : np.ndarray
            The 2D binary array representing the mask.

        Returns
        -------
        Raster

        Raises
        ------
        ValueError
            If the input array is not 2D or not of dtype bool.
        """
        return cls(value={"mask": mask, "geometry": None})

    @classmethod
    def from_geometry(
        cls,
        geometry: typing.Union[Box, Polygon, MultiPolygon],
        height: int,
        width: int,
    ):
        """
        Create a Raster object from a geometric mask.

        Parameters
        ----------
        geometry : Union[Box, Polygon, MultiPolygon]
            Defines the bitmask as a geometry. Overrides any existing mask.
        height : int
            The intended height of the binary mask.
        width : int
            The intended width of the binary mask.

        Returns
        -------
        Raster
        """
        bitmask = np.full((int(height), int(width)), False)
        return cls(value={"mask": bitmask, "geometry": geometry.get_value()})

    @property
    def area(self) -> Float:
        """
        Symbolic representation of area.
        """
        if not isinstance(self._value, Symbol):
            raise ValueError
        return Float.symbolic(
            name=self._value._name,
            key=self._value._key,
            attribute="area",
        )

    @property
    def array(self) -> np.ndarray:
        """
        The bitmask as a numpy array.

        Returns
        -------
        Optional[np.ndarray]
            A 2D binary array representing the mask if it exists.
        """
        value = self.get_value()
        if value["geometry"] is not None:
            warnings.warn(
                "Raster array does not contain bitmask as this is a geometry-defined raster.",
                RuntimeWarning,
            )
        return value["mask"]

    @property
    def geometry(self) -> typing.Union[Box, Polygon, MultiPolygon]:
        """
        The geometric mask if it exists.

        Returns
        -------
        Box | Polygon | MultiPolygon | None
            The geometry if it exists.
        """
        return self.get_value()["geometry"]

    @property
    def height(self) -> int:
        """Returns the height of the raster if it exists."""
        return self.array.shape[0]

    @property
    def width(self) -> int:
        """Returns the width of the raster if it exists."""
        return self.array.shape[1]


class Embedding(Spatial):
    """
    Represents a model embedding.

    Parameters
    ----------
    value : List[float], optional
        An embedding value.
    """

    def __init__(
        self, value: typing.Union[typing.List[int], typing.List[float]]
    ):
        """
        Initializes an embedding.

        Parameters
        ----------
        value : List[float]
            A list of floating point numbers representing the embedding.
        """
        super().__init__(value)

    @classmethod
    def __validate__(cls, value: typing.Any):
        """
        Validates typing.

        Parameters
        ----------
        value : Any
            The value to validate.

        Raises
        ------
        TypeError
            If the value type is not supported.
        """
        if not isinstance(value, list):
            raise TypeError(
                f"Expected type 'Optional[List[float]]' received type '{type(value)}'"
            )
        elif len(value) < 1:
            raise ValueError("embedding should have at least one dimension")

    @classmethod
    def decode_value(
        cls, value: typing.Optional[typing.List[typing.Union[float, int]]]
    ):
        """Decode object from JSON compatible dictionary."""
        if value is None:
            return None
        return super().decode_value(value)


def _get_type_by_value(other: typing.Any):
    """
    Retrieves variable type using built-in type.

    Order of checking is very important as certain types are subsets of others.
    """
    if Boolean.supports(other):
        return Boolean
    elif String.supports(other):
        return String
    elif Integer.supports(other):
        return Integer
    elif Float.supports(other):
        return Float
    elif DateTime.supports(other):
        return DateTime
    elif Date.supports(other):
        return Date
    elif Time.supports(other):
        return Time
    elif Duration.supports(other):
        return Duration
    elif MultiPolygon.supports(other):
        return MultiPolygon
    elif Polygon.supports(other):
        return Polygon
    elif Box.supports(other):
        return Box
    elif MultiLineString.supports(other):
        return MultiLineString
    elif LineString.supports(other):
        return LineString
    elif MultiPoint.supports(other):
        return MultiPoint
    elif Point.supports(other):
        return Point
    elif Raster.supports(other):
        return Raster
    elif Embedding.supports(other):
        return Embedding
    elif Dictionary.supports(other):
        return Dictionary
    else:
        raise NotImplementedError(str(type(other).__name__))


def get_type_by_name(
    name: str, additional_types: typing.Optional[typing.Dict[str, type]] = None
):
    """Retrieves variable type by name."""
    types_ = {
        "boolean": Boolean,
        "string": String,
        "integer": Integer,
        "float": Float,
        "datetime": DateTime,
        "date": Date,
        "time": Time,
        "duration": Duration,
        "multipolygon": MultiPolygon,
        "polygon": Polygon,
        "multilinestring": MultiLineString,
        "linestring": LineString,
        "multipoint": MultiPoint,
        "point": Point,
        "raster": Raster,
        "embedding": Embedding,
        "dictionary": Dictionary,
    }
    if additional_types:
        types_.update(additional_types)

    parsed_name = name.lower().split(".")[-1]
    type_ = types_.get(parsed_name, None)
    if type_ is not None:
        return type_

    match = re.search(r"\[(.*?)\]", name.lower())
    if not match:
        raise NotImplementedError(name)

    type_ = get_type_by_name(
        name=match.group(1), additional_types=additional_types
    )
    if "list" in name.lower():
        return List[type_]
    else:
        raise NotImplementedError(name)<|MERGE_RESOLUTION|>--- conflicted
+++ resolved
@@ -311,7 +311,6 @@
             raise TypeError(f"{type(self).__name__} is a valued object.")
         return self._value
 
-<<<<<<< HEAD
     def is_none(self) -> typing.Union[bool, IsNull]:
         """Conditional whether variable is 'None'"""
         if self.is_value:
@@ -325,66 +324,31 @@
         return IsNotNull(self)
 
     def __eq__(self, value: typing.Any) -> typing.Union[bool, Eq]:  # type: ignore - overriding __eq__
-=======
-    def is_none(self) -> typing.Union["Boolean", IsNull]:
-        """Conditional whether variable is 'None'"""
-        if self.is_value:
-            return Boolean(self.get_value() is None)
-        return IsNull(self)
-
-    def is_not_none(self) -> typing.Union["Boolean", IsNotNull]:
-        """Conditional whether variable is not 'None'"""
-        if self.is_value:
-            return Boolean(self.get_value() is not None)
-        return IsNotNull(self)
-
-    def __eq__(self, value: typing.Any) -> typing.Union["Boolean", Eq]:  # type: ignore - overriding __eq__
->>>>>>> f98cc46f
         raise AttributeError(
             f"'{type(self).__name__}' object has no attribute '__eq__'"
         )
 
-<<<<<<< HEAD
     def __ne__(self, value: typing.Any) -> typing.Union[bool, Ne]:  # type: ignore - overriding __ne__
-=======
-    def __ne__(self, value: typing.Any) -> typing.Union["Boolean", Ne]:  # type: ignore - overriding __ne__
->>>>>>> f98cc46f
         raise AttributeError(
             f"'{type(self).__name__}' object has no attribute '__ne__'"
         )
 
-<<<<<<< HEAD
     def __gt__(self, value: typing.Any) -> typing.Union[bool, Gt]:
-=======
-    def __gt__(self, value: typing.Any) -> typing.Union["Boolean", Gt]:
->>>>>>> f98cc46f
         raise AttributeError(
             f"'{type(self).__name__}' object has no attribute '__gt__'"
         )
 
-<<<<<<< HEAD
-    def __ge__(self, value: typing.Any) -> typing.Union[bool, Ge]:
-=======
-    def __ge__(self, value: typing.Any) -> typing.Union["Boolean", Gte]:
->>>>>>> f98cc46f
+    def __ge__(self, value: typing.Any) -> typing.Union[bool, Gte]:
         raise AttributeError(
             f"'{type(self).__name__}' object has no attribute '__ge__'"
         )
 
-<<<<<<< HEAD
     def __lt__(self, value: typing.Any) -> typing.Union[bool, Lt]:
-=======
-    def __lt__(self, value: typing.Any) -> typing.Union["Boolean", Lt]:
->>>>>>> f98cc46f
         raise AttributeError(
             f"'{type(self).__name__}' object has no attribute '__lt__'"
         )
 
-<<<<<<< HEAD
-    def __le__(self, value: typing.Any) -> typing.Union[bool, Le]:
-=======
-    def __le__(self, value: typing.Any) -> typing.Union["Boolean", Lte]:
->>>>>>> f98cc46f
+    def __le__(self, value: typing.Any) -> typing.Union[bool, Lte]:
         raise AttributeError(
             f"'{type(self).__name__}' object has no attribute '__le__'"
         )
@@ -427,63 +391,34 @@
                 f"Expected type '{bool}' received type '{type(value)}'"
             )
 
-<<<<<<< HEAD
     def __eq__(self, value: typing.Any) -> typing.Union[bool, Eq]:
-=======
-    def __eq__(self, value: typing.Any) -> typing.Union["Boolean", Eq]:
->>>>>>> f98cc46f
         other = self.preprocess(value)
         if self.is_value and other.is_value:
             return self.get_value() is other.get_value()
         return Eq(self, other)
 
-<<<<<<< HEAD
     def __ne__(self, value: typing.Any) -> typing.Union[bool, Ne]:
-=======
-    def __ne__(self, value: typing.Any) -> typing.Union["Boolean", Ne]:
->>>>>>> f98cc46f
         other = self.preprocess(value)
         if self.is_value and other.is_value:
             return self.get_value() is not other.get_value()
         return Ne(self, other)
 
-<<<<<<< HEAD
     def __and__(self, value: typing.Any) -> typing.Union[bool, And]:
-=======
-    def __and__(self, value: typing.Any) -> typing.Union["Boolean", And]:
->>>>>>> f98cc46f
         other = self.preprocess(value)
         if self.is_value and other.is_value:
             return self.get_value() and other.get_value()
         return And(self, other)
 
-<<<<<<< HEAD
     def __or__(self, value: typing.Any) -> typing.Union[bool, Or]:
-=======
-    def __or__(self, value: typing.Any) -> typing.Union["Boolean", Or]:
->>>>>>> f98cc46f
         other = self.preprocess(value)
         if self.is_value and other.is_value:
             return self.get_value() or other.get_value()
         return Or(self, other)
 
-<<<<<<< HEAD
-    def __xor__(self, value: typing.Any) -> typing.Union[bool, Xor]:
-        other = self.preprocess(value)
-        if self.is_value and other.is_value:
-            return self != value
-        return Xor(self, other)
-
-    def __invert__(self) -> typing.Union[bool, Negate]:
+    def __invert__(self) -> typing.Union[bool, Not]:
         if self.is_value:
             return not self.get_value()
-        return Negate(self)
-=======
-    def __invert__(self) -> typing.Union["Boolean", Not]:
-        if self.is_value:
-            return type(self)(not self.get_value())
         return Not(self)
->>>>>>> f98cc46f
 
 
 class Equatable(Variable):
@@ -491,17 +426,12 @@
     Variable modifier to handle equatable values.
     """
 
-<<<<<<< HEAD
     def __eq__(self, value: typing.Any) -> typing.Union[Eq, bool]:
-=======
-    def __eq__(self, value: typing.Any) -> typing.Union["Boolean", Eq]:
->>>>>>> f98cc46f
         other = self.preprocess(value)
         if self.is_value and other.is_value:
             lhs = self.encode_value()
             rhs = other.encode_value()
             if lhs is None:
-<<<<<<< HEAD
                 return rhs is None
             elif rhs is None:
                 return lhs is None
@@ -510,34 +440,16 @@
         return Eq(self, other)
 
     def __ne__(self, value: typing.Any) -> typing.Union[bool, Ne]:
-=======
-                return Boolean(rhs is None)
-            elif rhs is None:
-                return Boolean(lhs is None)
-            else:
-                return Boolean(bool(lhs == rhs))
-        return Eq(self, other)
-
-    def __ne__(self, value: typing.Any) -> typing.Union["Boolean", Ne]:
->>>>>>> f98cc46f
         other = self.preprocess(value)
         if self.is_value and other.is_value:
             lhs = self.encode_value()
             rhs = other.encode_value()
             if lhs is None:
-<<<<<<< HEAD
                 return rhs is not None
             elif rhs is None:
                 return lhs is not None
             else:
                 return lhs != rhs
-=======
-                return Boolean(rhs is not None)
-            elif rhs is None:
-                return Boolean(lhs is not None)
-            else:
-                return Boolean(lhs != rhs)
->>>>>>> f98cc46f
         return Ne(self, other)
 
     def in_(self, vlist: typing.List[typing.Any]) -> Or:
@@ -555,18 +467,17 @@
     Variable modifier to handle quantifiable values.
     """
 
-<<<<<<< HEAD
     def __gt__(self, value: typing.Any) -> typing.Union[bool, Gt]:
         other = self.preprocess(value)
         if self.is_value and other.is_value:
             return self.get_value() > other.get_value()
         return Gt(self, other)
 
-    def __ge__(self, value: typing.Any) -> typing.Union[bool, Ge]:
+    def __ge__(self, value: typing.Any) -> typing.Union[bool, Gte]:
         other = self.preprocess(value)
         if self.is_value and other.is_value:
             return self.get_value() >= other.get_value()
-        return Ge(self, other)
+        return Gte(self, other)
 
     def __lt__(self, value: typing.Any) -> typing.Union[bool, Lt]:
         other = self.preprocess(value)
@@ -574,36 +485,11 @@
             return self.get_value() < other.get_value()
         return Lt(self, other)
 
-    def __le__(self, value: typing.Any) -> typing.Union[bool, Le]:
+    def __le__(self, value: typing.Any) -> typing.Union[bool, Lte]:
         other = self.preprocess(value)
         if self.is_value and other.is_value:
             return self.get_value() <= other.get_value()
-        return Le(self, other)
-=======
-    def __gt__(self, value: typing.Any) -> typing.Union["Boolean", Gt]:
-        other = self.preprocess(value)
-        if self.is_value and other.is_value:
-            return Boolean(self.get_value() > other.get_value())
-        return Gt(self, other)
-
-    def __ge__(self, value: typing.Any) -> typing.Union["Boolean", Gte]:
-        other = self.preprocess(value)
-        if self.is_value and other.is_value:
-            return Boolean(self.get_value() >= other.get_value())
-        return Gte(self, other)
-
-    def __lt__(self, value: typing.Any) -> typing.Union["Boolean", Lt]:
-        other = self.preprocess(value)
-        if self.is_value and other.is_value:
-            return Boolean(self.get_value() < other.get_value())
-        return Lt(self, other)
-
-    def __le__(self, value: typing.Any) -> typing.Union["Boolean", Lte]:
-        other = self.preprocess(value)
-        if self.is_value and other.is_value:
-            return Boolean(self.get_value() <= other.get_value())
         return Lte(self, other)
->>>>>>> f98cc46f
 
 
 class Spatial(Variable):
