from __future__ import annotations

import datetime
import json
import time
from dataclasses import asdict, dataclass
from typing import Any, Dict, List, Optional, Tuple, Union

from valor.client import ClientConnection, connect, get_connection
from valor.enums import AnnotationType, EvaluationStatus, TableStatus, TaskType
from valor.exceptions import (
    ClientException,
    DatasetDoesNotExistError,
    EvaluationDoesNotExist,
    ModelDoesNotExistError,
)
from valor.schemas import (
    Annotation,
    Datum,
    Dictionary,
    EvaluationParameters,
    EvaluationRequest,
    Filter,
    Label,
)
from valor.schemas import List as SymbolicList
from valor.schemas import StaticCollection, String

FilterType = Union[list, dict, Filter]  # TODO - Remove this


def _format_filter(filter_by: Optional[FilterType]) -> Filter:
    """
    Formats the various filter or constraint representations into a 'schemas.Filter' object.

    Parameters
    ----------
    filter_by : FilterType, optional
        The reference filter.

    Returns
    -------
    valor.schemas.Filter
        A properly formatted 'schemas.Filter' object.
    """
    if isinstance(filter_by, Filter):
        return filter_by
    elif isinstance(filter_by, list) or filter_by is None:
        filter_by = filter_by if filter_by else []
        return Filter.create(filter_by)
    elif isinstance(filter_by, dict):
        return Filter(**filter_by)
    else:
        raise TypeError


class GroundTruth(StaticCollection):
    """
    An object describing a ground truth (e.g., a human-drawn bounding box on an image).

    Attributes
    ----------
    datum : Datum
        The datum associated with the groundtruth.
    annotations : List[Annotation]
        The list of annotations associated with the groundtruth.

    Examples
    --------
    >>> GroundTruth(
    ...     datum=Datum(uid="uid1"),
    ...     annotations=[
    ...         Annotation(
    ...             labels=[Label(key="k1", value="v1")],
    ...         )
    ...     ]
    ... )
    """

    datum: Datum = Datum.symbolic(owner="groundtruth", name="datum")
    annotations: SymbolicList[Annotation] = SymbolicList[Annotation].symbolic(
        owner="groundtruth", name="annotations"
    )

    def __init__(
        self,
        *,
        datum: Datum,
        annotations: List[Annotation],
    ):
        """
        Creates a ground truth.

        Parameters
        ----------
        datum : Datum
            The datum that the ground truth is operating over.
        annotations : List[Annotation]
            The list of ground truth annotations.
        """
        super().__init__(datum=datum, annotations=annotations)

        for annotation in self.annotations:
            for label in annotation.labels:
                if label.score is not None:
                    raise ValueError(
                        "GroundTruth labels should not have scores."
                    )


class Prediction(StaticCollection):
    """
    An object describing a prediction (e.g., a machine-drawn bounding box on an image).

    Attributes
    ----------
    datum : Datum
        The datum associated with the prediction.
    annotations : List[Annotation]
        The list of annotations associated with the prediction.

    Examples
    --------
    >>> Prediction(
    ...     datum=Datum(uid="uid1"),
    ...     annotations=[
    ...         Annotation(
    ...             labels=[
    ...                 Label(key="k1", value="v1", score=0.9),
    ...                 Label(key="k1", value="v1", score=0.1)
    ...             ],
    ...         )
    ...     ]
    ... )
    """

    datum: Datum = Datum.symbolic(owner="prediction", name="datum")
    annotations: SymbolicList[Annotation] = SymbolicList[Annotation].symbolic(
        owner="prediction", name="annotations"
    )

    def __init__(
        self,
        *,
        datum: Datum,
        annotations: List[Annotation],
    ):
        """
        Creates a prediction.

        Parameters
        ----------
        datum : Datum
            The datum that the prediction is operating over.
        annotations : List[Annotation]
            The list of predicted annotations.
        """
        super().__init__(datum=datum, annotations=annotations)

<<<<<<< HEAD
        # validation
        for annotation in self.annotations:
            task_type = annotation.task_type
            if task_type in [
                TaskType.CLASSIFICATION,
                TaskType.OBJECT_DETECTION,
            ]:
                for label in annotation.labels:
                    label_score = label.score
                    if label_score is None:
                        raise ValueError(
                            f"For task type '{task_type}' prediction labels must have scores, but got 'None'"
                        )
            if task_type == TaskType.CLASSIFICATION:

                label_keys_to_sum = {}
                for scored_label in annotation.labels:
                    label_key = scored_label.key
                    label_score = scored_label.score
                    if label_key not in label_keys_to_sum:
                        label_keys_to_sum[label_key] = 0.0
                    label_keys_to_sum[label_key] += label_score

                for k, total_score in label_keys_to_sum.items():
                    if abs(total_score - 1) > 1e-5:
                        raise ValueError(
                            "For each label key, prediction scores must sum to 1, but"
                            f" for label key {k} got scores summing to {total_score}."
                        )

=======
>>>>>>> 8926aa01

class Evaluation:
    """
    Wraps `valor.client.Job` to provide evaluation-specifc members.
    """

    def __init__(
        self, connection: Optional[ClientConnection] = None, **kwargs
    ):
        """
        Defines important attributes of the API's `EvaluationResult`.

        Attributes
        ----------
        id : int
            The ID of the evaluation.
        dataset_names : list[str]
            The names of the datasets the model was evaluated over.
        model_name : str
            The name of the evaluated model.
        filters : schemas.Filter
            The filter used to select data partitions for evaluation.
        status : EvaluationStatus
            The status of the evaluation.
        metrics : List[dict]
            A list of metric dictionaries returned by the job.
        confusion_matrices : List[dict]
            A list of confusion matrix dictionaries returned by the job.
        meta: dict[str, str | float | dict], optional
            A dictionary of metadata describing the evaluation run.
        """
        if not connection:
            connection = get_connection()
        self.conn = connection
        self.update(**kwargs)

    def update(
        self,
        *_,
        id: int,
        dataset_names: list[str],
        model_name: str,
        filters: Filter,
        parameters: EvaluationParameters,
        status: EvaluationStatus,
        metrics: List[Dict],
        confusion_matrices: List[Dict],
        created_at: str,
        meta: dict[str, str | float | dict] | None,
        **kwargs,
    ):
        self.id = id
        self.dataset_names = dataset_names
        self.model_name = model_name
        self.filters = (
            Filter(**filters) if isinstance(filters, dict) else Filter()
        )
        self.parameters = (
            EvaluationParameters(**parameters)
            if isinstance(parameters, dict)
            else parameters
        )
        self.status = EvaluationStatus(status)
        self.metrics = metrics
        self.meta = meta
        self.confusion_matrices = confusion_matrices
        self.kwargs = kwargs
        self.ignored_pred_labels: Optional[List[Label]] = None
        self.missing_pred_labels: Optional[List[Label]] = None
        self.created_at = datetime.datetime.strptime(
            created_at, "%Y-%m-%dT%H:%M:%S.%fZ"
        ).replace(tzinfo=datetime.timezone.utc)

        for k, v in kwargs.items():
            setattr(self, k, v)

    def poll(self) -> EvaluationStatus:
        """
        Poll the back end.

        Updates the evaluation with the latest state from the back end.

        Returns
        -------
        enums.EvaluationStatus
            The status of the evaluation.

        Raises
        ----------
        ClientException
            If an Evaluation with the given `evaluation_id` is not found.
        """
        response = self.conn.get_evaluations(evaluation_ids=[self.id])
        if not response:
            raise EvaluationDoesNotExist(self.id)
        self.update(**response[0])
        return self.status

    def wait_for_completion(
        self,
        *,
        timeout: Optional[int] = None,
        interval: float = 1.0,
    ) -> EvaluationStatus:
        """
        Blocking function that waits for evaluation to finish.

        Parameters
        ----------
        timeout : int, optional
            Length of timeout in seconds.
        interval : float, default=1.0
            Polling interval in seconds.
        """
        t_start = time.time()
        while self.poll() not in [
            EvaluationStatus.DONE,
            EvaluationStatus.FAILED,
        ]:
            time.sleep(interval)
            if timeout and time.time() - t_start > timeout:
                raise TimeoutError
        return self.status

    def __str__(self) -> str:
        """Dumps the object into a JSON formatted string."""
        return json.dumps(self.to_dict(), indent=4)

    def to_dict(self) -> dict:
        """
        Defines how a `valor.Evaluation` object is serialized into a dictionary.

        Returns
        ----------
        dict
            A dictionary describing an evaluation.
        """
        return {
            "id": self.id,
            "dataset_names": self.dataset_names,
            "model_name": self.model_name,
            "filters": asdict(self.filters),
            "parameters": asdict(self.parameters),
            "status": self.status.value,
            "metrics": self.metrics,
            "confusion_matrices": self.confusion_matrices,
            "meta": self.meta,
            **self.kwargs,
        }

    def to_dataframe(
        self,
        stratify_by: Optional[Tuple[str, str]] = None,
    ):
        """
        Get all metrics associated with a Model and return them in a `pd.DataFrame`.

        Returns
        ----------
        pd.DataFrame
            Evaluation metrics being displayed in a `pd.DataFrame`.

        Raises
        ------
        ModuleNotFoundError
            This function requires the use of `pandas.DataFrame`.

        """
        try:
            import pandas as pd
        except ModuleNotFoundError:
            raise ModuleNotFoundError(
                "Must have pandas installed to use `get_metric_dataframes`."
            )

        if not stratify_by:
            column_type = "evaluation"
            column_name = self.id
        else:
            column_type = stratify_by[0]
            column_name = stratify_by[1]

        metrics = [
            {**metric, column_type: column_name} for metric in self.metrics
        ]
        df = pd.DataFrame(metrics)
        for k in ["label", "parameters"]:
            df[k] = df[k].fillna("n/a")
        df["parameters"] = df["parameters"].apply(json.dumps)
        df["label"] = df["label"].apply(
            lambda x: f"{x['key']}: {x['value']}" if x != "n/a" else x
        )
        df = df.pivot(
            index=["type", "parameters", "label"], columns=[column_type]
        )
        return df


@dataclass
class DatasetSummary:
    """Dataclass for storing dataset summary information"""

    name: str
    num_datums: int
    num_annotations: int
    num_bounding_boxes: int
    num_polygons: int
    num_rasters: int
    task_types: list[list[str]]
    labels: List[Label]
    datum_metadata: List[dict]
    annotation_metadata: List[dict]

    def __post_init__(self):
        for i, label in enumerate(self.labels):
            if isinstance(label, dict):
                self.labels[i] = Label(**label)


class Dataset(StaticCollection):
    """
    A class describing a given dataset.

    Attributes
    ----------
    name : String
        The name of the dataset.
    metadata : Dictionary
        A dictionary of metadata that describes the dataset.

    Examples
    --------
    >>> Dataset.create(name="dataset1")
    >>> Dataset.create(name="dataset1", metadata={})
    >>> Dataset.create(name="dataset1", metadata={"foo": "bar", "pi": 3.14})
    """

    name: String = String.symbolic(owner="dataset", name="name")
    metadata: Dictionary = Dictionary.symbolic(
        owner="dataset", name="metadata"
    )

    def __init__(
        self,
        *,
        name: str,
        metadata: Optional[dict] = None,
        connection: Optional[ClientConnection] = None,
    ):
        """
        Creates a local instance of a dataset.

        Use 'Dataset.create' classmethod to create a dataset with persistence.

        Parameters
        ----------
        name : str
            The name of the dataset.
        metadata : dict, optional
            A dictionary of metadata that describes the dataset.
        connection : ClientConnection, optional
            An initialized client connection.
        """
        self.conn = connection
        super().__init__(name=name, metadata=metadata if metadata else dict())

    @classmethod
    def create(
        cls,
        name: str,
        metadata: Optional[Dict[str, Any]] = None,
        connection: Optional[ClientConnection] = None,
    ) -> Dataset:
        """
        Creates a dataset that persists in the back end.

        Parameters
        ----------
        name : str
            The name of the dataset.
        metadata : dict, optional
            A dictionary of metadata that describes the dataset.
        connection : ClientConnection, optional
            An initialized client connection.
        """
        dataset = cls(name=name, metadata=metadata, connection=connection)
        Client(dataset.conn).create_dataset(dataset)
        return dataset

    @classmethod
    def get(
        cls,
        name: str,
        connection: Optional[ClientConnection] = None,
    ) -> Union[Dataset, None]:
        """
        Retrieves a dataset from the back end database.

        Parameters
        ----------
        name : str
            The name of the dataset.

        Returns
        -------
        Union[valor.Dataset, None]
            The dataset or 'None' if it doesn't exist.
        """
        return Client(connection).get_dataset(name)

    def add_groundtruth(
        self,
        groundtruth: GroundTruth,
    ) -> None:
        """
        Add a ground truth to the dataset.

        Parameters
        ----------
        groundtruth : GroundTruth
            The ground truth to create.
        """
        Client(self.conn).create_groundtruths(
            dataset=self,
            groundtruths=[groundtruth],
        )

    def add_groundtruths(
        self,
        groundtruths: List[GroundTruth],
        ignore_existing_datums: bool = False,
    ) -> None:
        """
        Add multiple ground truths to the dataset.

        Parameters
        ----------
        groundtruths : List[GroundTruth]
            The ground truths to create.
        ignore_existing_datums : bool, default=False
            If True, will ignore datums that already exist in the backend.
            If False, will raise an error if any datums already exist.
            Default is False.
        """
        Client(self.conn).create_groundtruths(
            dataset=self,
            groundtruths=groundtruths,
            ignore_existing_datums=ignore_existing_datums,
        )

    def get_groundtruth(
        self,
        datum: Union[Datum, str],
    ) -> Union[GroundTruth, None]:
        """
        Get a particular ground truth.

        Parameters
        ----------
        datum: Union[Datum, str]
            The desired datum.

        Returns
        ----------
        Union[GroundTruth, None]
            The matching ground truth or 'None' if it doesn't exist.
        """
        return Client(self.conn).get_groundtruth(dataset=self, datum=datum)

    def get_labels(
        self,
    ) -> List[Label]:
        """
        Get all labels associated with a given dataset.

        Returns
        ----------
        List[Label]
            A list of `Labels` associated with the dataset.
        """
        return Client(self.conn).get_labels_from_dataset(self)

    def get_datums(
        self, filter_by: Optional[FilterType] = None
    ) -> List[Datum]:
        """
        Get all datums associated with a given dataset.

        Parameters
        ----------
        filter_by
            Optional constraints to filter by.

        Returns
        ----------
        List[Datum]
            A list of `Datums` associated with the dataset.
        """
        filters = _format_filter(filter_by)
        if isinstance(filters, Filter):
            filters = asdict(filters)

        if filters.get("dataset_names"):
            raise ValueError(
                "Cannot filter by dataset_names when calling `Dataset.get_datums`."
            )
        filters["dataset_names"] = [self.name]  # type: ignore
        return Client(self.conn).get_datums(filter_by=filters)

    def get_evaluations(
        self,
        metrics_to_sort_by: Optional[
            Dict[str, Union[Dict[str, str], str]]
        ] = None,
    ) -> List[Evaluation]:
        """
        Get all evaluations associated with a given dataset.

        Parameters
        ----------
        metrics_to_sort_by: dict[str, str | dict[str, str]], optional
            An optional dict of metric types to sort the evaluations by.

        Returns
        ----------
        List[Evaluation]
            A list of `Evaluations` associated with the dataset.
        """
        return Client(self.conn).get_evaluations(
            datasets=[self], metrics_to_sort_by=metrics_to_sort_by
        )

    def get_summary(self) -> DatasetSummary:
        """
        Get the summary of a given dataset.

        Returns
        -------
        DatasetSummary
            The summary of the dataset. This class has the following fields:

            name: name of the dataset

            num_datums: total number of datums in the dataset

            num_annotations: total number of labeled annotations in the dataset; if an
            object (such as a bounding box) has multiple labels, then each label is counted separately

            num_bounding_boxes: total number of bounding boxes in the dataset

            num_polygons: total number of polygons in the dataset

            num_rasters: total number of rasters in the dataset

            labels: list of the unique labels in the dataset

            datum_metadata: list of the unique metadata dictionaries in the dataset that are associated
            to datums

            groundtruth_annotation_metadata: list of the unique metadata dictionaries in the dataset that are
            associated to annotations
        """
        return Client(self.conn).get_dataset_summary(self.name)  # type: ignore

    def finalize(
        self,
    ):
        """
        Finalizes the dataset such that new ground truths cannot be added to it.
        """
        return Client(self.conn).finalize_dataset(self)

    def delete(
        self,
        timeout: int = 0,
    ):
        """
        Delete the dataset from the back end.

        Parameters
        ----------
        timeout : int, default=0
            Sets a timeout in seconds.
        """
        Client(self.conn).delete_dataset(self.name, timeout)  # type: ignore


class Model(StaticCollection):
    """
    A class describing a model that was trained on a particular dataset.

    Attributes
    ----------
    name : String
        The name of the model.
    metadata : Dictionary
        A dictionary of metadata that describes the model.

    Examples
    --------
    >>> Model.create(name="model1")
    >>> Model.create(name="model1", metadata={})
    >>> Model.create(name="model1", metadata={"foo": "bar", "pi": 3.14})
    """

    name: String = String.symbolic(owner="model", name="name")
    metadata: Dictionary = Dictionary.symbolic(owner="model", name="metadata")

    def __init__(
        self,
        *,
        name: str,
        metadata: Optional[dict] = None,
        connection: Optional[ClientConnection] = None,
    ):
        """
        Creates a local instance of a model.

        Use 'Model.create' classmethod to create a model with persistence.

        Parameters
        ----------
        name : String
            The name of the model.
        metadata : Dictionary
            A dictionary of metadata that describes the model.
        connection : ClientConnection, optional
            An initialized client connection.
        """
        self.conn = connection
        super().__init__(name=name, metadata=metadata if metadata else dict())

    @classmethod
    def create(
        cls,
        name: str,
        metadata: Optional[Dict[str, Any]] = None,
        connection: Optional[ClientConnection] = None,
        **_,
    ) -> Model:
        """
        Creates a model that persists in the back end.

        Parameters
        ----------
        name : str
            The name of the model.
        metadata : dict, optional
            A dictionary of metadata that describes the model.
        connection : ClientConnection, optional
            An initialized client connection.
        """
        model = cls(name=name, metadata=metadata, connection=connection)
        Client(connection).create_model(model)
        return model

    @classmethod
    def get(
        cls,
        name: str,
        connection: Optional[ClientConnection] = None,
    ) -> Union[Model, None]:
        """
        Retrieves a model from the back end database.

        Parameters
        ----------
        name : str
            The name of the model.
        connection : ClientConnnetion, optional
            An optional Valor client object for interacting with the API.

        Returns
        -------
        Union[valor.Model, None]
            The model or 'None' if it doesn't exist.
        """
        return Client(connection).get_model(name)

    def add_prediction(
        self,
        dataset: Dataset,
        prediction: Prediction,
    ) -> None:
        """
        Add a prediction to the model.

        Parameters
        ----------
        dataset : valor.Dataset
            The dataset that is being operated over.
        prediction : valor.Prediction
            The prediction to create.
        """
        Client(self.conn).create_predictions(
            dataset=dataset,
            model=self,
            predictions=[prediction],
        )

    def add_predictions(
        self,
        dataset: Dataset,
        predictions: List[Prediction],
    ) -> None:
        """
        Add multiple predictions to the model.

        Parameters
        ----------
        dataset : valor.Dataset
            The dataset that is being operated over.
        predictions : List[valor.Prediction]
            The predictions to create.
        """
        Client(self.conn).create_predictions(
            dataset=dataset,
            model=self,
            predictions=predictions,
        )

    def get_prediction(
        self, dataset: Union[Dataset, str], datum: Union[Datum, str]
    ) -> Union[Prediction, None]:
        """
        Get a particular prediction.

        Parameters
        ----------
        dataset: Union[Dataset, str]
            The dataset the datum belongs to.
        datum: Union[Datum, str]
            The desired datum.

        Returns
        ----------
        Union[Prediction, None]
            The matching prediction or 'None' if it doesn't exist.
        """
        return Client(self.conn).get_prediction(
            dataset=dataset, model=self, datum=datum
        )

    def finalize_inferences(self, dataset: Union[Dataset, str]) -> None:
        """
        Finalizes the model over a dataset such that new predictions cannot be added to it.
        """
        return Client(self.conn).finalize_inferences(
            dataset=dataset, model=self
        )

    def _format_constraints(
        self,
        datasets: Optional[Union[Dataset, List[Dataset]]] = None,
        filter_by: Optional[FilterType] = None,
    ) -> Filter:
        """Formats the 'filter' for any evaluation requests."""

        # get list of dataset names
        dataset_names_from_obj = []
        if isinstance(datasets, list):
            dataset_names_from_obj = [dataset.name for dataset in datasets]
        elif isinstance(datasets, Dataset):
            dataset_names_from_obj = [datasets.name]

        # create a 'schemas.Filter' object from the constraints.
        filters = _format_filter(filter_by)

        # reset model name
        filters.model_names = None
        filters.model_metadata = None

        # set dataset names
        if not filters.dataset_names:
            filters.dataset_names = []
        filters.dataset_names.extend(dataset_names_from_obj)  # type: ignore
        return filters

    def _create_label_map(
        self,
        label_map: Optional[Dict[Label, Label]],
    ) -> Union[List[List[List[str]]], None]:
        """Convert a dictionary of label maps to a serializable list format."""
        if not label_map:
            return None

        if not isinstance(label_map, dict) or not all(
            [
                isinstance(key, Label) and isinstance(value, Label)
                for key, value in label_map.items()
            ]
        ):
            raise TypeError(
                "label_map should be a dictionary with valid Labels for both the key and value."
            )

        return_value = []
        for key, value in label_map.items():
            if not all(
                [
                    (isinstance(v.key, str) and isinstance(v.value, str))
                    for v in [key, value]
                ]
            ):
                raise TypeError
            return_value.append(
                [
                    [key.key, key.value],
                    [value.key, value.value],
                ]
            )
        return return_value

    def evaluate_classification(
        self,
        datasets: Union[Dataset, List[Dataset]],
        filter_by: Optional[FilterType] = None,
        label_map: Optional[Dict[Label, Label]] = None,
        pr_curve_max_examples: int = 1,
        metrics_to_return: Optional[List[str]] = None,
        allow_retries: bool = False,
    ) -> Evaluation:
        """
        Start a classification evaluation job.

        Parameters
        ----------
        datasets : Union[Dataset, List[Dataset]], optional
            The dataset or list of datasets to evaluate against.
        filter_by : FilterType, optional
            Optional set of constraints to filter evaluation by.
        label_map : Dict[Label, Label], optional
            Optional mapping of individual labels to a grouper label. Useful when you need to evaluate performance using labels that differ across datasets and models.
        metrics: List[str], optional
            The list of metrics to compute, store, and return to the user.
        allow_retries : bool, default = False
            Option to retry previously failed evaluations.

        Returns
        -------
        Evaluation
            A job object that can be used to track the status of the job and get the metrics of it upon completion.
        """
        if not datasets and not filter_by:
            raise ValueError(
                "Evaluation requires the definition of either datasets, dataset filters or both."
            )

        # format request
        filters = self._format_constraints(datasets, filter_by)
        datasets = datasets if isinstance(datasets, list) else [datasets]
        request = EvaluationRequest(
            dataset_names=[dataset.name for dataset in datasets],  # type: ignore - issue #604
            model_names=[self.name],  # type: ignore - issue #604
            filters=filters,
            parameters=EvaluationParameters(
                task_type=TaskType.CLASSIFICATION,
                label_map=self._create_label_map(label_map=label_map),
                pr_curve_max_examples=pr_curve_max_examples,
                metrics_to_return=metrics_to_return,
            ),
        )

        # create evaluation
        evaluation = Client(self.conn).evaluate(
            request, allow_retries=allow_retries
        )
        if len(evaluation) != 1:
            raise RuntimeError
        return evaluation[0]

    def evaluate_detection(
        self,
        datasets: Union[Dataset, List[Dataset]],
        filter_by: Optional[FilterType] = None,
        convert_annotations_to_type: Optional[AnnotationType] = None,
        iou_thresholds_to_compute: Optional[List[float]] = None,
        iou_thresholds_to_return: Optional[List[float]] = None,
        label_map: Optional[Dict[Label, Label]] = None,
        recall_score_threshold: float = 0,
        metrics_to_return: Optional[List[str]] = None,
        pr_curve_iou_threshold: float = 0.5,
        pr_curve_max_examples: int = 1,
        allow_retries: bool = False,
    ) -> Evaluation:
        """
        Start an object-detection evaluation job.

        Parameters
        ----------
        datasets : Union[Dataset, List[Dataset]], optional
            The dataset or list of datasets to evaluate against.
        filter_by : FilterType, optional
            Optional set of constraints to filter evaluation by.
        convert_annotations_to_type : enums.AnnotationType, optional
            Forces the object detection evaluation to compute over this type.
        iou_thresholds_to_compute : List[float], optional
            Thresholds to compute mAP against.
        iou_thresholds_to_return : List[float], optional
            Thresholds to return AP for. Must be subset of `iou_thresholds_to_compute`.
        label_map : Dict[Label, Label], optional
            Optional mapping of individual labels to a grouper label. Useful when you need to evaluate performance using labels that differ across datasets and models.
        recall_score_threshold: float, default=0
            The confidence score threshold for use when determining whether to count a prediction as a true positive or not while calculating Average Recall.
        pr_curve_iou_threshold: float, optional
            The IOU threshold to use when calculating precision-recall curves. Defaults to 0.5.
        pr_curve_max_examples: int, optional
            The maximum number of datum examples to store when calculating PR curves.
        allow_retries : bool, default = False
            Option to retry previously failed evaluations.


        Returns
        -------
        Evaluation
            A job object that can be used to track the status of the job and get the metrics of it upon completion.
        """
        if iou_thresholds_to_compute is None:
            iou_thresholds_to_compute = [
                round(0.5 + 0.05 * i, 2) for i in range(10)
            ]
        if iou_thresholds_to_return is None:
            iou_thresholds_to_return = [0.5, 0.75]

        # format request
        parameters = EvaluationParameters(
            task_type=TaskType.OBJECT_DETECTION,
            convert_annotations_to_type=convert_annotations_to_type,
            iou_thresholds_to_compute=iou_thresholds_to_compute,
            iou_thresholds_to_return=iou_thresholds_to_return,
            label_map=self._create_label_map(label_map=label_map),
            recall_score_threshold=recall_score_threshold,
            metrics_to_return=metrics_to_return,
            pr_curve_iou_threshold=pr_curve_iou_threshold,
            pr_curve_max_examples=pr_curve_max_examples,
        )
        filters = self._format_constraints(datasets, filter_by)
        datasets = datasets if isinstance(datasets, list) else [datasets]
        request = EvaluationRequest(
            dataset_names=[dataset.name for dataset in datasets],  # type: ignore - issue #604
            model_names=[self.name],  # type: ignore - issue #604
            filters=filters,
            parameters=parameters,
        )

        # create evaluation
        evaluation = Client(self.conn).evaluate(
            request, allow_retries=allow_retries
        )
        if len(evaluation) != 1:
            raise RuntimeError
        return evaluation[0]

    def evaluate_segmentation(
        self,
        datasets: Union[Dataset, List[Dataset]],
        filter_by: Optional[FilterType] = None,
        label_map: Optional[Dict[Label, Label]] = None,
        metrics_to_return: Optional[List[str]] = None,
        allow_retries: bool = False,
    ) -> Evaluation:
        """
        Start a semantic-segmentation evaluation job.

        Parameters
        ----------
        datasets : Union[Dataset, List[Dataset]], optional
            The dataset or list of datasets to evaluate against.
        filter_by : FilterType, optional
            Optional set of constraints to filter evaluation by.
        label_map : Dict[Label, Label], optional
            Optional mapping of individual labels to a grouper label. Useful when you need to evaluate performance using labels that differ across datasets and models.
        metrics: List[str], optional
            The list of metrics to compute, store, and return to the user.
        allow_retries : bool, default = False
            Option to retry previously failed evaluations.

        Returns
        -------
        Evaluation
            A job object that can be used to track the status of the job and get the metrics of it upon completion
        """
        # format request
        filters = self._format_constraints(datasets, filter_by)
        datasets = datasets if isinstance(datasets, list) else [datasets]
        request = EvaluationRequest(
            dataset_names=[dataset.name for dataset in datasets],  # type: ignore - issue #604
            model_names=[self.name],  # type: ignore - issue #604
            filters=filters,
            parameters=EvaluationParameters(
                task_type=TaskType.SEMANTIC_SEGMENTATION,
                label_map=self._create_label_map(label_map=label_map),
                metrics_to_return=metrics_to_return,
            ),
        )

        # create evaluation
        evaluation = Client(self.conn).evaluate(
            request, allow_retries=allow_retries
        )
        if len(evaluation) != 1:
            raise RuntimeError
        return evaluation[0]

    def evaluate_text_generation(
        self,
        metrics: List[str],
        llm_api_params: Optional[
            Dict[str, Union[str, dict]]
        ] = None,  # TODO Is this typing good?
        metric_params: Optional[Dict[str, dict]] = None,  # TODO
        meta: Optional[Dict[str, Any]] = None,  # TODO
        datasets: Optional[Union[Dataset, List[Dataset]]] = None,
        filter_by: Optional[FilterType] = None,
    ) -> Evaluation:
        """
        Start a classification evaluation job.

        Parameters
        ----------
        datasets : Union[Dataset, List[Dataset]], optional
            The dataset or list of datasets to evaluate against.
        metrics : List[str]
            TODO
        llm_api_params : Dict[str, Union[str,dict]], optional
            TODO
        metric_params : Dict[str, dict], optional
            TODO
        meta : Dict[str, Any], optional
            TODO
        filter_by : FilterType, optional
            Optional set of constraints to filter evaluation by.

        Returns
        -------
        Evaluation
            A job object that can be used to track the status of the job and get the metrics of it upon completion.
        """
        if not datasets and not filter_by:
            raise ValueError(
                "Evaluation requires the definition of either datasets, dataset filters or both."
            )

        # format request
        datum_filter = self._format_constraints(datasets, filter_by)
        request = EvaluationRequest(
            model_names=[self.name],  # type: ignore
            datum_filter=datum_filter,
            parameters=EvaluationParameters(
                task_type=TaskType.TEXT_GENERATION,
                metrics=metrics,
                # llm_api_params=llm_api_params, # TODO We should not send this in a GET request like this. It needs to be protected in the json payload of a POST request.
            ),
            meta={},
        )

        # create evaluation
        evaluation = Client(self.conn).evaluate(request)
        if len(evaluation) != 1:
            raise RuntimeError
        return evaluation[0]

    def delete(self, timeout: int = 0):
        """
        Delete the `Model` object from the back end.

        Parameters
        ----------
        timeout : int, default=0
            Sets a timeout in seconds.
        """
        Client(self.conn).delete_model(self.name, timeout)  # type: ignore

    def get_labels(
        self,
    ) -> List[Label]:
        """
        Get all labels associated with a given model.

        Returns
        ----------
        List[Label]
            A list of `Labels` associated with the model.
        """
        return Client(self.conn).get_labels_from_model(self)

    def get_evaluations(
        self,
        metrics_to_sort_by: Optional[
            Dict[str, Union[Dict[str, str], str]]
        ] = None,
    ) -> List[Evaluation]:
        """
        Get all evaluations associated with a given model.

        Parameters
        ----------
        metrics_to_sort_by: dict[str, str | dict[str, str]], optional
            An optional dict of metric types to sort the evaluations by.


        Returns
        ----------
        List[Evaluation]
            A list of `Evaluations` associated with the model.
        """
        return Client(self.conn).get_evaluations(
            models=[self], metrics_to_sort_by=metrics_to_sort_by
        )


class Client:
    """
    Valor client object for interacting with the api.

    Parameters
    ----------
    connection : ClientConnection, optional
        Option to use an existing connection object.
    """

    def __init__(self, connection: Optional[ClientConnection] = None):
        if not connection:
            connection = get_connection()
        self.conn = connection

    @classmethod
    def connect(
        cls,
        host: str,
        access_token: Optional[str] = None,
        reconnect: bool = False,
    ) -> Client:
        """
        Establishes a connection to the Valor API.

        Parameters
        ----------
        host : str
            The host to connect to. Should start with "http://" or "https://".
        access_token : str
            The access token for the host (if the host requires authentication).
        """
        connect(host=host, access_token=access_token, reconnect=reconnect)
        return cls(get_connection())

    def get_labels(
        self,
        filter_by: Optional[FilterType] = None,
    ) -> List[Label]:
        """
        Gets all labels using an optional filter.

        Parameters
        ----------
        filter_by : FilterType, optional
            Optional constraints to filter by.

        Returns
        ------
        List[valor.Label]
            A list of labels.
        """
        filters = _format_filter(filter_by)
        filters = asdict(filters)
        return [Label(**label) for label in self.conn.get_labels(filters)]

    def get_labels_from_dataset(
        self, dataset: Union[Dataset, str]
    ) -> List[Label]:
        """
        Get all labels associated with a dataset's ground truths.

        Parameters
        ----------
        dataset : valor.Dataset
            The dataset to search by.

        Returns
        ------
        List[valor.Label]
            A list of labels.
        """
        dataset_name = (
            dataset.name if isinstance(dataset, Dataset) else dataset
        )
        return [
            Label(**label)
            for label in self.conn.get_labels_from_dataset(dataset_name)  # type: ignore
        ]

    def get_labels_from_model(self, model: Union[Model, str]) -> List[Label]:
        """
        Get all labels associated with a model's ground truths.

        Parameters
        ----------
        model : valor.Model
            The model to search by.

        Returns
        ------
        List[valor.Label]
            A list of labels.
        """
        model_name = model.name if isinstance(model, Model) else model
        return [
            Label(**label)
            for label in self.conn.get_labels_from_model(model_name)  # type: ignore
        ]

    def create_dataset(
        self,
        dataset: Union[Dataset, dict],
    ) -> None:
        """
        Creates a dataset.

        Parameters
        ----------
        dataset : valor.Dataset
            The dataset to create.
        """
        if isinstance(dataset, Dataset):
            dataset = dataset.encode_value()
        self.conn.create_dataset(dataset)

    def create_groundtruths(
        self,
        dataset: Dataset,
        groundtruths: List[GroundTruth],
        ignore_existing_datums: bool = False,
    ):
        """
        Creates ground truths.

        Parameters
        ----------

        dataset : valor.Dataset
            The dataset to create the ground truth for.
        groundtruths : List[valor.GroundTruth]
            The ground truths to create.
        ignore_existing_datums : bool, default=False
            If True, will ignore datums that already exist in the backend.
            If False, will raise an error if any datums already exist.
            Default is False.
        """
        groundtruths_json = []
        for groundtruth in groundtruths:
            if not isinstance(groundtruth, GroundTruth):
                raise TypeError(
                    f"Expected ground truth to be of type 'valor.GroundTruth' not '{type(groundtruth)}'."
                )
            if not isinstance(groundtruth.annotations._value, list):
                raise TypeError
            groundtruth_dict = groundtruth.encode_value()
            groundtruth_dict["dataset_name"] = dataset.name
            groundtruths_json.append(groundtruth_dict)
        self.conn.create_groundtruths(
            groundtruths_json, ignore_existing_datums=ignore_existing_datums
        )

    def get_groundtruth(
        self,
        dataset: Union[Dataset, str],
        datum: Union[Datum, str],
    ) -> Union[GroundTruth, None]:
        """
        Get a particular ground truth.

        Parameters
        ----------
        dataset: Union[Dataset, str]
            The dataset the datum belongs to.
        datum: Union[Datum, str]
            The desired datum.

        Returns
        ----------
        Union[GroundTruth, None]
            The matching ground truth or 'None' if it doesn't exist.
        """
        dataset_name = (
            dataset.name if isinstance(dataset, Dataset) else dataset
        )
        datum_uid = datum.uid if isinstance(datum, Datum) else datum
        try:
            resp = self.conn.get_groundtruth(
                dataset_name=dataset_name, datum_uid=datum_uid  # type: ignore
            )
            resp.pop("dataset_name")
            return GroundTruth.decode_value(resp)
        except ClientException as e:
            if e.status_code == 404:
                return None
            raise e

    def finalize_dataset(self, dataset: Union[Dataset, str]) -> None:
        """
        Finalizes a dataset such that new ground truths cannot be added to it.

        Parameters
        ----------
        dataset : str
            The dataset to be finalized.
        """
        dataset_name = (
            dataset.name if isinstance(dataset, Dataset) else dataset
        )
        return self.conn.finalize_dataset(name=dataset_name)  # type: ignore

    def get_dataset(
        self,
        name: str,
    ) -> Union[Dataset, None]:
        """
        Gets a dataset by name.

        Parameters
        ----------
        name : str
            The name of the dataset to fetch.

        Returns
        -------
        Union[Dataset, None]
            A Dataset with a matching name, or 'None' if one doesn't exist.
        """
        dataset = Dataset.decode_value(
            {
                **self.conn.get_dataset(name),
                "connection": self.conn,
            }
        )
        return dataset

    def get_datasets(
        self,
        filter_by: Optional[FilterType] = None,
    ) -> List[Dataset]:
        """
        Get all datasets, with an option to filter results according to some user-defined parameters.

        Parameters
        ----------
        filter_by : FilterType, optional
            Optional constraints to filter by.

        Returns
        ------
        List[valor.Dataset]
            A list of datasets.
        """
        filters = _format_filter(filter_by)
        if isinstance(filters, Filter):
            filters = asdict(filters)
        dataset_list = []
        for kwargs in self.conn.get_datasets(filters):
            dataset = Dataset.decode_value({**kwargs, "connection": self.conn})
            dataset_list.append(dataset)
        return dataset_list

    def get_datums(
        self,
        filter_by: Optional[FilterType] = None,
    ) -> List[Datum]:
        """
        Get all datums using an optional filter.

        Parameters
        ----------
        filter_by : FilterType, optional
            Optional constraints to filter by.

        Returns
        -------
        List[valor.Datum]
            A list datums.
        """
        filters = _format_filter(filter_by)
        if isinstance(filters, Filter):
            filters = asdict(filters)
        return [
            Datum.decode_value(datum)
            for datum in self.conn.get_datums(filters)
        ]

    def get_datum(
        self,
        dataset: Union[Dataset, str],
        uid: str,
    ) -> Union[Datum, None]:
        """
        Get datum.
        `GET` endpoint.
        Parameters
        ----------
        dataset : valor.Dataset
            The dataset the datum belongs to.
        uid : str
            The UID of the datum.
        Returns
        -------
        valor.Datum
            The requested datum or 'None' if it doesn't exist.
        """
        dataset_name = (
            dataset.name if isinstance(dataset, Dataset) else dataset
        )
        resp = self.conn.get_datum(dataset_name=dataset_name, uid=uid)  # type: ignore
        return Datum.decode_value(resp)

    def get_dataset_status(
        self,
        name: str,
    ) -> Union[TableStatus, None]:
        """
        Get the state of a given dataset.

        Parameters
        ----------
        name : str
            The name of the dataset we want to fetch the state of.

        Returns
        ------
        TableStatus | None
            The state of the dataset, or 'None' if the dataset does not exist.
        """
        try:
            return self.conn.get_dataset_status(name)
        except ClientException as e:
            if e.status_code == 404:
                return None
            raise e

    def get_dataset_summary(self, name: str) -> DatasetSummary:
        """
        Gets the summary of a dataset.

        Parameters
        ----------
        name : str
            The name of the dataset to create a summary for.

        Returns
        -------
        DatasetSummary
            A dataclass containing the dataset summary.
        """
        return DatasetSummary(**self.conn.get_dataset_summary(name))

    def delete_dataset(self, name: str, timeout: int = 0) -> None:
        """
        Deletes a dataset.

        Parameters
        ----------
        name : str
            The name of the dataset to be deleted.
        timeout : int
            The number of seconds to wait in order to confirm that the dataset was deleted.
        """
        self.conn.delete_dataset(name)
        if timeout:
            for _ in range(timeout):
                try:
                    self.get_dataset(name)
                except DatasetDoesNotExistError:
                    break
                time.sleep(1)
            else:
                raise TimeoutError(
                    "Dataset wasn't deleted within timeout interval"
                )

    def create_model(
        self,
        model: Union[Model, dict],
    ):
        """
        Creates a model.

        Parameters
        ----------
        model : valor.Model
            The model to create.
        """
        if isinstance(model, Model):
            model = model.encode_value()
        self.conn.create_model(model)

    def create_predictions(
        self,
        dataset: Dataset,
        model: Model,
        predictions: List[Prediction],
    ) -> None:
        """
        Creates predictions.

        Parameters
        ----------
        dataset : valor.Dataset
            The dataset that is being operated over.
        model : valor.Model
            The model making the prediction.
        predictions : List[valor.Prediction]
            The predictions to create.
        """
        predictions_json = []
        for prediction in predictions:
            if not isinstance(prediction, Prediction):
                raise TypeError(
                    f"Expected prediction to be of type 'valor.Prediction' not '{type(prediction)}'."
                )
            if not isinstance(prediction.annotations._value, list):
                raise TypeError
            prediction_dict = prediction.encode_value()
            prediction_dict["dataset_name"] = dataset.name
            prediction_dict["model_name"] = model.name
            predictions_json.append(prediction_dict)
        self.conn.create_predictions(predictions_json)

    def get_prediction(
        self,
        dataset: Union[Dataset, str],
        model: Union[Model, str],
        datum: Union[Datum, str],
    ) -> Union[Prediction, None]:
        """
        Get a particular prediction.

        Parameters
        ----------
        dataset: Union[Dataset, str]
            The dataset the datum belongs to.
        model: Union[Model, str]
            The model that made the prediction.
        datum: Union[Datum, str]
            The desired datum.

        Returns
        ----------
        Union[Prediction, None]
            The matching prediction or 'None' if it doesn't exist.
        """
        dataset_name = (
            dataset.name if isinstance(dataset, Dataset) else dataset
        )
        model_name = model.name if isinstance(model, Model) else model
        datum_uid = datum.uid if isinstance(datum, Datum) else datum

        resp = self.conn.get_prediction(
            dataset_name=dataset_name,  # type: ignore
            model_name=model_name,  # type: ignore
            datum_uid=datum_uid,  # type: ignore
        )
        resp.pop("dataset_name")
        resp.pop("model_name")
        return Prediction.decode_value(resp)

    def finalize_inferences(
        self, dataset: Union[Dataset, str], model: Union[Model, str]
    ) -> None:
        """
        Finalizes a model-dataset pairing such that new predictions cannot be added to it.
        """
        dataset_name = (
            dataset.name if isinstance(dataset, Dataset) else dataset
        )
        model_name = model.name if isinstance(model, Model) else model
        return self.conn.finalize_inferences(
            dataset_name=dataset_name,  # type: ignore
            model_name=model_name,  # type: ignore
        )

    def get_model(
        self,
        name: str,
    ) -> Union[Model, None]:
        """
        Gets a model by name.

        Parameters
        ----------
        name : str
            The name of the model to fetch.

        Returns
        -------
        Union[valor.Model, None]
            A Model with matching name or 'None' if one doesn't exist.
        """
        return Model.decode_value(
            {
                **self.conn.get_model(name),
                "connection": self.conn,
            }
        )

    def get_models(
        self,
        filter_by: Optional[FilterType] = None,
    ) -> List[Model]:
        """
        Get all models using an optional filter.

        Parameters
        ----------
        filter_by : FilterType, optional
            Optional constraints to filter by.

        Returns
        ------
        List[valor.Model]
            A list of models.
        """
        filters = _format_filter(filter_by)
        if isinstance(filters, Filter):
            filters = asdict(filters)
        model_list = []
        for kwargs in self.conn.get_models(filters):
            model = Model.decode_value({**kwargs, "connection": self.conn})
            model_list.append(model)
        return model_list

    def get_model_status(
        self,
        dataset_name: str,
        model_name: str,
    ) -> Optional[TableStatus]:
        """
        Get the state of a given model over a dataset.

        Parameters
        ----------
        dataset_name : str
            The name of the dataset that the model is operating over.
        model_name : str
            The name of the model we want to fetch the state of.

        Returns
        ------
        Union[TableStatus, None]
            The state of the model or 'None' if the model doesn't exist.
        """
        try:
            return self.conn.get_model_status(dataset_name, model_name)
        except ClientException as e:
            if e.status_code == 404:
                return None
            raise e

    def get_model_eval_requests(
        self, model: Union[Model, str]
    ) -> List[Evaluation]:
        """
        Get all evaluations that have been created for a model.

        This does not return evaluation results.

        `GET` endpoint.

        Parameters
        ----------
        model : str
            The model to search by.

        Returns
        -------
        List[Evaluation]
            A list of evaluations.
        """
        model_name = model.name if isinstance(model, Model) else model
        return [
            Evaluation(**evaluation, connection=self.conn)
            for evaluation in self.conn.get_model_eval_requests(model_name)  # type: ignore
        ]

    def delete_model(self, name: str, timeout: int = 0) -> None:
        """
        Deletes a model.

        Parameters
        ----------
        name : str
            The name of the model to be deleted.
        timeout : int
            The number of seconds to wait in order to confirm that the model was deleted.
        """
        self.conn.delete_model(name)
        if timeout:
            for _ in range(timeout):
                try:
                    self.get_model(name)
                except ModelDoesNotExistError:
                    break
                time.sleep(1)
            else:
                raise TimeoutError(
                    "Model wasn't deleted within timeout interval"
                )

    def get_evaluations(
        self,
        *,
        evaluation_ids: Optional[List[int]] = None,
        models: Union[List[Model], List[str], None] = None,
        datasets: Union[List[Dataset], List[str], None] = None,
        metrics_to_sort_by: Optional[
            Dict[str, Union[Dict[str, str], str]]
        ] = None,
    ) -> List[Evaluation]:
        """
        Returns all evaluations associated with user-supplied dataset and/or model names.

        Parameters
        ----------
        evaluation_ids : List[int], optional.
            A list of job IDs to return metrics for.
        models : Union[List[valor.Model], List[str]], optional
            A list of model names that we want to return metrics for.
        datasets : Union[List[valor.Dataset], List[str]], optional
            A list of dataset names that we want to return metrics for.
        metrics_to_sort_by: dict[str, str | dict[str, str]], optional
            An optional dict of metric types to sort the evaluations by.

        Returns
        -------
        List[valor.Evaluation]
            A list of evaluations.
        """
        if isinstance(datasets, list):
            datasets = [  # type: ignore
                element.name if isinstance(element, Dataset) else element
                for element in datasets
            ]
        if isinstance(models, list):
            models = [  # type: ignore
                element.name if isinstance(element, Model) else element
                for element in models
            ]
        return [
            Evaluation(connection=self.conn, **evaluation)
            for evaluation in self.conn.get_evaluations(
                evaluation_ids=evaluation_ids,
                models=models,  # type: ignore
                datasets=datasets,  # type: ignore
                metrics_to_sort_by=metrics_to_sort_by,
            )
        ]

    def evaluate(
        self, request: EvaluationRequest, allow_retries: bool = False
    ) -> List[Evaluation]:
        """
        Creates as many evaluations as necessary to fulfill the request.

        Parameters
        ----------
        request : schemas.EvaluationRequest
            The requested evaluation parameters.
        allow_retries : bool, default = False
            Option to retry previously failed evaluations.

        Returns
        -------
        List[Evaluation]
            A list of evaluations that meet the parameters.
        """
        return [
            Evaluation(**evaluation)
            for evaluation in self.conn.evaluate(
                request, allow_retries=allow_retries
            )
        ]<|MERGE_RESOLUTION|>--- conflicted
+++ resolved
@@ -156,40 +156,6 @@
             The list of predicted annotations.
         """
         super().__init__(datum=datum, annotations=annotations)
-
-<<<<<<< HEAD
-        # validation
-        for annotation in self.annotations:
-            task_type = annotation.task_type
-            if task_type in [
-                TaskType.CLASSIFICATION,
-                TaskType.OBJECT_DETECTION,
-            ]:
-                for label in annotation.labels:
-                    label_score = label.score
-                    if label_score is None:
-                        raise ValueError(
-                            f"For task type '{task_type}' prediction labels must have scores, but got 'None'"
-                        )
-            if task_type == TaskType.CLASSIFICATION:
-
-                label_keys_to_sum = {}
-                for scored_label in annotation.labels:
-                    label_key = scored_label.key
-                    label_score = scored_label.score
-                    if label_key not in label_keys_to_sum:
-                        label_keys_to_sum[label_key] = 0.0
-                    label_keys_to_sum[label_key] += label_score
-
-                for k, total_score in label_keys_to_sum.items():
-                    if abs(total_score - 1) > 1e-5:
-                        raise ValueError(
-                            "For each label key, prediction scores must sum to 1, but"
-                            f" for label key {k} got scores summing to {total_score}."
-                        )
-
-=======
->>>>>>> 8926aa01
 
 class Evaluation:
     """
