from __future__ import annotations

import datetime
import json
import time
from dataclasses import asdict, dataclass
from typing import Any, Dict, List, Optional, Tuple, Union

from valor.client import ClientConnection, connect, get_connection
from valor.enums import (
    AnnotationType,
    EvaluationStatus,
    MetricType,
    TableStatus,
    TaskType,
)
from valor.exceptions import (
    ClientException,
    DatasetDoesNotExistError,
    EvaluationDoesNotExist,
    ModelDoesNotExistError,
)
from valor.schemas import (
    Annotation,
    Datum,
    Dictionary,
    EvaluationParameters,
    EvaluationRequest,
    Filter,
    Label,
)
from valor.schemas import List as SymbolicList
from valor.schemas import StaticCollection, String


class GroundTruth(StaticCollection):
    """
    An object describing a ground truth (e.g., a human-drawn bounding box on an image).

    Attributes
    ----------
    datum : Datum
        The datum associated with the groundtruth.
    annotations : List[Annotation]
        The list of annotations associated with the groundtruth.

    Examples
    --------
    >>> GroundTruth(
    ...     datum=Datum(uid="uid1"),
    ...     annotations=[
    ...         Annotation(
    ...             labels=[Label(key="k1", value="v1")],
    ...         )
    ...     ]
    ... )
    """

    datum: Datum = Datum.symbolic(owner="groundtruth", name="datum")
    annotations: SymbolicList[Annotation] = SymbolicList[Annotation].symbolic(
        owner="groundtruth", name="annotations"
    )

    def __init__(
        self,
        *,
        datum: Datum,
        annotations: List[Annotation],
    ):
        """
        Creates a ground truth.

        Parameters
        ----------
        datum : Datum
            The datum that the ground truth is operating over.
        annotations : List[Annotation]
            The list of ground truth annotations.
        """
        super().__init__(datum=datum, annotations=annotations)

        for annotation in self.annotations:
            for label in annotation.labels:
                if label.score is not None:
                    raise ValueError(
                        "GroundTruth labels should not have scores."
                    )


class Prediction(StaticCollection):
    """
    An object describing a prediction (e.g., a machine-drawn bounding box on an image).

    Attributes
    ----------
    datum : Datum
        The datum associated with the prediction.
    annotations : List[Annotation]
        The list of annotations associated with the prediction.

    Examples
    --------
    >>> Prediction(
    ...     datum=Datum(uid="uid1"),
    ...     annotations=[
    ...         Annotation(
    ...             labels=[
    ...                 Label(key="k1", value="v1", score=0.9),
    ...                 Label(key="k1", value="v1", score=0.1)
    ...             ],
    ...         )
    ...     ]
    ... )
    """

    datum: Datum = Datum.symbolic(owner="prediction", name="datum")
    annotations: SymbolicList[Annotation] = SymbolicList[Annotation].symbolic(
        owner="prediction", name="annotations"
    )

    def __init__(
        self,
        *,
        datum: Datum,
        annotations: List[Annotation],
    ):
        """
        Creates a prediction.

        Parameters
        ----------
        datum : Datum
            The datum that the prediction is operating over.
        annotations : List[Annotation]
            The list of predicted annotations.
        """
        super().__init__(datum=datum, annotations=annotations)


class Evaluation:
    """
    Wraps `valor.client.Job` to provide evaluation-specifc members.
    """

    def __init__(
        self, connection: Optional[ClientConnection] = None, **kwargs
    ):
        """
        Defines important attributes of the API's `EvaluationResult`.

        Attributes
        ----------
        id : int
            The ID of the evaluation.
        dataset_names : list[str]
            The names of the datasets the model was evaluated over.
        model_name : str
            The name of the evaluated model.
        filters : dict
            The filter used to select data partitions for evaluation.
        status : EvaluationStatus
            The status of the evaluation.
        metrics : List[dict]
            A list of metric dictionaries returned by the job.
        confusion_matrices : List[dict]
            A list of confusion matrix dictionaries returned by the job.
        meta: dict[str, str | float | dict], optional
            A dictionary of metadata describing the evaluation run.
        """
        if not connection:
            connection = get_connection()
        self.conn = connection
        self.update(**kwargs)

    def update(
        self,
        *_,
        id: int,
        dataset_names: list[str],
        model_name: str,
        filters: dict,
        parameters: EvaluationParameters,
        status: EvaluationStatus,
        metrics: List[Dict],
        confusion_matrices: List[Dict],
        created_at: str,
        meta: dict[str, str | float | dict] | None,
        **kwargs,
    ):
        self.id = id
        self.dataset_names = dataset_names
        self.model_name = model_name
        self.filters = filters
        self.parameters = (
            EvaluationParameters(**parameters)
            if isinstance(parameters, dict)
            else parameters
        )
        self.status = EvaluationStatus(status)
        self.metrics = metrics
        self.meta = meta
        self.confusion_matrices = confusion_matrices
        self.kwargs = kwargs
        self.ignored_pred_labels: Optional[List[Label]] = None
        self.missing_pred_labels: Optional[List[Label]] = None
        self.created_at = datetime.datetime.strptime(
            created_at, "%Y-%m-%dT%H:%M:%S.%fZ"
        ).replace(tzinfo=datetime.timezone.utc)

        for k, v in kwargs.items():
            setattr(self, k, v)

    def poll(self) -> EvaluationStatus:
        """
        Poll the back end.

        Updates the evaluation with the latest state from the back end.

        Returns
        -------
        enums.EvaluationStatus
            The status of the evaluation.

        Raises
        ----------
        ClientException
            If an Evaluation with the given `evaluation_id` is not found.
        """
        response = self.conn.get_evaluations(evaluation_ids=[self.id])
        if not response:
            raise EvaluationDoesNotExist(self.id)
        self.update(**response[0])
        return self.status

    def wait_for_completion(
        self,
        *,
        timeout: Optional[int] = None,
        interval: float = 1.0,
    ) -> EvaluationStatus:
        """
        Blocking function that waits for evaluation to finish.

        Parameters
        ----------
        timeout : int, optional
            Length of timeout in seconds.
        interval : float, default=1.0
            Polling interval in seconds.
        """
        t_start = time.time()
        while self.poll() not in [
            EvaluationStatus.DONE,
            EvaluationStatus.FAILED,
        ]:
            time.sleep(interval)
            if timeout and time.time() - t_start > timeout:
                raise TimeoutError
        return self.status

    def __str__(self) -> str:
        """Dumps the object into a JSON formatted string."""
        return json.dumps(self.to_dict(), indent=4)

    def to_dict(self) -> dict:
        """
        Defines how a `valor.Evaluation` object is serialized into a dictionary.

        Returns
        ----------
        dict
            A dictionary describing an evaluation.
        """
        return {
            "id": self.id,
            "dataset_names": self.dataset_names,
            "model_name": self.model_name,
            "filters": self.filters,
            "parameters": asdict(self.parameters),
            "status": self.status.value,
            "metrics": self.metrics,
            "confusion_matrices": self.confusion_matrices,
            "meta": self.meta,
            **self.kwargs,
        }

    def to_dataframe(
        self,
        stratify_by: Optional[Tuple[str, str]] = None,
    ):
        """
        Get all metrics associated with a Model and return them in a `pd.DataFrame`.

        Returns
        ----------
        pd.DataFrame
            Evaluation metrics being displayed in a `pd.DataFrame`.

        Raises
        ------
        ModuleNotFoundError
            This function requires the use of `pandas.DataFrame`.

        """
        try:
            import pandas as pd
        except ModuleNotFoundError:
            raise ModuleNotFoundError(
                "Must have pandas installed to use `get_metric_dataframes`."
            )

        if not stratify_by:
            column_type = "evaluation"
            column_name = self.id
        else:
            column_type = stratify_by[0]
            column_name = stratify_by[1]

        metrics = [
            {**metric, column_type: column_name} for metric in self.metrics
        ]
        df = pd.DataFrame(metrics)
        for k in ["label", "parameters"]:
            df[k] = df[k].fillna("n/a")
        df["parameters"] = df["parameters"].apply(json.dumps)
        df["label"] = df["label"].apply(
            lambda x: f"{x['key']}: {x['value']}" if x != "n/a" else x
        )
        df = df.pivot(
            index=["type", "parameters", "label"], columns=[column_type]
        )
        return df


@dataclass
class DatasetSummary:
    """Dataclass for storing dataset summary information"""

    name: str
    num_datums: int
    num_annotations: int
    num_bounding_boxes: int
    num_polygons: int
    num_rasters: int
    task_types: list[list[str]]
    labels: List[Label]
    datum_metadata: List[dict]
    annotation_metadata: List[dict]

    def __post_init__(self):
        for i, label in enumerate(self.labels):
            if isinstance(label, dict):
                self.labels[i] = Label(**label)


class Dataset(StaticCollection):
    """
    A class describing a given dataset.

    Attributes
    ----------
    name : String
        The name of the dataset.
    metadata : Dictionary
        A dictionary of metadata that describes the dataset.

    Examples
    --------
    >>> Dataset.create(name="dataset1")
    >>> Dataset.create(name="dataset1", metadata={})
    >>> Dataset.create(name="dataset1", metadata={"foo": "bar", "pi": 3.14})
    """

    name: String = String.symbolic(owner="dataset", name="name")
    metadata: Dictionary = Dictionary.symbolic(
        owner="dataset", name="metadata"
    )

    def __init__(
        self,
        *,
        name: str,
        metadata: Optional[dict] = None,
        connection: Optional[ClientConnection] = None,
    ):
        """
        Creates a local instance of a dataset.

        Use 'Dataset.create' classmethod to create a dataset with persistence.

        Parameters
        ----------
        name : str
            The name of the dataset.
        metadata : dict, optional
            A dictionary of metadata that describes the dataset.
        connection : ClientConnection, optional
            An initialized client connection.
        """
        self.conn = connection
        super().__init__(name=name, metadata=metadata if metadata else dict())

    @classmethod
    def create(
        cls,
        name: str,
        metadata: Optional[Dict[str, Any]] = None,
        connection: Optional[ClientConnection] = None,
    ) -> Dataset:
        """
        Creates a dataset that persists in the back end.

        Parameters
        ----------
        name : str
            The name of the dataset.
        metadata : dict, optional
            A dictionary of metadata that describes the dataset.
        connection : ClientConnection, optional
            An initialized client connection.
        """
        dataset = cls(name=name, metadata=metadata, connection=connection)
        Client(dataset.conn).create_dataset(dataset)
        return dataset

    @classmethod
    def get(
        cls,
        name: str,
        connection: Optional[ClientConnection] = None,
    ) -> Union[Dataset, None]:
        """
        Retrieves a dataset from the back end database.

        Parameters
        ----------
        name : str
            The name of the dataset.

        Returns
        -------
        Union[valor.Dataset, None]
            The dataset or 'None' if it doesn't exist.
        """
        return Client(connection).get_dataset(name)

    def add_groundtruth(
        self,
        groundtruth: GroundTruth,
    ) -> None:
        """
        Add a ground truth to the dataset.

        Parameters
        ----------
        groundtruth : GroundTruth
            The ground truth to create.
        """
        Client(self.conn).create_groundtruths(
            dataset=self,
            groundtruths=[groundtruth],
        )

    def add_groundtruths(
        self,
        groundtruths: List[GroundTruth],
        ignore_existing_datums: bool = False,
        timeout: Optional[float] = 10.0,
    ) -> None:
        """
        Add multiple ground truths to the dataset.

        Parameters
        ----------
        groundtruths : List[GroundTruth]
            The ground truths to create.
        ignore_existing_datums : bool, default=False
            If True, will ignore datums that already exist in the backend.
            If False, will raise an error if any datums already exist.
            Default is False.
        timeout: float, optional
            The number of seconds the client should wait until raising a timeout.
        """
        Client(self.conn).create_groundtruths(
            dataset=self,
            groundtruths=groundtruths,
            ignore_existing_datums=ignore_existing_datums,
            timeout=timeout,
        )

    def get_groundtruth(
        self,
        datum: Union[Datum, str],
    ) -> Union[GroundTruth, None]:
        """
        Get a particular ground truth.

        Parameters
        ----------
        datum: Union[Datum, str]
            The desired datum.

        Returns
        ----------
        Union[GroundTruth, None]
            The matching ground truth or 'None' if it doesn't exist.
        """
        return Client(self.conn).get_groundtruth(dataset=self, datum=datum)

    def get_labels(
        self,
    ) -> List[Label]:
        """
        Get all labels associated with a given dataset.

        Returns
        ----------
        List[Label]
            A list of `Labels` associated with the dataset.
        """
        return Client(self.conn).get_labels_from_dataset(self)

    def get_datums(self, filters: Optional[Filter] = None) -> List[Datum]:
        """
        Get all datums associated with a given dataset.

        Parameters
        ----------
        filters : Filter, optional
            An optional datum filter.

        Returns
        ----------
        List[Datum]
            A list of `Datums` associated with the dataset.
        """
        if filters is None:
            filters = Filter()
        filters.datasets = Dataset.name == self.name  # type: ignore - #issue 605
        return Client(self.conn).get_datums(filters=filters)

    def get_evaluations(
        self,
        metrics_to_sort_by: Optional[
            Dict[str, Union[Dict[str, str], str]]
        ] = None,
    ) -> List[Evaluation]:
        """
        Get all evaluations associated with a given dataset.

        Parameters
        ----------
        metrics_to_sort_by: dict[str, str | dict[str, str]], optional
            An optional dict of metric types to sort the evaluations by.

        Returns
        ----------
        List[Evaluation]
            A list of `Evaluations` associated with the dataset.
        """
        return Client(self.conn).get_evaluations(
            datasets=[self], metrics_to_sort_by=metrics_to_sort_by
        )

    def get_summary(self) -> DatasetSummary:
        """
        Get the summary of a given dataset.

        Returns
        -------
        DatasetSummary
            The summary of the dataset. This class has the following fields:

            name: name of the dataset

            num_datums: total number of datums in the dataset

            num_annotations: total number of labeled annotations in the dataset; if an
            object (such as a bounding box) has multiple labels, then each label is counted separately

            num_bounding_boxes: total number of bounding boxes in the dataset

            num_polygons: total number of polygons in the dataset

            num_rasters: total number of rasters in the dataset

            labels: list of the unique labels in the dataset

            datum_metadata: list of the unique metadata dictionaries in the dataset that are associated
            to datums

            groundtruth_annotation_metadata: list of the unique metadata dictionaries in the dataset that are
            associated to annotations
        """
        return Client(self.conn).get_dataset_summary(self.name)  # type: ignore

    def finalize(
        self,
    ):
        """
        Finalizes the dataset such that new ground truths cannot be added to it.
        """
        return Client(self.conn).finalize_dataset(self)

    def delete(
        self,
        timeout: int = 0,
    ):
        """
        Delete the dataset from the back end.

        Parameters
        ----------
        timeout : int, default=0
            Sets a timeout in seconds.
        """
        Client(self.conn).delete_dataset(self.name, timeout)  # type: ignore


class Model(StaticCollection):
    """
    A class describing a model that was trained on a particular dataset.

    Attributes
    ----------
    name : String
        The name of the model.
    metadata : Dictionary
        A dictionary of metadata that describes the model.

    Examples
    --------
    >>> Model.create(name="model1")
    >>> Model.create(name="model1", metadata={})
    >>> Model.create(name="model1", metadata={"foo": "bar", "pi": 3.14})
    """

    name: String = String.symbolic(owner="model", name="name")
    metadata: Dictionary = Dictionary.symbolic(owner="model", name="metadata")

    def __init__(
        self,
        *,
        name: str,
        metadata: Optional[dict] = None,
        connection: Optional[ClientConnection] = None,
    ):
        """
        Creates a local instance of a model.

        Use 'Model.create' classmethod to create a model with persistence.

        Parameters
        ----------
        name : String
            The name of the model.
        metadata : Dictionary
            A dictionary of metadata that describes the model.
        connection : ClientConnection, optional
            An initialized client connection.
        """
        self.conn = connection
        super().__init__(name=name, metadata=metadata if metadata else dict())

    @classmethod
    def create(
        cls,
        name: str,
        metadata: Optional[Dict[str, Any]] = None,
        connection: Optional[ClientConnection] = None,
        **_,
    ) -> Model:
        """
        Creates a model that persists in the back end.

        Parameters
        ----------
        name : str
            The name of the model.
        metadata : dict, optional
            A dictionary of metadata that describes the model.
        connection : ClientConnection, optional
            An initialized client connection.
        """
        model = cls(name=name, metadata=metadata, connection=connection)
        Client(connection).create_model(model)
        return model

    @classmethod
    def get(
        cls,
        name: str,
        connection: Optional[ClientConnection] = None,
    ) -> Union[Model, None]:
        """
        Retrieves a model from the back end database.

        Parameters
        ----------
        name : str
            The name of the model.
        connection : ClientConnnetion, optional
            An optional Valor client object for interacting with the API.

        Returns
        -------
        Union[valor.Model, None]
            The model or 'None' if it doesn't exist.
        """
        return Client(connection).get_model(name)

    def add_prediction(
        self,
        dataset: Dataset,
        prediction: Prediction,
    ) -> None:
        """
        Add a prediction to the model.

        Parameters
        ----------
        dataset : valor.Dataset
            The dataset that is being operated over.
        prediction : valor.Prediction
            The prediction to create.
        """
        Client(self.conn).create_predictions(
            dataset=dataset,
            model=self,
            predictions=[prediction],
        )

    def add_predictions(
        self,
        dataset: Dataset,
        predictions: List[Prediction],
        timeout: Optional[float] = 10.0,
    ) -> None:
        """
        Add multiple predictions to the model.

        Parameters
        ----------
        dataset : valor.Dataset
            The dataset that is being operated over.
        predictions : List[valor.Prediction]
            The predictions to create.
        timeout: float, optional
            The number of seconds the client should wait until raising a timeout.
        """
        Client(self.conn).create_predictions(
            dataset=dataset,
            model=self,
            predictions=predictions,
            timeout=timeout,
        )

    def get_prediction(
        self, dataset: Union[Dataset, str], datum: Union[Datum, str]
    ) -> Union[Prediction, None]:
        """
        Get a particular prediction.

        Parameters
        ----------
        dataset: Union[Dataset, str]
            The dataset the datum belongs to.
        datum: Union[Datum, str]
            The desired datum.

        Returns
        ----------
        Union[Prediction, None]
            The matching prediction or 'None' if it doesn't exist.
        """
        return Client(self.conn).get_prediction(
            dataset=dataset, model=self, datum=datum
        )

    def finalize_inferences(self, dataset: Union[Dataset, str]) -> None:
        """
        Finalizes the model over a dataset such that new predictions cannot be added to it.
        """
        return Client(self.conn).finalize_inferences(
            dataset=dataset, model=self
        )

    def _create_label_map(
        self,
        label_map: Optional[Dict[Label, Label]],
    ) -> Union[List[List[List[str]]], None]:
        """Convert a dictionary of label maps to a serializable list format."""
        if not label_map:
            return None

        if not isinstance(label_map, dict) or not all(
            [
                isinstance(key, Label) and isinstance(value, Label)
                for key, value in label_map.items()
            ]
        ):
            raise TypeError(
                "label_map should be a dictionary with valid Labels for both the key and value."
            )

        return_value = []
        for key, value in label_map.items():
            if not all(
                [
                    (isinstance(v.key, str) and isinstance(v.value, str))
                    for v in [key, value]
                ]
            ):
                raise TypeError
            return_value.append(
                [
                    [key.key, key.value],
                    [value.key, value.value],
                ]
            )
        return return_value

    def evaluate_classification(
        self,
        datasets: Union[Dataset, List[Dataset]],
        filters: Optional[Filter] = None,
        label_map: Optional[Dict[Label, Label]] = None,
        pr_curve_max_examples: int = 1,
        metrics_to_return: Optional[List[MetricType]] = None,
        allow_retries: bool = False,
    ) -> Evaluation:
        """
        Start a classification evaluation job.

        Parameters
        ----------
        datasets : Union[Dataset, List[Dataset]], optional
            The dataset or list of datasets to evaluate against.
        filters : Filter, optional
            Optional set of constraints to filter evaluation by.
        label_map : Dict[Label, Label], optional
            Optional mapping of individual labels to a grouper label. Useful when you need to evaluate performance using labels that differ across datasets and models.
        metrics_to_return: List[MetricType], optional
            The list of metrics to compute, store, and return to the user.
        allow_retries : bool, default = False
            Option to retry previously failed evaluations.

        Returns
        -------
        Evaluation
            A job object that can be used to track the status of the job and get the metrics of it upon completion.
        """
        if not datasets and not filters:
            raise ValueError(
                "Evaluation requires the definition of either datasets, dataset filters or both."
            )
        elif metrics_to_return and not set(metrics_to_return).issubset(
            MetricType.classification()
        ):
            raise ValueError(
                f"The following metrics are not supported for classification: '{set(metrics_to_return) - MetricType.classification()}'"
            )

        # format request
        datasets = datasets if isinstance(datasets, list) else [datasets]
        filters = filters if filters else Filter()
        request = EvaluationRequest(
            dataset_names=[dataset.name for dataset in datasets],  # type: ignore - issue #604
            model_names=[self.name],  # type: ignore - issue #604
            filters=filters,
            parameters=EvaluationParameters(
                task_type=TaskType.CLASSIFICATION,
                label_map=self._create_label_map(label_map=label_map),
                pr_curve_max_examples=pr_curve_max_examples,
                metrics_to_return=metrics_to_return,
            ),
        )

        # create evaluation
        evaluation = Client(self.conn).evaluate(
            request, allow_retries=allow_retries
        )
        if len(evaluation) != 1:
            raise RuntimeError
        return evaluation[0]

    def evaluate_detection(
        self,
        datasets: Union[Dataset, List[Dataset]],
        filters: Optional[Filter] = None,
        convert_annotations_to_type: Optional[AnnotationType] = None,
        iou_thresholds_to_compute: Optional[List[float]] = None,
        iou_thresholds_to_return: Optional[List[float]] = None,
        label_map: Optional[Dict[Label, Label]] = None,
        recall_score_threshold: float = 0,
        metrics_to_return: Optional[List[MetricType]] = None,
        pr_curve_iou_threshold: float = 0.5,
        pr_curve_max_examples: int = 1,
        allow_retries: bool = False,
    ) -> Evaluation:
        """
        Start an object-detection evaluation job.

        Parameters
        ----------
        datasets : Union[Dataset, List[Dataset]], optional
            The dataset or list of datasets to evaluate against.
        filters : Filter, optional
            Optional set of constraints to filter evaluation by.
        convert_annotations_to_type : enums.AnnotationType, optional
            Forces the object detection evaluation to compute over this type.
        iou_thresholds_to_compute : List[float], optional
            Thresholds to compute mAP against.
        iou_thresholds_to_return : List[float], optional
            Thresholds to return AP for. Must be subset of `iou_thresholds_to_compute`.
        label_map : Dict[Label, Label], optional
            Optional mapping of individual labels to a grouper label. Useful when you need to evaluate performance using labels that differ across datasets and models.
        recall_score_threshold: float, default=0
            The confidence score threshold for use when determining whether to count a prediction as a true positive or not while calculating Average Recall.
        metrics_to_return: List[MetricType], optional
            The list of metrics to compute, store, and return to the user.
        pr_curve_iou_threshold: float, optional
            The IOU threshold to use when calculating precision-recall curves. Defaults to 0.5.
        pr_curve_max_examples: int, optional
            The maximum number of datum examples to store when calculating PR curves.
        allow_retries : bool, default = False
            Option to retry previously failed evaluations.

        Returns
        -------
        Evaluation
            A job object that can be used to track the status of the job and get the metrics of it upon completion.
        """
        if metrics_to_return and not set(metrics_to_return).issubset(
            MetricType.object_detection()
        ):
            raise ValueError(
                f"The following metrics are not supported for object detection: '{set(metrics_to_return) - MetricType.object_detection()}'"
            )

        if iou_thresholds_to_compute is None:
            iou_thresholds_to_compute = [
                round(0.5 + 0.05 * i, 2) for i in range(10)
            ]
        if iou_thresholds_to_return is None:
            iou_thresholds_to_return = [0.5, 0.75]

        # format request
        parameters = EvaluationParameters(
            task_type=TaskType.OBJECT_DETECTION,
            convert_annotations_to_type=convert_annotations_to_type,
            iou_thresholds_to_compute=iou_thresholds_to_compute,
            iou_thresholds_to_return=iou_thresholds_to_return,
            label_map=self._create_label_map(label_map=label_map),
            recall_score_threshold=recall_score_threshold,
            metrics_to_return=metrics_to_return,
            pr_curve_iou_threshold=pr_curve_iou_threshold,
            pr_curve_max_examples=pr_curve_max_examples,
        )
        datasets = datasets if isinstance(datasets, list) else [datasets]
        filters = filters if filters else Filter()
        request = EvaluationRequest(
            dataset_names=[dataset.name for dataset in datasets],  # type: ignore - issue #604
            model_names=[self.name],  # type: ignore - issue #604
            filters=filters,
            parameters=parameters,
        )

        # create evaluation
        evaluation = Client(self.conn).evaluate(
            request, allow_retries=allow_retries
        )
        if len(evaluation) != 1:
            raise RuntimeError
        return evaluation[0]

    def evaluate_segmentation(
        self,
        datasets: Union[Dataset, List[Dataset]],
        filters: Optional[Filter] = None,
        label_map: Optional[Dict[Label, Label]] = None,
        metrics_to_return: Optional[List[MetricType]] = None,
        allow_retries: bool = False,
    ) -> Evaluation:
        """
        Start a semantic-segmentation evaluation job.

        Parameters
        ----------
        datasets : Union[Dataset, List[Dataset]], optional
            The dataset or list of datasets to evaluate against.
        filters : Filter, optional
            Optional set of constraints to filter evaluation by.
        label_map : Dict[Label, Label], optional
            Optional mapping of individual labels to a grouper label. Useful when you need to evaluate performance using labels that differ across datasets and models.
        metrics_to_return: List[MetricType], optional
            The list of metrics to compute, store, and return to the user.
        allow_retries : bool, default = False
            Option to retry previously failed evaluations.

        Returns
        -------
        Evaluation
            A job object that can be used to track the status of the job and get the metrics of it upon completion
        """
        if metrics_to_return and not set(metrics_to_return).issubset(
            MetricType.semantic_segmentation()
        ):
            raise ValueError(
                f"The following metrics are not supported for semantic segmentation: '{set(metrics_to_return) - MetricType.semantic_segmentation()}'"
            )

        # format request
        datasets = datasets if isinstance(datasets, list) else [datasets]
        filters = filters if filters else Filter()
        request = EvaluationRequest(
            dataset_names=[dataset.name for dataset in datasets],  # type: ignore - issue #604
            model_names=[self.name],  # type: ignore - issue #604
            filters=filters,
            parameters=EvaluationParameters(
                task_type=TaskType.SEMANTIC_SEGMENTATION,
                label_map=self._create_label_map(label_map=label_map),
                metrics_to_return=metrics_to_return,
            ),
        )

        # create evaluation
        evaluation = Client(self.conn).evaluate(
            request, allow_retries=allow_retries
        )
        if len(evaluation) != 1:
            raise RuntimeError
        return evaluation[0]

    def delete(self, timeout: int = 0):
        """
        Delete the `Model` object from the back end.

        Parameters
        ----------
        timeout : int, default=0
            Sets a timeout in seconds.
        """
        Client(self.conn).delete_model(self.name, timeout)  # type: ignore

    def get_labels(
        self,
    ) -> List[Label]:
        """
        Get all labels associated with a given model.

        Returns
        ----------
        List[Label]
            A list of `Labels` associated with the model.
        """
        return Client(self.conn).get_labels_from_model(self)

    def get_evaluations(
        self,
        metrics_to_sort_by: Optional[
            Dict[str, Union[Dict[str, str], str]]
        ] = None,
    ) -> List[Evaluation]:
        """
        Get all evaluations associated with a given model.

        Parameters
        ----------
        metrics_to_sort_by: dict[str, str | dict[str, str]], optional
            An optional dict of metric types to sort the evaluations by.


        Returns
        ----------
        List[Evaluation]
            A list of `Evaluations` associated with the model.
        """
        return Client(self.conn).get_evaluations(
            models=[self], metrics_to_sort_by=metrics_to_sort_by
        )


class Client:
    """
    Valor client object for interacting with the api.

    Parameters
    ----------
    connection : ClientConnection, optional
        Option to use an existing connection object.
    """

    def __init__(self, connection: Optional[ClientConnection] = None):
        if not connection:
            connection = get_connection()
        self.conn = connection

    @classmethod
    def connect(
        cls,
        host: str,
        access_token: Optional[str] = None,
        reconnect: bool = False,
    ) -> Client:
        """
        Establishes a connection to the Valor API.

        Parameters
        ----------
        host : str
            The host to connect to. Should start with "http://" or "https://".
        access_token : str
            The access token for the host (if the host requires authentication).
        """
        connect(host=host, access_token=access_token, reconnect=reconnect)
        return cls(get_connection())

    def get_labels(
        self,
        filters: Optional[Filter] = None,
    ) -> List[Label]:
        """
        Gets all labels using an optional filter.

        Parameters
        ----------
        filters : Filter, optional
            Optional constraints to filter by.

        Returns
        ------
        List[valor.Label]
            A list of labels.
        """
        filters = filters if filters is not None else Filter()
        return [
            Label(**label) for label in self.conn.get_labels(filters.to_dict())
        ]

    def get_labels_from_dataset(
        self, dataset: Union[Dataset, str]
    ) -> List[Label]:
        """
        Get all labels associated with a dataset's ground truths.

        Parameters
        ----------
        dataset : valor.Dataset
            The dataset to search by.

        Returns
        ------
        List[valor.Label]
            A list of labels.
        """
        dataset_name = (
            dataset.name if isinstance(dataset, Dataset) else dataset
        )
        return [
            Label(**label)
            for label in self.conn.get_labels_from_dataset(dataset_name)  # type: ignore
        ]

    def get_labels_from_model(self, model: Union[Model, str]) -> List[Label]:
        """
        Get all labels associated with a model's ground truths.

        Parameters
        ----------
        model : valor.Model
            The model to search by.

        Returns
        ------
        List[valor.Label]
            A list of labels.
        """
        model_name = model.name if isinstance(model, Model) else model
        return [
            Label(**label)
            for label in self.conn.get_labels_from_model(model_name)  # type: ignore
        ]

    def create_dataset(
        self,
        dataset: Union[Dataset, dict],
    ) -> None:
        """
        Creates a dataset.

        Parameters
        ----------
        dataset : valor.Dataset
            The dataset to create.
        """
        if isinstance(dataset, Dataset):
            dataset = dataset.encode_value()
        self.conn.create_dataset(dataset)

    def create_groundtruths(
        self,
        dataset: Dataset,
        groundtruths: List[GroundTruth],
        ignore_existing_datums: bool = False,
<<<<<<< HEAD
        timeout: Optional[float] = None,
=======
        timeout: Optional[float] = 10,
>>>>>>> f98cc46f
    ):
        """
        Creates ground truths.

        Parameters
        ----------

        dataset : valor.Dataset
            The dataset to create the ground truth for.
        groundtruths : List[valor.GroundTruth]
            The ground truths to create.
        timeout: float, optional
            The number of seconds the client should wait until raising a timeout.
        ignore_existing_datums : bool, default=False
            If True, will ignore datums that already exist in the backend.
            If False, will raise an error if any datums already exist.
            Default is False.
        """
        groundtruths_json = []
        for groundtruth in groundtruths:
            if not isinstance(groundtruth, GroundTruth):
                raise TypeError(
                    f"Expected ground truth to be of type 'valor.GroundTruth' not '{type(groundtruth)}'."
                )
            if not isinstance(groundtruth.annotations._value, list):
                raise TypeError
            groundtruth_dict = groundtruth.encode_value()
            groundtruth_dict["dataset_name"] = dataset.name
            groundtruths_json.append(groundtruth_dict)
        self.conn.create_groundtruths(
            groundtruths_json,
            timeout=timeout,
            ignore_existing_datums=ignore_existing_datums,
        )

    def get_groundtruth(
        self,
        dataset: Union[Dataset, str],
        datum: Union[Datum, str],
    ) -> Union[GroundTruth, None]:
        """
        Get a particular ground truth.

        Parameters
        ----------
        dataset: Union[Dataset, str]
            The dataset the datum belongs to.
        datum: Union[Datum, str]
            The desired datum.

        Returns
        ----------
        Union[GroundTruth, None]
            The matching ground truth or 'None' if it doesn't exist.
        """
        dataset_name = (
            dataset.name if isinstance(dataset, Dataset) else dataset
        )
        datum_uid = datum.uid if isinstance(datum, Datum) else datum
        try:
            resp = self.conn.get_groundtruth(
                dataset_name=dataset_name, datum_uid=datum_uid  # type: ignore
            )
            resp.pop("dataset_name")
            return GroundTruth.decode_value(resp)
        except ClientException as e:
            if e.status_code == 404:
                return None
            raise e

    def finalize_dataset(self, dataset: Union[Dataset, str]) -> None:
        """
        Finalizes a dataset such that new ground truths cannot be added to it.

        Parameters
        ----------
        dataset : str
            The dataset to be finalized.
        """
        dataset_name = (
            dataset.name if isinstance(dataset, Dataset) else dataset
        )
        return self.conn.finalize_dataset(name=dataset_name)  # type: ignore

    def get_dataset(
        self,
        name: str,
    ) -> Union[Dataset, None]:
        """
        Gets a dataset by name.

        Parameters
        ----------
        name : str
            The name of the dataset to fetch.

        Returns
        -------
        Union[Dataset, None]
            A Dataset with a matching name, or 'None' if one doesn't exist.
        """
        dataset = Dataset.decode_value(
            {
                **self.conn.get_dataset(name),
                "connection": self.conn,
            }
        )
        return dataset

    def get_datasets(
        self,
        filters: Optional[Filter] = None,
    ) -> List[Dataset]:
        """
        Get all datasets, with an option to filter results according to some user-defined parameters.

        Parameters
        ----------
        filters : Filter, optional
            Optional constraints to filter by.

        Returns
        ------
        List[valor.Dataset]
            A list of datasets.
        """
        dataset_list = []
        filters = filters if filters is not None else Filter()
        for kwargs in self.conn.get_datasets(filters.to_dict()):
            dataset = Dataset.decode_value({**kwargs, "connection": self.conn})
            dataset_list.append(dataset)
        return dataset_list

    def get_datums(
        self,
        filters: Optional[Filter] = None,
    ) -> List[Datum]:
        """
        Get all datums using an optional filter.

        Parameters
        ----------
        filters : Filter, optional
            Optional constraints to filter by.

        Returns
        -------
        List[valor.Datum]
            A list datums.
        """

        filters = filters if filters is not None else Filter()
        return [
            Datum.decode_value(datum)
            for datum in self.conn.get_datums(filters.to_dict())
        ]

    def get_datum(
        self,
        dataset: Union[Dataset, str],
        uid: str,
    ) -> Union[Datum, None]:
        """
        Get datum.
        `GET` endpoint.
        Parameters
        ----------
        dataset : valor.Dataset
            The dataset the datum belongs to.
        uid : str
            The UID of the datum.
        Returns
        -------
        valor.Datum
            The requested datum or 'None' if it doesn't exist.
        """
        dataset_name = (
            dataset.name if isinstance(dataset, Dataset) else dataset
        )
        resp = self.conn.get_datum(dataset_name=dataset_name, uid=uid)  # type: ignore
        return Datum.decode_value(resp)

    def get_dataset_status(
        self,
        name: str,
    ) -> Union[TableStatus, None]:
        """
        Get the state of a given dataset.

        Parameters
        ----------
        name : str
            The name of the dataset we want to fetch the state of.

        Returns
        ------
        TableStatus | None
            The state of the dataset, or 'None' if the dataset does not exist.
        """
        try:
            return self.conn.get_dataset_status(name)
        except ClientException as e:
            if e.status_code == 404:
                return None
            raise e

    def get_dataset_summary(self, name: str) -> DatasetSummary:
        """
        Gets the summary of a dataset.

        Parameters
        ----------
        name : str
            The name of the dataset to create a summary for.

        Returns
        -------
        DatasetSummary
            A dataclass containing the dataset summary.
        """
        return DatasetSummary(**self.conn.get_dataset_summary(name))

    def delete_dataset(self, name: str, timeout: int = 0) -> None:
        """
        Deletes a dataset.

        Parameters
        ----------
        name : str
            The name of the dataset to be deleted.
        timeout : int
            The number of seconds to wait in order to confirm that the dataset was deleted.
        """
        self.conn.delete_dataset(name)
        if timeout:
            for _ in range(timeout):
                try:
                    self.get_dataset(name)
                except DatasetDoesNotExistError:
                    break
                time.sleep(1)
            else:
                raise TimeoutError(
                    "Dataset wasn't deleted within timeout interval"
                )

    def create_model(
        self,
        model: Union[Model, dict],
    ):
        """
        Creates a model.

        Parameters
        ----------
        model : valor.Model
            The model to create.
        """
        if isinstance(model, Model):
            model = model.encode_value()
        self.conn.create_model(model)

    def create_predictions(
        self,
        dataset: Dataset,
        model: Model,
        predictions: List[Prediction],
<<<<<<< HEAD
        timeout: Optional[float] = None,
=======
        timeout: Optional[float] = 10,
>>>>>>> f98cc46f
    ) -> None:
        """
        Creates predictions.

        Parameters
        ----------
        dataset : valor.Dataset
            The dataset that is being operated over.
        model : valor.Model
            The model making the prediction.
        predictions : List[valor.Prediction]
            The predictions to create.
        timeout: float, optional
            The number of seconds the client should wait until raising a timeout.
        """
        predictions_json = []
        for prediction in predictions:
            if not isinstance(prediction, Prediction):
                raise TypeError(
                    f"Expected prediction to be of type 'valor.Prediction' not '{type(prediction)}'."
                )
            if not isinstance(prediction.annotations._value, list):
                raise TypeError
            prediction_dict = prediction.encode_value()
            prediction_dict["dataset_name"] = dataset.name
            prediction_dict["model_name"] = model.name
            predictions_json.append(prediction_dict)
        self.conn.create_predictions(predictions_json, timeout=timeout)

    def get_prediction(
        self,
        dataset: Union[Dataset, str],
        model: Union[Model, str],
        datum: Union[Datum, str],
    ) -> Union[Prediction, None]:
        """
        Get a particular prediction.

        Parameters
        ----------
        dataset: Union[Dataset, str]
            The dataset the datum belongs to.
        model: Union[Model, str]
            The model that made the prediction.
        datum: Union[Datum, str]
            The desired datum.

        Returns
        ----------
        Union[Prediction, None]
            The matching prediction or 'None' if it doesn't exist.
        """
        dataset_name = (
            dataset.name if isinstance(dataset, Dataset) else dataset
        )
        model_name = model.name if isinstance(model, Model) else model
        datum_uid = datum.uid if isinstance(datum, Datum) else datum

        resp = self.conn.get_prediction(
            dataset_name=dataset_name,  # type: ignore
            model_name=model_name,  # type: ignore
            datum_uid=datum_uid,  # type: ignore
        )
        resp.pop("dataset_name")
        resp.pop("model_name")
        return Prediction.decode_value(resp)

    def finalize_inferences(
        self, dataset: Union[Dataset, str], model: Union[Model, str]
    ) -> None:
        """
        Finalizes a model-dataset pairing such that new predictions cannot be added to it.
        """
        dataset_name = (
            dataset.name if isinstance(dataset, Dataset) else dataset
        )
        model_name = model.name if isinstance(model, Model) else model
        return self.conn.finalize_inferences(
            dataset_name=dataset_name,  # type: ignore
            model_name=model_name,  # type: ignore
        )

    def get_model(
        self,
        name: str,
    ) -> Union[Model, None]:
        """
        Gets a model by name.

        Parameters
        ----------
        name : str
            The name of the model to fetch.

        Returns
        -------
        Union[valor.Model, None]
            A Model with matching name or 'None' if one doesn't exist.
        """
        return Model.decode_value(
            {
                **self.conn.get_model(name),
                "connection": self.conn,
            }
        )

    def get_models(
        self,
        filters: Optional[Filter] = None,
    ) -> List[Model]:
        """
        Get all models using an optional filter.

        Parameters
        ----------
        filters : Filter, optional
            Optional constraints to filter by.

        Returns
        ------
        List[valor.Model]
            A list of models.
        """
        model_list = []
        filters = filters if filters is not None else Filter()
        for kwargs in self.conn.get_models(filters.to_dict()):
            model = Model.decode_value({**kwargs, "connection": self.conn})
            model_list.append(model)
        return model_list

    def get_model_status(
        self,
        dataset_name: str,
        model_name: str,
    ) -> Optional[TableStatus]:
        """
        Get the state of a given model over a dataset.

        Parameters
        ----------
        dataset_name : str
            The name of the dataset that the model is operating over.
        model_name : str
            The name of the model we want to fetch the state of.

        Returns
        ------
        Union[TableStatus, None]
            The state of the model or 'None' if the model doesn't exist.
        """
        try:
            return self.conn.get_model_status(dataset_name, model_name)
        except ClientException as e:
            if e.status_code == 404:
                return None
            raise e

    def get_model_eval_requests(
        self, model: Union[Model, str]
    ) -> List[Evaluation]:
        """
        Get all evaluations that have been created for a model.

        This does not return evaluation results.

        `GET` endpoint.

        Parameters
        ----------
        model : str
            The model to search by.

        Returns
        -------
        List[Evaluation]
            A list of evaluations.
        """
        model_name = model.name if isinstance(model, Model) else model
        return [
            Evaluation(**evaluation, connection=self.conn)
            for evaluation in self.conn.get_model_eval_requests(model_name)  # type: ignore
        ]

    def delete_model(self, name: str, timeout: int = 0) -> None:
        """
        Deletes a model.

        Parameters
        ----------
        name : str
            The name of the model to be deleted.
        timeout : int
            The number of seconds to wait in order to confirm that the model was deleted.
        """
        self.conn.delete_model(name)
        if timeout:
            for _ in range(timeout):
                try:
                    self.get_model(name)
                except ModelDoesNotExistError:
                    break
                time.sleep(1)
            else:
                raise TimeoutError(
                    "Model wasn't deleted within timeout interval"
                )

    def get_evaluations(
        self,
        *,
        evaluation_ids: Optional[List[int]] = None,
        models: Union[List[Model], List[str], None] = None,
        datasets: Union[List[Dataset], List[str], None] = None,
        metrics_to_sort_by: Optional[
            Dict[str, Union[Dict[str, str], str]]
        ] = None,
    ) -> List[Evaluation]:
        """
        Returns all evaluations associated with user-supplied dataset and/or model names.

        Parameters
        ----------
        evaluation_ids : List[int], optional.
            A list of job IDs to return metrics for.
        models : Union[List[valor.Model], List[str]], optional
            A list of model names that we want to return metrics for.
        datasets : Union[List[valor.Dataset], List[str]], optional
            A list of dataset names that we want to return metrics for.
        metrics_to_sort_by: dict[str, str | dict[str, str]], optional
            An optional dict of metric types to sort the evaluations by.

        Returns
        -------
        List[valor.Evaluation]
            A list of evaluations.
        """
        if isinstance(datasets, list):
            datasets = [  # type: ignore
                element.name if isinstance(element, Dataset) else element
                for element in datasets
            ]
        if isinstance(models, list):
            models = [  # type: ignore
                element.name if isinstance(element, Model) else element
                for element in models
            ]
        return [
            Evaluation(connection=self.conn, **evaluation)
            for evaluation in self.conn.get_evaluations(
                evaluation_ids=evaluation_ids,
                models=models,  # type: ignore
                datasets=datasets,  # type: ignore
                metrics_to_sort_by=metrics_to_sort_by,
            )
        ]

    def evaluate(
        self, request: EvaluationRequest, allow_retries: bool = False
    ) -> List[Evaluation]:
        """
        Creates as many evaluations as necessary to fulfill the request.

        Parameters
        ----------
        request : schemas.EvaluationRequest
            The requested evaluation parameters.
        allow_retries : bool, default = False
            Option to retry previously failed evaluations.

        Returns
        -------
        List[Evaluation]
            A list of evaluations that meet the parameters.
        """
        return [
            Evaluation(**evaluation)
            for evaluation in self.conn.evaluate(
                request.to_dict(), allow_retries=allow_retries
            )
        ]

    def delete_evaluation(self, evaluation_id: int, timeout: int = 0) -> None:
        """
        Deletes an evaluation.

        Parameters
        ----------
        evaluation_id : int
            The id of the evaluation to be deleted.
        timeout : int
            The number of seconds to wait in order to confirm that the model was deleted.
        """
        self.conn.delete_evaluation(evaluation_id)
        if timeout:
            for _ in range(timeout):
                try:
                    self.get_evaluations(evaluation_ids=[evaluation_id])
                except EvaluationDoesNotExist:
                    break
                time.sleep(1)
            else:
                raise TimeoutError(
                    "Evaluation wasn't deleted within timeout interval"
                )<|MERGE_RESOLUTION|>--- conflicted
+++ resolved
@@ -1203,11 +1203,7 @@
         dataset: Dataset,
         groundtruths: List[GroundTruth],
         ignore_existing_datums: bool = False,
-<<<<<<< HEAD
-        timeout: Optional[float] = None,
-=======
         timeout: Optional[float] = 10,
->>>>>>> f98cc46f
     ):
         """
         Creates ground truths.
@@ -1475,11 +1471,7 @@
         dataset: Dataset,
         model: Model,
         predictions: List[Prediction],
-<<<<<<< HEAD
-        timeout: Optional[float] = None,
-=======
         timeout: Optional[float] = 10,
->>>>>>> f98cc46f
     ) -> None:
         """
         Creates predictions.
