--- conflicted
+++ resolved
@@ -871,11 +871,8 @@
         datasets: Optional[Union[Dataset, List[Dataset]]] = None,
         filter_by: Optional[FilterType] = None,
         label_map: Optional[Dict[Label, Label]] = None,
-<<<<<<< HEAD
         pr_curve_max_examples: int = 1,
-=======
         metrics_to_return: Optional[List[str]] = None,
->>>>>>> 27871f36
         allow_retries: bool = False,
     ) -> Evaluation:
         """
@@ -889,11 +886,8 @@
             Optional set of constraints to filter evaluation by.
         label_map : Dict[Label, Label], optional
             Optional mapping of individual labels to a grouper label. Useful when you need to evaluate performance using labels that differ across datasets and models.
-<<<<<<< HEAD
-=======
         metrics: List[str], optional
             The list of metrics to compute, store, and return to the user.
->>>>>>> 27871f36
         allow_retries : bool, default = False
             Option to retry previously failed evaluations.
 
@@ -915,11 +909,8 @@
             parameters=EvaluationParameters(
                 task_type=TaskType.CLASSIFICATION,
                 label_map=self._create_label_map(label_map=label_map),
-<<<<<<< HEAD
                 pr_curve_max_examples=pr_curve_max_examples,
-=======
                 metrics_to_return=metrics_to_return,
->>>>>>> 27871f36
             ),
             meta={},
         )
@@ -941,10 +932,7 @@
         iou_thresholds_to_return: Optional[List[float]] = None,
         label_map: Optional[Dict[Label, Label]] = None,
         recall_score_threshold: float = 0,
-<<<<<<< HEAD
-=======
         metrics_to_return: Optional[List[str]] = None,
->>>>>>> 27871f36
         pr_curve_iou_threshold: float = 0.5,
         pr_curve_max_examples: int = 1,
         allow_retries: bool = False,
@@ -968,17 +956,10 @@
             Optional mapping of individual labels to a grouper label. Useful when you need to evaluate performance using labels that differ across datasets and models.
         recall_score_threshold: float, default=0
             The confidence score threshold for use when determining whether to count a prediction as a true positive or not while calculating Average Recall.
-<<<<<<< HEAD
         pr_curve_iou_threshold: float, optional
             The IOU threshold to use when calculating precision-recall curves. Defaults to 0.5.
         pr_curve_max_examples: int, optional
             The maximum number of datum examples to store when calculating PR curves.
-=======
-        metrics: List[str], optional
-            The list of metrics to compute, store, and return to the user.
-        pr_curve_iou_threshold: float, optional
-            The IOU threshold to use when calculating precision-recall curves. Defaults to 0.5.
->>>>>>> 27871f36
         allow_retries : bool, default = False
             Option to retry previously failed evaluations.
 
@@ -1003,10 +984,7 @@
             iou_thresholds_to_return=iou_thresholds_to_return,
             label_map=self._create_label_map(label_map=label_map),
             recall_score_threshold=recall_score_threshold,
-<<<<<<< HEAD
-=======
             metrics_to_return=metrics_to_return,
->>>>>>> 27871f36
             pr_curve_iou_threshold=pr_curve_iou_threshold,
             pr_curve_max_examples=pr_curve_max_examples,
         )
