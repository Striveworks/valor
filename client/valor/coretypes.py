from __future__ import annotations

import datetime
import json
import time
from dataclasses import asdict, dataclass
from typing import Any, Dict, List, Optional, Tuple, Union

from valor.client import ClientConnection, connect, get_connection
from valor.enums import AnnotationType, EvaluationStatus, TableStatus, TaskType
from valor.exceptions import (
    ClientException,
    DatasetDoesNotExistError,
    EvaluationDoesNotExist,
    ModelDoesNotExistError,
)
from valor.schemas import (
    Annotation,
    Datum,
    Dictionary,
    EvaluationParameters,
    EvaluationRequest,
    Filter,
    Label,
)
from valor.schemas import List as SymbolicList
from valor.schemas import StaticCollection, String

FilterType = Union[list, dict, Filter]  # TODO - Remove this


def _format_filter(filter_by: Optional[FilterType]) -> Filter:
    """
    Formats the various filter or constraint representations into a 'schemas.Filter' object.

    Parameters
    ----------
    filter_by : FilterType, optional
        The reference filter.

    Returns
    -------
    valor.schemas.Filter
        A properly formatted 'schemas.Filter' object.
    """
    if isinstance(filter_by, Filter):
        return filter_by
    elif isinstance(filter_by, list) or filter_by is None:
        filter_by = filter_by if filter_by else []
        return Filter.create(filter_by)
    elif isinstance(filter_by, dict):
        return Filter(**filter_by)
    else:
        raise TypeError


class GroundTruth(StaticCollection):
    """
    An object describing a ground truth (e.g., a human-drawn bounding box on an image).

    Attributes
    ----------
    datum : Datum
        The datum associated with the groundtruth.
    annotations : List[Annotation]
        The list of annotations associated with the groundtruth.

    Examples
    --------
    >>> GroundTruth(
    ...     datum=Datum(uid="uid1"),
    ...     annotations=[
    ...         Annotation(
    ...             labels=[Label(key="k1", value="v1")],
    ...         )
    ...     ]
    ... )
    """

    datum: Datum = Datum.symbolic(owner="groundtruth", name="datum")
    annotations: SymbolicList[Annotation] = SymbolicList[Annotation].symbolic(
        owner="groundtruth", name="annotations"
    )

    def __init__(
        self,
        *,
        datum: Datum,
        annotations: List[Annotation],
    ):
        """
        Creates a ground truth.

        Parameters
        ----------
        datum : Datum
            The datum that the ground truth is operating over.
        annotations : List[Annotation]
            The list of ground truth annotations.
        """
        super().__init__(datum=datum, annotations=annotations)

        for annotation in self.annotations:
            for label in annotation.labels:
                if label.score is not None:
                    raise ValueError(
                        "GroundTruth labels should not have scores."
                    )


class Prediction(StaticCollection):
    """
    An object describing a prediction (e.g., a machine-drawn bounding box on an image).

    Attributes
    ----------
    datum : Datum
        The datum associated with the prediction.
    annotations : List[Annotation]
        The list of annotations associated with the prediction.

    Examples
    --------
    >>> Prediction(
    ...     datum=Datum(uid="uid1"),
    ...     annotations=[
    ...         Annotation(
    ...             labels=[
    ...                 Label(key="k1", value="v1", score=0.9),
    ...                 Label(key="k1", value="v1", score=0.1)
    ...             ],
    ...         )
    ...     ]
    ... )
    """

    datum: Datum = Datum.symbolic(owner="prediction", name="datum")
    annotations: SymbolicList[Annotation] = SymbolicList[Annotation].symbolic(
        owner="prediction", name="annotations"
    )

    def __init__(
        self,
        *,
        datum: Datum,
        annotations: List[Annotation],
    ):
        """
        Creates a prediction.

        Parameters
        ----------
        datum : Datum
            The datum that the prediction is operating over.
        annotations : List[Annotation]
            The list of predicted annotations.
        """
        super().__init__(datum=datum, annotations=annotations)


class Evaluation:
    """
    Wraps `valor.client.Job` to provide evaluation-specifc members.
    """

    def __init__(
        self, connection: Optional[ClientConnection] = None, **kwargs
    ):
        """
        Defines important attributes of the API's `EvaluationResult`.

        Attributes
        ----------
        id : int
            The ID of the evaluation.
        dataset_names : list[str]
            The names of the datasets the model was evaluated over.
        model_name : str
            The name of the evaluated model.
        filters : schemas.Filter
            The filter used to select data partitions for evaluation.
        status : EvaluationStatus
            The status of the evaluation.
        metrics : List[dict]
            A list of metric dictionaries returned by the job.
        confusion_matrices : List[dict]
            A list of confusion matrix dictionaries returned by the job.
        meta: dict[str, str | float | dict], optional
            A dictionary of metadata describing the evaluation run.
        """
        if not connection:
            connection = get_connection()
        self.conn = connection
        self.update(**kwargs)

    def update(
        self,
        *_,
        id: int,
        dataset_names: list[str],
        model_name: str,
<<<<<<< HEAD
        filter: Filter,
=======
        filters: Filter,
>>>>>>> 711a99cf
        parameters: EvaluationParameters,
        status: EvaluationStatus,
        metrics: List[Dict],
        confusion_matrices: List[Dict],
        created_at: str,
        meta: dict[str, str | float | dict] | None,
        **kwargs,
    ):
        self.id = id
        self.dataset_names = dataset_names
        self.model_name = model_name
<<<<<<< HEAD
        self.datum_filter = (
            Filter(**filter) if isinstance(filter, dict) else filter
=======
        self.filters = (
            Filter(**filters) if isinstance(filters, dict) else Filter()
>>>>>>> 711a99cf
        )
        self.parameters = (
            EvaluationParameters(**parameters)
            if isinstance(parameters, dict)
            else parameters
        )
        self.status = EvaluationStatus(status)
        self.metrics = metrics
        self.meta = meta
        self.confusion_matrices = confusion_matrices
        self.kwargs = kwargs
        self.ignored_pred_labels: Optional[List[Label]] = None
        self.missing_pred_labels: Optional[List[Label]] = None
        self.created_at = datetime.datetime.strptime(
            created_at, "%Y-%m-%dT%H:%M:%S.%fZ"
        ).replace(tzinfo=datetime.timezone.utc)

        for k, v in kwargs.items():
            setattr(self, k, v)

    def poll(self) -> EvaluationStatus:
        """
        Poll the back end.

        Updates the evaluation with the latest state from the back end.

        Returns
        -------
        enums.EvaluationStatus
            The status of the evaluation.

        Raises
        ----------
        ClientException
            If an Evaluation with the given `evaluation_id` is not found.
        """
        response = self.conn.get_evaluations(evaluation_ids=[self.id])
        if not response:
            raise EvaluationDoesNotExist(self.id)
        self.update(**response[0])
        return self.status

    def wait_for_completion(
        self,
        *,
        timeout: Optional[int] = None,
        interval: float = 1.0,
    ) -> EvaluationStatus:
        """
        Blocking function that waits for evaluation to finish.

        Parameters
        ----------
        timeout : int, optional
            Length of timeout in seconds.
        interval : float, default=1.0
            Polling interval in seconds.
        """
        t_start = time.time()
        while self.poll() not in [
            EvaluationStatus.DONE,
            EvaluationStatus.FAILED,
        ]:
            time.sleep(interval)
            if timeout and time.time() - t_start > timeout:
                raise TimeoutError
        return self.status

    def __str__(self) -> str:
        """Dumps the object into a JSON formatted string."""
        return json.dumps(self.to_dict(), indent=4)

    def to_dict(self) -> dict:
        """
        Defines how a `valor.Evaluation` object is serialized into a dictionary.

        Returns
        ----------
        dict
            A dictionary describing an evaluation.
        """
        return {
            "id": self.id,
            "dataset_names": self.dataset_names,
            "model_name": self.model_name,
            "filters": asdict(self.filters),
            "parameters": asdict(self.parameters),
            "status": self.status.value,
            "metrics": self.metrics,
            "confusion_matrices": self.confusion_matrices,
            "meta": self.meta,
            **self.kwargs,
        }

    def to_dataframe(
        self,
        stratify_by: Optional[Tuple[str, str]] = None,
    ):
        """
        Get all metrics associated with a Model and return them in a `pd.DataFrame`.

        Returns
        ----------
        pd.DataFrame
            Evaluation metrics being displayed in a `pd.DataFrame`.

        Raises
        ------
        ModuleNotFoundError
            This function requires the use of `pandas.DataFrame`.

        """
        try:
            import pandas as pd
        except ModuleNotFoundError:
            raise ModuleNotFoundError(
                "Must have pandas installed to use `get_metric_dataframes`."
            )

        if not stratify_by:
            column_type = "evaluation"
            column_name = self.id
        else:
            column_type = stratify_by[0]
            column_name = stratify_by[1]

        metrics = [
            {**metric, column_type: column_name} for metric in self.metrics
        ]
        df = pd.DataFrame(metrics)
        for k in ["label", "parameters"]:
            df[k] = df[k].fillna("n/a")
        df["parameters"] = df["parameters"].apply(json.dumps)
        df["label"] = df["label"].apply(
            lambda x: f"{x['key']}: {x['value']}" if x != "n/a" else x
        )
        df = df.pivot(
            index=["type", "parameters", "label"], columns=[column_type]
        )
        return df


@dataclass
class DatasetSummary:
    """Dataclass for storing dataset summary information"""

    name: str
    num_datums: int
    num_annotations: int
    num_bounding_boxes: int
    num_polygons: int
    num_rasters: int
    task_types: list[list[str]]
    labels: List[Label]
    datum_metadata: List[dict]
    annotation_metadata: List[dict]

    def __post_init__(self):
        for i, label in enumerate(self.labels):
            if isinstance(label, dict):
                self.labels[i] = Label(**label)


class Dataset(StaticCollection):
    """
    A class describing a given dataset.

    Attributes
    ----------
    name : String
        The name of the dataset.
    metadata : Dictionary
        A dictionary of metadata that describes the dataset.

    Examples
    --------
    >>> Dataset.create(name="dataset1")
    >>> Dataset.create(name="dataset1", metadata={})
    >>> Dataset.create(name="dataset1", metadata={"foo": "bar", "pi": 3.14})
    """

    name: String = String.symbolic(owner="dataset", name="name")
    metadata: Dictionary = Dictionary.symbolic(
        owner="dataset", name="metadata"
    )

    def __init__(
        self,
        *,
        name: str,
        metadata: Optional[dict] = None,
        connection: Optional[ClientConnection] = None,
    ):
        """
        Creates a local instance of a dataset.

        Use 'Dataset.create' classmethod to create a dataset with persistence.

        Parameters
        ----------
        name : str
            The name of the dataset.
        metadata : dict, optional
            A dictionary of metadata that describes the dataset.
        connection : ClientConnection, optional
            An initialized client connection.
        """
        self.conn = connection
        super().__init__(name=name, metadata=metadata if metadata else dict())

    @classmethod
    def create(
        cls,
        name: str,
        metadata: Optional[Dict[str, Any]] = None,
        connection: Optional[ClientConnection] = None,
    ) -> Dataset:
        """
        Creates a dataset that persists in the back end.

        Parameters
        ----------
        name : str
            The name of the dataset.
        metadata : dict, optional
            A dictionary of metadata that describes the dataset.
        connection : ClientConnection, optional
            An initialized client connection.
        """
        dataset = cls(name=name, metadata=metadata, connection=connection)
        Client(dataset.conn).create_dataset(dataset)
        return dataset

    @classmethod
    def get(
        cls,
        name: str,
        connection: Optional[ClientConnection] = None,
    ) -> Union[Dataset, None]:
        """
        Retrieves a dataset from the back end database.

        Parameters
        ----------
        name : str
            The name of the dataset.

        Returns
        -------
        Union[valor.Dataset, None]
            The dataset or 'None' if it doesn't exist.
        """
        return Client(connection).get_dataset(name)

    def add_groundtruth(
        self,
        groundtruth: GroundTruth,
    ) -> None:
        """
        Add a ground truth to the dataset.

        Parameters
        ----------
        groundtruth : GroundTruth
            The ground truth to create.
        """
        Client(self.conn).create_groundtruths(
            dataset=self,
            groundtruths=[groundtruth],
        )

    def add_groundtruths(
        self,
        groundtruths: List[GroundTruth],
        ignore_existing_datums: bool = False,
    ) -> None:
        """
        Add multiple ground truths to the dataset.

        Parameters
        ----------
        groundtruths : List[GroundTruth]
            The ground truths to create.
        ignore_existing_datums : bool, default=False
            If True, will ignore datums that already exist in the backend.
            If False, will raise an error if any datums already exist.
            Default is False.
        """
        Client(self.conn).create_groundtruths(
            dataset=self,
            groundtruths=groundtruths,
            ignore_existing_datums=ignore_existing_datums,
        )

    def get_groundtruth(
        self,
        datum: Union[Datum, str],
    ) -> Union[GroundTruth, None]:
        """
        Get a particular ground truth.

        Parameters
        ----------
        datum: Union[Datum, str]
            The desired datum.

        Returns
        ----------
        Union[GroundTruth, None]
            The matching ground truth or 'None' if it doesn't exist.
        """
        return Client(self.conn).get_groundtruth(dataset=self, datum=datum)

    def get_labels(
        self,
    ) -> List[Label]:
        """
        Get all labels associated with a given dataset.

        Returns
        ----------
        List[Label]
            A list of `Labels` associated with the dataset.
        """
        return Client(self.conn).get_labels_from_dataset(self)

    def get_datums(
        self, filter_by: Optional[FilterType] = None
    ) -> List[Datum]:
        """
        Get all datums associated with a given dataset.

        Parameters
        ----------
        filter_by
            Optional constraints to filter by.

        Returns
        ----------
        List[Datum]
            A list of `Datums` associated with the dataset.
        """
        filters = _format_filter(filter_by)
        if isinstance(filters, Filter):
            filters = asdict(filters)

        if filters.get("dataset_names"):
            raise ValueError(
                "Cannot filter by dataset_names when calling `Dataset.get_datums`."
            )
        filters["dataset_names"] = [self.name]  # type: ignore
        return Client(self.conn).get_datums(filter_by=filters)

    def get_evaluations(
        self,
        metrics_to_sort_by: Optional[
            Dict[str, Union[Dict[str, str], str]]
        ] = None,
    ) -> List[Evaluation]:
        """
        Get all evaluations associated with a given dataset.

        Parameters
        ----------
        metrics_to_sort_by: dict[str, str | dict[str, str]], optional
            An optional dict of metric types to sort the evaluations by.

        Returns
        ----------
        List[Evaluation]
            A list of `Evaluations` associated with the dataset.
        """
        return Client(self.conn).get_evaluations(
            datasets=[self], metrics_to_sort_by=metrics_to_sort_by
        )

    def get_summary(self) -> DatasetSummary:
        """
        Get the summary of a given dataset.

        Returns
        -------
        DatasetSummary
            The summary of the dataset. This class has the following fields:

            name: name of the dataset

            num_datums: total number of datums in the dataset

            num_annotations: total number of labeled annotations in the dataset; if an
            object (such as a bounding box) has multiple labels, then each label is counted separately

            num_bounding_boxes: total number of bounding boxes in the dataset

            num_polygons: total number of polygons in the dataset

            num_rasters: total number of rasters in the dataset

            labels: list of the unique labels in the dataset

            datum_metadata: list of the unique metadata dictionaries in the dataset that are associated
            to datums

            groundtruth_annotation_metadata: list of the unique metadata dictionaries in the dataset that are
            associated to annotations
        """
        return Client(self.conn).get_dataset_summary(self.name)  # type: ignore

    def finalize(
        self,
    ):
        """
        Finalizes the dataset such that new ground truths cannot be added to it.
        """
        return Client(self.conn).finalize_dataset(self)

    def delete(
        self,
        timeout: int = 0,
    ):
        """
        Delete the dataset from the back end.

        Parameters
        ----------
        timeout : int, default=0
            Sets a timeout in seconds.
        """
        Client(self.conn).delete_dataset(self.name, timeout)  # type: ignore


class Model(StaticCollection):
    """
    A class describing a model that was trained on a particular dataset.

    Attributes
    ----------
    name : String
        The name of the model.
    metadata : Dictionary
        A dictionary of metadata that describes the model.

    Examples
    --------
    >>> Model.create(name="model1")
    >>> Model.create(name="model1", metadata={})
    >>> Model.create(name="model1", metadata={"foo": "bar", "pi": 3.14})
    """

    name: String = String.symbolic(owner="model", name="name")
    metadata: Dictionary = Dictionary.symbolic(owner="model", name="metadata")

    def __init__(
        self,
        *,
        name: str,
        metadata: Optional[dict] = None,
        connection: Optional[ClientConnection] = None,
    ):
        """
        Creates a local instance of a model.

        Use 'Model.create' classmethod to create a model with persistence.

        Parameters
        ----------
        name : String
            The name of the model.
        metadata : Dictionary
            A dictionary of metadata that describes the model.
        connection : ClientConnection, optional
            An initialized client connection.
        """
        self.conn = connection
        super().__init__(name=name, metadata=metadata if metadata else dict())

    @classmethod
    def create(
        cls,
        name: str,
        metadata: Optional[Dict[str, Any]] = None,
        connection: Optional[ClientConnection] = None,
        **_,
    ) -> Model:
        """
        Creates a model that persists in the back end.

        Parameters
        ----------
        name : str
            The name of the model.
        metadata : dict, optional
            A dictionary of metadata that describes the model.
        connection : ClientConnection, optional
            An initialized client connection.
        """
        model = cls(name=name, metadata=metadata, connection=connection)
        Client(connection).create_model(model)
        return model

    @classmethod
    def get(
        cls,
        name: str,
        connection: Optional[ClientConnection] = None,
    ) -> Union[Model, None]:
        """
        Retrieves a model from the back end database.

        Parameters
        ----------
        name : str
            The name of the model.
        connection : ClientConnnetion, optional
            An optional Valor client object for interacting with the API.

        Returns
        -------
        Union[valor.Model, None]
            The model or 'None' if it doesn't exist.
        """
        return Client(connection).get_model(name)

    def add_prediction(
        self,
        dataset: Dataset,
        prediction: Prediction,
    ) -> None:
        """
        Add a prediction to the model.

        Parameters
        ----------
        dataset : valor.Dataset
            The dataset that is being operated over.
        prediction : valor.Prediction
            The prediction to create.
        """
        Client(self.conn).create_predictions(
            dataset=dataset,
            model=self,
            predictions=[prediction],
        )

    def add_predictions(
        self,
        dataset: Dataset,
        predictions: List[Prediction],
    ) -> None:
        """
        Add multiple predictions to the model.

        Parameters
        ----------
        dataset : valor.Dataset
            The dataset that is being operated over.
        predictions : List[valor.Prediction]
            The predictions to create.
        """
        Client(self.conn).create_predictions(
            dataset=dataset,
            model=self,
            predictions=predictions,
        )

    def get_prediction(
        self, dataset: Union[Dataset, str], datum: Union[Datum, str]
    ) -> Union[Prediction, None]:
        """
        Get a particular prediction.

        Parameters
        ----------
        dataset: Union[Dataset, str]
            The dataset the datum belongs to.
        datum: Union[Datum, str]
            The desired datum.

        Returns
        ----------
        Union[Prediction, None]
            The matching prediction or 'None' if it doesn't exist.
        """
        return Client(self.conn).get_prediction(
            dataset=dataset, model=self, datum=datum
        )

    def finalize_inferences(self, dataset: Union[Dataset, str]) -> None:
        """
        Finalizes the model over a dataset such that new predictions cannot be added to it.
        """
        return Client(self.conn).finalize_inferences(
            dataset=dataset, model=self
        )

    def _format_constraints(
        self,
        datasets: Optional[Union[Dataset, List[Dataset]]] = None,
        filter_by: Optional[FilterType] = None,
    ) -> Filter:
        """Formats the 'filter' for any evaluation requests."""

        # get list of dataset names
        dataset_names_from_obj = []
        if isinstance(datasets, list):
            dataset_names_from_obj = [dataset.name for dataset in datasets]
        elif isinstance(datasets, Dataset):
            dataset_names_from_obj = [datasets.name]

        # create a 'schemas.Filter' object from the constraints.
        filters = _format_filter(filter_by)

        # reset model name
        filters.model_names = None
        filters.model_metadata = None

        # set dataset names
        if not filters.dataset_names:
            filters.dataset_names = []
        filters.dataset_names.extend(dataset_names_from_obj)  # type: ignore
        return filters

    def _create_label_map(
        self,
        label_map: Optional[Dict[Label, Label]],
    ) -> Union[List[List[List[str]]], None]:
        """Convert a dictionary of label maps to a serializable list format."""
        if not label_map:
            return None

        if not isinstance(label_map, dict) or not all(
            [
                isinstance(key, Label) and isinstance(value, Label)
                for key, value in label_map.items()
            ]
        ):
            raise TypeError(
                "label_map should be a dictionary with valid Labels for both the key and value."
            )

        return_value = []
        for key, value in label_map.items():
            if not all(
                [
                    (isinstance(v.key, str) and isinstance(v.value, str))
                    for v in [key, value]
                ]
            ):
                raise TypeError
            return_value.append(
                [
                    [key.key, key.value],
                    [value.key, value.value],
                ]
            )
        return return_value

    def evaluate_classification(
        self,
        datasets: Union[Dataset, List[Dataset]],
        filter_by: Optional[FilterType] = None,
        label_map: Optional[Dict[Label, Label]] = None,
        pr_curve_max_examples: int = 1,
        metrics_to_return: Optional[List[str]] = None,
        allow_retries: bool = False,
    ) -> Evaluation:
        """
        Start a classification evaluation job.

        Parameters
        ----------
        datasets : Union[Dataset, List[Dataset]], optional
            The dataset or list of datasets to evaluate against.
        filter_by : FilterType, optional
            Optional set of constraints to filter evaluation by.
        label_map : Dict[Label, Label], optional
            Optional mapping of individual labels to a grouper label. Useful when you need to evaluate performance using labels that differ across datasets and models.
        metrics: List[str], optional
            The list of metrics to compute, store, and return to the user.
        allow_retries : bool, default = False
            Option to retry previously failed evaluations.

        Returns
        -------
        Evaluation
            A job object that can be used to track the status of the job and get the metrics of it upon completion.
        """
        if not datasets and not filter_by:
            raise ValueError(
                "Evaluation requires the definition of either datasets, dataset filters or both."
            )

        # format request
<<<<<<< HEAD
        datum_filter = self._format_constraints(datasets, filter_by)
=======
        filters = self._format_constraints(datasets, filter_by)
>>>>>>> 711a99cf
        datasets = datasets if isinstance(datasets, list) else [datasets]
        request = EvaluationRequest(
            dataset_names=[dataset.name for dataset in datasets],  # type: ignore - issue #604
            model_names=[self.name],  # type: ignore - issue #604
<<<<<<< HEAD
            filter=datum_filter,
=======
            filters=filters,
>>>>>>> 711a99cf
            parameters=EvaluationParameters(
                task_type=TaskType.CLASSIFICATION,
                label_map=self._create_label_map(label_map=label_map),
                pr_curve_max_examples=pr_curve_max_examples,
                metrics_to_return=metrics_to_return,
            ),
        )

        # create evaluation
        evaluation = Client(self.conn).evaluate(
            request, allow_retries=allow_retries
        )
        if len(evaluation) != 1:
            raise RuntimeError
        return evaluation[0]

    def evaluate_detection(
        self,
        datasets: Union[Dataset, List[Dataset]],
        filter_by: Optional[FilterType] = None,
        convert_annotations_to_type: Optional[AnnotationType] = None,
        iou_thresholds_to_compute: Optional[List[float]] = None,
        iou_thresholds_to_return: Optional[List[float]] = None,
        label_map: Optional[Dict[Label, Label]] = None,
        recall_score_threshold: float = 0,
        metrics_to_return: Optional[List[str]] = None,
        pr_curve_iou_threshold: float = 0.5,
        pr_curve_max_examples: int = 1,
        allow_retries: bool = False,
    ) -> Evaluation:
        """
        Start an object-detection evaluation job.

        Parameters
        ----------
        datasets : Union[Dataset, List[Dataset]], optional
            The dataset or list of datasets to evaluate against.
        filter_by : FilterType, optional
            Optional set of constraints to filter evaluation by.
        convert_annotations_to_type : enums.AnnotationType, optional
            Forces the object detection evaluation to compute over this type.
        iou_thresholds_to_compute : List[float], optional
            Thresholds to compute mAP against.
        iou_thresholds_to_return : List[float], optional
            Thresholds to return AP for. Must be subset of `iou_thresholds_to_compute`.
        label_map : Dict[Label, Label], optional
            Optional mapping of individual labels to a grouper label. Useful when you need to evaluate performance using labels that differ across datasets and models.
        recall_score_threshold: float, default=0
            The confidence score threshold for use when determining whether to count a prediction as a true positive or not while calculating Average Recall.
        pr_curve_iou_threshold: float, optional
            The IOU threshold to use when calculating precision-recall curves. Defaults to 0.5.
        pr_curve_max_examples: int, optional
            The maximum number of datum examples to store when calculating PR curves.
        allow_retries : bool, default = False
            Option to retry previously failed evaluations.


        Returns
        -------
        Evaluation
            A job object that can be used to track the status of the job and get the metrics of it upon completion.
        """
        if iou_thresholds_to_compute is None:
            iou_thresholds_to_compute = [
                round(0.5 + 0.05 * i, 2) for i in range(10)
            ]
        if iou_thresholds_to_return is None:
            iou_thresholds_to_return = [0.5, 0.75]

        # format request
        parameters = EvaluationParameters(
            task_type=TaskType.OBJECT_DETECTION,
            convert_annotations_to_type=convert_annotations_to_type,
            iou_thresholds_to_compute=iou_thresholds_to_compute,
            iou_thresholds_to_return=iou_thresholds_to_return,
            label_map=self._create_label_map(label_map=label_map),
            recall_score_threshold=recall_score_threshold,
            metrics_to_return=metrics_to_return,
            pr_curve_iou_threshold=pr_curve_iou_threshold,
            pr_curve_max_examples=pr_curve_max_examples,
        )
<<<<<<< HEAD
        datum_filter = self._format_constraints(datasets, filter_by)
=======
        filters = self._format_constraints(datasets, filter_by)
>>>>>>> 711a99cf
        datasets = datasets if isinstance(datasets, list) else [datasets]
        request = EvaluationRequest(
            dataset_names=[dataset.name for dataset in datasets],  # type: ignore - issue #604
            model_names=[self.name],  # type: ignore - issue #604
<<<<<<< HEAD
            filter=datum_filter,
=======
            filters=filters,
>>>>>>> 711a99cf
            parameters=parameters,
        )

        # create evaluation
        evaluation = Client(self.conn).evaluate(
            request, allow_retries=allow_retries
        )
        if len(evaluation) != 1:
            raise RuntimeError
        return evaluation[0]

    def evaluate_segmentation(
        self,
        datasets: Union[Dataset, List[Dataset]],
        filter_by: Optional[FilterType] = None,
        label_map: Optional[Dict[Label, Label]] = None,
        metrics_to_return: Optional[List[str]] = None,
        allow_retries: bool = False,
    ) -> Evaluation:
        """
        Start a semantic-segmentation evaluation job.

        Parameters
        ----------
        datasets : Union[Dataset, List[Dataset]], optional
            The dataset or list of datasets to evaluate against.
        filter_by : FilterType, optional
            Optional set of constraints to filter evaluation by.
        label_map : Dict[Label, Label], optional
            Optional mapping of individual labels to a grouper label. Useful when you need to evaluate performance using labels that differ across datasets and models.
        metrics: List[str], optional
            The list of metrics to compute, store, and return to the user.
        allow_retries : bool, default = False
            Option to retry previously failed evaluations.

        Returns
        -------
        Evaluation
            A job object that can be used to track the status of the job and get the metrics of it upon completion
        """
        # format request
<<<<<<< HEAD
        datum_filter = self._format_constraints(datasets, filter_by)
=======
        filters = self._format_constraints(datasets, filter_by)
>>>>>>> 711a99cf
        datasets = datasets if isinstance(datasets, list) else [datasets]
        request = EvaluationRequest(
            dataset_names=[dataset.name for dataset in datasets],  # type: ignore - issue #604
            model_names=[self.name],  # type: ignore - issue #604
<<<<<<< HEAD
            filter=datum_filter,
=======
            filters=filters,
>>>>>>> 711a99cf
            parameters=EvaluationParameters(
                task_type=TaskType.SEMANTIC_SEGMENTATION,
                label_map=self._create_label_map(label_map=label_map),
                metrics_to_return=metrics_to_return,
            ),
        )

        # create evaluation
        evaluation = Client(self.conn).evaluate(
            request, allow_retries=allow_retries
        )
        if len(evaluation) != 1:
            raise RuntimeError
        return evaluation[0]

    def delete(self, timeout: int = 0):
        """
        Delete the `Model` object from the back end.

        Parameters
        ----------
        timeout : int, default=0
            Sets a timeout in seconds.
        """
        Client(self.conn).delete_model(self.name, timeout)  # type: ignore

    def get_labels(
        self,
    ) -> List[Label]:
        """
        Get all labels associated with a given model.

        Returns
        ----------
        List[Label]
            A list of `Labels` associated with the model.
        """
        return Client(self.conn).get_labels_from_model(self)

    def get_evaluations(
        self,
        metrics_to_sort_by: Optional[
            Dict[str, Union[Dict[str, str], str]]
        ] = None,
    ) -> List[Evaluation]:
        """
        Get all evaluations associated with a given model.

        Parameters
        ----------
        metrics_to_sort_by: dict[str, str | dict[str, str]], optional
            An optional dict of metric types to sort the evaluations by.


        Returns
        ----------
        List[Evaluation]
            A list of `Evaluations` associated with the model.
        """
        return Client(self.conn).get_evaluations(
            models=[self], metrics_to_sort_by=metrics_to_sort_by
        )


class Client:
    """
    Valor client object for interacting with the api.

    Parameters
    ----------
    connection : ClientConnection, optional
        Option to use an existing connection object.
    """

    def __init__(self, connection: Optional[ClientConnection] = None):
        if not connection:
            connection = get_connection()
        self.conn = connection

    @classmethod
    def connect(
        cls,
        host: str,
        access_token: Optional[str] = None,
        reconnect: bool = False,
    ) -> Client:
        """
        Establishes a connection to the Valor API.

        Parameters
        ----------
        host : str
            The host to connect to. Should start with "http://" or "https://".
        access_token : str
            The access token for the host (if the host requires authentication).
        """
        connect(host=host, access_token=access_token, reconnect=reconnect)
        return cls(get_connection())

    def get_labels(
        self,
        filter_by: Optional[FilterType] = None,
    ) -> List[Label]:
        """
        Gets all labels using an optional filter.

        Parameters
        ----------
        filter_by : FilterType, optional
            Optional constraints to filter by.

        Returns
        ------
        List[valor.Label]
            A list of labels.
        """
        filters = _format_filter(filter_by)
        filters = asdict(filters)
        return [Label(**label) for label in self.conn.get_labels(filters)]

    def get_labels_from_dataset(
        self, dataset: Union[Dataset, str]
    ) -> List[Label]:
        """
        Get all labels associated with a dataset's ground truths.

        Parameters
        ----------
        dataset : valor.Dataset
            The dataset to search by.

        Returns
        ------
        List[valor.Label]
            A list of labels.
        """
        dataset_name = (
            dataset.name if isinstance(dataset, Dataset) else dataset
        )
        return [
            Label(**label)
            for label in self.conn.get_labels_from_dataset(dataset_name)  # type: ignore
        ]

    def get_labels_from_model(self, model: Union[Model, str]) -> List[Label]:
        """
        Get all labels associated with a model's ground truths.

        Parameters
        ----------
        model : valor.Model
            The model to search by.

        Returns
        ------
        List[valor.Label]
            A list of labels.
        """
        model_name = model.name if isinstance(model, Model) else model
        return [
            Label(**label)
            for label in self.conn.get_labels_from_model(model_name)  # type: ignore
        ]

    def create_dataset(
        self,
        dataset: Union[Dataset, dict],
    ) -> None:
        """
        Creates a dataset.

        Parameters
        ----------
        dataset : valor.Dataset
            The dataset to create.
        """
        if isinstance(dataset, Dataset):
            dataset = dataset.encode_value()
        self.conn.create_dataset(dataset)

    def create_groundtruths(
        self,
        dataset: Dataset,
        groundtruths: List[GroundTruth],
        ignore_existing_datums: bool = False,
    ):
        """
        Creates ground truths.

        Parameters
        ----------

        dataset : valor.Dataset
            The dataset to create the ground truth for.
        groundtruths : List[valor.GroundTruth]
            The ground truths to create.
        ignore_existing_datums : bool, default=False
            If True, will ignore datums that already exist in the backend.
            If False, will raise an error if any datums already exist.
            Default is False.
        """
        groundtruths_json = []
        for groundtruth in groundtruths:
            if not isinstance(groundtruth, GroundTruth):
                raise TypeError(
                    f"Expected ground truth to be of type 'valor.GroundTruth' not '{type(groundtruth)}'."
                )
            if not isinstance(groundtruth.annotations._value, list):
                raise TypeError
            groundtruth_dict = groundtruth.encode_value()
            groundtruth_dict["dataset_name"] = dataset.name
            groundtruths_json.append(groundtruth_dict)
        self.conn.create_groundtruths(
            groundtruths_json, ignore_existing_datums=ignore_existing_datums
        )

    def get_groundtruth(
        self,
        dataset: Union[Dataset, str],
        datum: Union[Datum, str],
    ) -> Union[GroundTruth, None]:
        """
        Get a particular ground truth.

        Parameters
        ----------
        dataset: Union[Dataset, str]
            The dataset the datum belongs to.
        datum: Union[Datum, str]
            The desired datum.

        Returns
        ----------
        Union[GroundTruth, None]
            The matching ground truth or 'None' if it doesn't exist.
        """
        dataset_name = (
            dataset.name if isinstance(dataset, Dataset) else dataset
        )
        datum_uid = datum.uid if isinstance(datum, Datum) else datum
        try:
            resp = self.conn.get_groundtruth(
                dataset_name=dataset_name, datum_uid=datum_uid  # type: ignore
            )
            resp.pop("dataset_name")
            return GroundTruth.decode_value(resp)
        except ClientException as e:
            if e.status_code == 404:
                return None
            raise e

    def finalize_dataset(self, dataset: Union[Dataset, str]) -> None:
        """
        Finalizes a dataset such that new ground truths cannot be added to it.

        Parameters
        ----------
        dataset : str
            The dataset to be finalized.
        """
        dataset_name = (
            dataset.name if isinstance(dataset, Dataset) else dataset
        )
        return self.conn.finalize_dataset(name=dataset_name)  # type: ignore

    def get_dataset(
        self,
        name: str,
    ) -> Union[Dataset, None]:
        """
        Gets a dataset by name.

        Parameters
        ----------
        name : str
            The name of the dataset to fetch.

        Returns
        -------
        Union[Dataset, None]
            A Dataset with a matching name, or 'None' if one doesn't exist.
        """
        dataset = Dataset.decode_value(
            {
                **self.conn.get_dataset(name),
                "connection": self.conn,
            }
        )
        return dataset

    def get_datasets(
        self,
        filter_by: Optional[FilterType] = None,
    ) -> List[Dataset]:
        """
        Get all datasets, with an option to filter results according to some user-defined parameters.

        Parameters
        ----------
        filter_by : FilterType, optional
            Optional constraints to filter by.

        Returns
        ------
        List[valor.Dataset]
            A list of datasets.
        """
        filters = _format_filter(filter_by)
        if isinstance(filters, Filter):
            filters = asdict(filters)
        dataset_list = []
        for kwargs in self.conn.get_datasets(filters):
            dataset = Dataset.decode_value({**kwargs, "connection": self.conn})
            dataset_list.append(dataset)
        return dataset_list

    def get_datums(
        self,
        filter_by: Optional[FilterType] = None,
    ) -> List[Datum]:
        """
        Get all datums using an optional filter.

        Parameters
        ----------
        filter_by : FilterType, optional
            Optional constraints to filter by.

        Returns
        -------
        List[valor.Datum]
            A list datums.
        """
        filters = _format_filter(filter_by)
        if isinstance(filters, Filter):
            filters = asdict(filters)
        return [
            Datum.decode_value(datum)
            for datum in self.conn.get_datums(filters)
        ]

    def get_datum(
        self,
        dataset: Union[Dataset, str],
        uid: str,
    ) -> Union[Datum, None]:
        """
        Get datum.
        `GET` endpoint.
        Parameters
        ----------
        dataset : valor.Dataset
            The dataset the datum belongs to.
        uid : str
            The UID of the datum.
        Returns
        -------
        valor.Datum
            The requested datum or 'None' if it doesn't exist.
        """
        dataset_name = (
            dataset.name if isinstance(dataset, Dataset) else dataset
        )
        resp = self.conn.get_datum(dataset_name=dataset_name, uid=uid)  # type: ignore
        return Datum.decode_value(resp)

    def get_dataset_status(
        self,
        name: str,
    ) -> Union[TableStatus, None]:
        """
        Get the state of a given dataset.

        Parameters
        ----------
        name : str
            The name of the dataset we want to fetch the state of.

        Returns
        ------
        TableStatus | None
            The state of the dataset, or 'None' if the dataset does not exist.
        """
        try:
            return self.conn.get_dataset_status(name)
        except ClientException as e:
            if e.status_code == 404:
                return None
            raise e

    def get_dataset_summary(self, name: str) -> DatasetSummary:
        """
        Gets the summary of a dataset.

        Parameters
        ----------
        name : str
            The name of the dataset to create a summary for.

        Returns
        -------
        DatasetSummary
            A dataclass containing the dataset summary.
        """
        return DatasetSummary(**self.conn.get_dataset_summary(name))

    def delete_dataset(self, name: str, timeout: int = 0) -> None:
        """
        Deletes a dataset.

        Parameters
        ----------
        name : str
            The name of the dataset to be deleted.
        timeout : int
            The number of seconds to wait in order to confirm that the dataset was deleted.
        """
        self.conn.delete_dataset(name)
        if timeout:
            for _ in range(timeout):
                try:
                    self.get_dataset(name)
                except DatasetDoesNotExistError:
                    break
                time.sleep(1)
            else:
                raise TimeoutError(
                    "Dataset wasn't deleted within timeout interval"
                )

    def create_model(
        self,
        model: Union[Model, dict],
    ):
        """
        Creates a model.

        Parameters
        ----------
        model : valor.Model
            The model to create.
        """
        if isinstance(model, Model):
            model = model.encode_value()
        self.conn.create_model(model)

    def create_predictions(
        self,
        dataset: Dataset,
        model: Model,
        predictions: List[Prediction],
    ) -> None:
        """
        Creates predictions.

        Parameters
        ----------
        dataset : valor.Dataset
            The dataset that is being operated over.
        model : valor.Model
            The model making the prediction.
        predictions : List[valor.Prediction]
            The predictions to create.
        """
        predictions_json = []
        for prediction in predictions:
            if not isinstance(prediction, Prediction):
                raise TypeError(
                    f"Expected prediction to be of type 'valor.Prediction' not '{type(prediction)}'."
                )
            if not isinstance(prediction.annotations._value, list):
                raise TypeError
            prediction_dict = prediction.encode_value()
            prediction_dict["dataset_name"] = dataset.name
            prediction_dict["model_name"] = model.name
            predictions_json.append(prediction_dict)
        self.conn.create_predictions(predictions_json)

    def get_prediction(
        self,
        dataset: Union[Dataset, str],
        model: Union[Model, str],
        datum: Union[Datum, str],
    ) -> Union[Prediction, None]:
        """
        Get a particular prediction.

        Parameters
        ----------
        dataset: Union[Dataset, str]
            The dataset the datum belongs to.
        model: Union[Model, str]
            The model that made the prediction.
        datum: Union[Datum, str]
            The desired datum.

        Returns
        ----------
        Union[Prediction, None]
            The matching prediction or 'None' if it doesn't exist.
        """
        dataset_name = (
            dataset.name if isinstance(dataset, Dataset) else dataset
        )
        model_name = model.name if isinstance(model, Model) else model
        datum_uid = datum.uid if isinstance(datum, Datum) else datum

        resp = self.conn.get_prediction(
            dataset_name=dataset_name,  # type: ignore
            model_name=model_name,  # type: ignore
            datum_uid=datum_uid,  # type: ignore
        )
        resp.pop("dataset_name")
        resp.pop("model_name")
        return Prediction.decode_value(resp)

    def finalize_inferences(
        self, dataset: Union[Dataset, str], model: Union[Model, str]
    ) -> None:
        """
        Finalizes a model-dataset pairing such that new predictions cannot be added to it.
        """
        dataset_name = (
            dataset.name if isinstance(dataset, Dataset) else dataset
        )
        model_name = model.name if isinstance(model, Model) else model
        return self.conn.finalize_inferences(
            dataset_name=dataset_name,  # type: ignore
            model_name=model_name,  # type: ignore
        )

    def get_model(
        self,
        name: str,
    ) -> Union[Model, None]:
        """
        Gets a model by name.

        Parameters
        ----------
        name : str
            The name of the model to fetch.

        Returns
        -------
        Union[valor.Model, None]
            A Model with matching name or 'None' if one doesn't exist.
        """
        return Model.decode_value(
            {
                **self.conn.get_model(name),
                "connection": self.conn,
            }
        )

    def get_models(
        self,
        filter_by: Optional[FilterType] = None,
    ) -> List[Model]:
        """
        Get all models using an optional filter.

        Parameters
        ----------
        filter_by : FilterType, optional
            Optional constraints to filter by.

        Returns
        ------
        List[valor.Model]
            A list of models.
        """
        filters = _format_filter(filter_by)
        if isinstance(filters, Filter):
            filters = asdict(filters)
        model_list = []
        for kwargs in self.conn.get_models(filters):
            model = Model.decode_value({**kwargs, "connection": self.conn})
            model_list.append(model)
        return model_list

    def get_model_status(
        self,
        dataset_name: str,
        model_name: str,
    ) -> Optional[TableStatus]:
        """
        Get the state of a given model over a dataset.

        Parameters
        ----------
        dataset_name : str
            The name of the dataset that the model is operating over.
        model_name : str
            The name of the model we want to fetch the state of.

        Returns
        ------
        Union[TableStatus, None]
            The state of the model or 'None' if the model doesn't exist.
        """
        try:
            return self.conn.get_model_status(dataset_name, model_name)
        except ClientException as e:
            if e.status_code == 404:
                return None
            raise e

    def get_model_eval_requests(
        self, model: Union[Model, str]
    ) -> List[Evaluation]:
        """
        Get all evaluations that have been created for a model.

        This does not return evaluation results.

        `GET` endpoint.

        Parameters
        ----------
        model : str
            The model to search by.

        Returns
        -------
        List[Evaluation]
            A list of evaluations.
        """
        model_name = model.name if isinstance(model, Model) else model
        return [
            Evaluation(**evaluation, connection=self.conn)
            for evaluation in self.conn.get_model_eval_requests(model_name)  # type: ignore
        ]

    def delete_model(self, name: str, timeout: int = 0) -> None:
        """
        Deletes a model.

        Parameters
        ----------
        name : str
            The name of the model to be deleted.
        timeout : int
            The number of seconds to wait in order to confirm that the model was deleted.
        """
        self.conn.delete_model(name)
        if timeout:
            for _ in range(timeout):
                try:
                    self.get_model(name)
                except ModelDoesNotExistError:
                    break
                time.sleep(1)
            else:
                raise TimeoutError(
                    "Model wasn't deleted within timeout interval"
                )

    def get_evaluations(
        self,
        *,
        evaluation_ids: Optional[List[int]] = None,
        models: Union[List[Model], List[str], None] = None,
        datasets: Union[List[Dataset], List[str], None] = None,
        metrics_to_sort_by: Optional[
            Dict[str, Union[Dict[str, str], str]]
        ] = None,
    ) -> List[Evaluation]:
        """
        Returns all evaluations associated with user-supplied dataset and/or model names.

        Parameters
        ----------
        evaluation_ids : List[int], optional.
            A list of job IDs to return metrics for.
        models : Union[List[valor.Model], List[str]], optional
            A list of model names that we want to return metrics for.
        datasets : Union[List[valor.Dataset], List[str]], optional
            A list of dataset names that we want to return metrics for.
        metrics_to_sort_by: dict[str, str | dict[str, str]], optional
            An optional dict of metric types to sort the evaluations by.

        Returns
        -------
        List[valor.Evaluation]
            A list of evaluations.
        """
        if isinstance(datasets, list):
            datasets = [  # type: ignore
                element.name if isinstance(element, Dataset) else element
                for element in datasets
            ]
        if isinstance(models, list):
            models = [  # type: ignore
                element.name if isinstance(element, Model) else element
                for element in models
            ]
        return [
            Evaluation(connection=self.conn, **evaluation)
            for evaluation in self.conn.get_evaluations(
                evaluation_ids=evaluation_ids,
                models=models,  # type: ignore
                datasets=datasets,  # type: ignore
                metrics_to_sort_by=metrics_to_sort_by,
            )
        ]

    def evaluate(
        self, request: EvaluationRequest, allow_retries: bool = False
    ) -> List[Evaluation]:
        """
        Creates as many evaluations as necessary to fulfill the request.

        Parameters
        ----------
        request : schemas.EvaluationRequest
            The requested evaluation parameters.
        allow_retries : bool, default = False
            Option to retry previously failed evaluations.

        Returns
        -------
        List[Evaluation]
            A list of evaluations that meet the parameters.
        """
        return [
            Evaluation(**evaluation)
            for evaluation in self.conn.evaluate(
                request, allow_retries=allow_retries
            )
        ]<|MERGE_RESOLUTION|>--- conflicted
+++ resolved
@@ -199,11 +199,7 @@
         id: int,
         dataset_names: list[str],
         model_name: str,
-<<<<<<< HEAD
-        filter: Filter,
-=======
         filters: Filter,
->>>>>>> 711a99cf
         parameters: EvaluationParameters,
         status: EvaluationStatus,
         metrics: List[Dict],
@@ -215,13 +211,8 @@
         self.id = id
         self.dataset_names = dataset_names
         self.model_name = model_name
-<<<<<<< HEAD
-        self.datum_filter = (
-            Filter(**filter) if isinstance(filter, dict) else filter
-=======
         self.filters = (
             Filter(**filters) if isinstance(filters, dict) else Filter()
->>>>>>> 711a99cf
         )
         self.parameters = (
             EvaluationParameters(**parameters)
@@ -915,20 +906,12 @@
             )
 
         # format request
-<<<<<<< HEAD
-        datum_filter = self._format_constraints(datasets, filter_by)
-=======
         filters = self._format_constraints(datasets, filter_by)
->>>>>>> 711a99cf
         datasets = datasets if isinstance(datasets, list) else [datasets]
         request = EvaluationRequest(
             dataset_names=[dataset.name for dataset in datasets],  # type: ignore - issue #604
             model_names=[self.name],  # type: ignore - issue #604
-<<<<<<< HEAD
-            filter=datum_filter,
-=======
             filters=filters,
->>>>>>> 711a99cf
             parameters=EvaluationParameters(
                 task_type=TaskType.CLASSIFICATION,
                 label_map=self._create_label_map(label_map=label_map),
@@ -1010,20 +993,12 @@
             pr_curve_iou_threshold=pr_curve_iou_threshold,
             pr_curve_max_examples=pr_curve_max_examples,
         )
-<<<<<<< HEAD
-        datum_filter = self._format_constraints(datasets, filter_by)
-=======
         filters = self._format_constraints(datasets, filter_by)
->>>>>>> 711a99cf
         datasets = datasets if isinstance(datasets, list) else [datasets]
         request = EvaluationRequest(
             dataset_names=[dataset.name for dataset in datasets],  # type: ignore - issue #604
             model_names=[self.name],  # type: ignore - issue #604
-<<<<<<< HEAD
-            filter=datum_filter,
-=======
             filters=filters,
->>>>>>> 711a99cf
             parameters=parameters,
         )
 
@@ -1065,20 +1040,12 @@
             A job object that can be used to track the status of the job and get the metrics of it upon completion
         """
         # format request
-<<<<<<< HEAD
-        datum_filter = self._format_constraints(datasets, filter_by)
-=======
         filters = self._format_constraints(datasets, filter_by)
->>>>>>> 711a99cf
         datasets = datasets if isinstance(datasets, list) else [datasets]
         request = EvaluationRequest(
             dataset_names=[dataset.name for dataset in datasets],  # type: ignore - issue #604
             model_names=[self.name],  # type: ignore - issue #604
-<<<<<<< HEAD
-            filter=datum_filter,
-=======
             filters=filters,
->>>>>>> 711a99cf
             parameters=EvaluationParameters(
                 task_type=TaskType.SEMANTIC_SEGMENTATION,
                 label_map=self._create_label_map(label_map=label_map),
