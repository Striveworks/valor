from __future__ import annotations

import datetime
import json
import os
import time
from dataclasses import asdict, dataclass
from typing import Any, Dict, List, Optional, Tuple, Union

from valor.client import ClientConnection, connect, get_connection
from valor.enums import (
    AnnotationType,
    EvaluationStatus,
    MetricType,
    TableStatus,
    TaskType,
)
from valor.exceptions import (
    ClientException,
    DatasetDoesNotExistError,
    EvaluationDoesNotExist,
    ModelDoesNotExistError,
)
from valor.schemas import (
    Annotation,
    Datum,
    Dictionary,
    EvaluationParameters,
    EvaluationRequest,
    Filter,
    Label,
)
from valor.schemas import List as SymbolicList
from valor.schemas import StaticCollection, String


class GroundTruth(StaticCollection):
    """
    An object describing a ground truth (e.g., a human-drawn bounding box on an image).

    Attributes
    ----------
    datum: Datum
        The datum associated with the groundtruth.
    annotations: List[Annotation]
        The list of annotations associated with the groundtruth.

    Examples
    --------
    >>> GroundTruth(
    ...     datum=Datum(uid="uid1"),
    ...     annotations=[
    ...         Annotation(
    ...             labels=[Label(key="k1", value="v1")],
    ...         )
    ...     ]
    ... )
    """

    datum: Datum = Datum.symbolic(owner="groundtruth", name="datum")
    annotations: SymbolicList[Annotation] = SymbolicList[Annotation].symbolic(
        owner="groundtruth", name="annotations"
    )

    def __init__(
        self,
        *,
        datum: Datum,
        annotations: List[Annotation],
    ):
        """
        Creates a ground truth.

        Parameters
        ----------
        datum: Datum
            The datum that the ground truth is operating over.
        annotations: List[Annotation]
            The list of ground truth annotations.
        """
        super().__init__(datum=datum, annotations=annotations)

        for annotation in self.annotations:
            for label in annotation.labels:
                if label.score is not None:
                    raise ValueError(
                        "GroundTruth labels should not have scores."
                    )


class Prediction(StaticCollection):
    """
    An object describing a prediction (e.g., a machine-drawn bounding box on an image).

    Attributes
    ----------
    datum: Datum
        The datum associated with the prediction.
    annotations: List[Annotation]
        The list of annotations associated with the prediction.

    Examples
    --------
    >>> Prediction(
    ...     datum=Datum(uid="uid1"),
    ...     annotations=[
    ...         Annotation(
    ...             labels=[
    ...                 Label(key="k1", value="v1", score=0.9),
    ...                 Label(key="k1", value="v1", score=0.1)
    ...             ],
    ...         )
    ...     ]
    ... )
    """

    datum: Datum = Datum.symbolic(owner="prediction", name="datum")
    annotations: SymbolicList[Annotation] = SymbolicList[Annotation].symbolic(
        owner="prediction", name="annotations"
    )

    def __init__(
        self,
        *,
        datum: Datum,
        annotations: List[Annotation],
    ):
        """
        Creates a prediction.

        Parameters
        ----------
        datum: Datum
            The datum that the prediction is operating over.
        annotations: List[Annotation]
            The list of predicted annotations.
        """
        super().__init__(datum=datum, annotations=annotations)


class Evaluation:
    """
    Wraps `valor.client.Job` to provide evaluation-specifc members.
    """

    def __init__(
        self, connection: Optional[ClientConnection] = None, **kwargs
    ):
        """
        Defines important attributes of the API's `EvaluationResult`.

        Attributes
        ----------
        id: int
            The ID of the evaluation.
        dataset_names: list[str]
            The names of the datasets the model was evaluated over.
        model_name: str
            The name of the evaluated model.
        filters : dict
            The filter used to select data partitions for evaluation.
        status: EvaluationStatus
            The status of the evaluation.
        metrics: List[dict]
            A list of metric dictionaries returned by the job.
        confusion_matrices: List[dict]
            A list of confusion matrix dictionaries returned by the job.
        meta: dict[str, str | float | dict], optional
            A dictionary of metadata describing the evaluation run.
        """
        if not connection:
            connection = get_connection()
        self.conn = connection
        self.update(**kwargs)

    def update(
        self,
        *_,
        id: int,
        dataset_names: list[str],
        model_name: str,
        filters: dict,
        parameters: EvaluationParameters,
        status: EvaluationStatus,
        metrics: List[Dict],
        confusion_matrices: List[Dict],
        created_at: str,
        meta: dict[str, str | float | dict] | None,
        **kwargs,
    ):
        self.id = id
        self.dataset_names = dataset_names
        self.model_name = model_name
        self.filters = filters
        self.parameters = (
            EvaluationParameters(**parameters)
            if isinstance(parameters, dict)
            else parameters
        )
        self.status = EvaluationStatus(status)
        self.metrics = metrics
        self.meta = meta
        self.confusion_matrices = confusion_matrices
        self.kwargs = kwargs
        self.ignored_pred_labels: Optional[List[Label]] = None
        self.missing_pred_labels: Optional[List[Label]] = None
        self.created_at = datetime.datetime.strptime(
            created_at, "%Y-%m-%dT%H:%M:%S.%fZ"
        ).replace(tzinfo=datetime.timezone.utc)

        for k, v in kwargs.items():
            setattr(self, k, v)

    def poll(self) -> EvaluationStatus:
        """
        Poll the back end.

        Updates the evaluation with the latest state from the back end.

        Returns
        -------
        enums.EvaluationStatus
            The status of the evaluation.

        Raises
        ----------
        ClientException
            If an Evaluation with the given `evaluation_id` is not found.
        """
        response = self.conn.get_evaluations(evaluation_ids=[self.id])
        if not response:
            raise EvaluationDoesNotExist(self.id)
        self.update(**response[0])
        return self.status

    def wait_for_completion(
        self,
        *,
        timeout: Optional[int] = None,
        interval: float = 1.0,
    ) -> EvaluationStatus:
        """
        Blocking function that waits for evaluation to finish.

        Parameters
        ----------
        timeout: int, optional
            Length of timeout in seconds.
        interval: float, default=1.0
            Polling interval in seconds.
        """
        t_start = time.time()
        while self.poll() not in [
            EvaluationStatus.DONE,
            EvaluationStatus.FAILED,
        ]:
            time.sleep(interval)
            if timeout and time.time() - t_start > timeout:
                raise TimeoutError
        return self.status

    def __str__(self) -> str:
        """Dumps the object into a JSON formatted string."""
        return json.dumps(self.to_dict(), indent=4)

    def to_dict(self) -> dict:
        """
        Defines how a `valor.Evaluation` object is serialized into a dictionary.

        Returns
        ----------
        dict
            A dictionary describing an evaluation.
        """
        return {
            "id": self.id,
            "dataset_names": self.dataset_names,
            "model_name": self.model_name,
            "filters": self.filters,
            "parameters": asdict(self.parameters),
            "status": self.status.value,
            "metrics": self.metrics,
            "confusion_matrices": self.confusion_matrices,
            "meta": self.meta,
            **self.kwargs,
        }

    def to_dataframe(
        self,
        stratify_by: Optional[Tuple[str, str]] = None,
    ):
        """
        Get all metrics associated with a Model and return them in a `pd.DataFrame`.

        Returns
        ----------
        pd.DataFrame
            Evaluation metrics being displayed in a `pd.DataFrame`.

        Raises
        ------
        ModuleNotFoundError
            This function requires the use of `pandas.DataFrame`.

        """
        try:
            import pandas as pd
        except ModuleNotFoundError:
            raise ModuleNotFoundError(
                "Must have pandas installed to use `get_metric_dataframes`."
            )

        if not stratify_by:
            column_type = "evaluation"
            column_name = self.id
        else:
            column_type = stratify_by[0]
            column_name = stratify_by[1]

        metrics = [
            {**metric, column_type: column_name} for metric in self.metrics
        ]
        df = pd.DataFrame(metrics)
        for k in ["label", "parameters"]:
            df[k] = df[k].fillna("n/a")
        df["parameters"] = df["parameters"].apply(json.dumps)
        df["label"] = df["label"].apply(
            lambda x: f"{x['key']}: {x['value']}" if x != "n/a" else x
        )
        df = df.pivot(
            index=["type", "parameters", "label"], columns=[column_type]
        )
        return df


@dataclass
class DatasetSummary:
    """Dataclass for storing dataset summary information"""

    name: str
    num_datums: int
    num_annotations: int
    num_bounding_boxes: int
    num_polygons: int
    num_rasters: int
    task_types: list[list[str]]
    labels: List[Label]
    datum_metadata: List[dict]
    annotation_metadata: List[dict]

    def __post_init__(self):
        for i, label in enumerate(self.labels):
            if isinstance(label, dict):
                self.labels[i] = Label(**label)


class Dataset(StaticCollection):
    """
    A class describing a given dataset.

    Attributes
    ----------
    name: String
        The name of the dataset.
    metadata: Dictionary
        A dictionary of metadata that describes the dataset.

    Examples
    --------
    >>> Dataset.create(name="dataset1")
    >>> Dataset.create(name="dataset1", metadata={})
    >>> Dataset.create(name="dataset1", metadata={"foo": "bar", "pi": 3.14})
    """

    name: String = String.symbolic(owner="dataset", name="name")
    metadata: Dictionary = Dictionary.symbolic(
        owner="dataset", name="metadata"
    )

    def __init__(
        self,
        *,
        name: str,
        metadata: Optional[dict] = None,
        connection: Optional[ClientConnection] = None,
    ):
        """
        Creates a local instance of a dataset.

        Use 'Dataset.create' classmethod to create a dataset with persistence.

        Parameters
        ----------
        name: str
            The name of the dataset.
        metadata: dict, optional
            A dictionary of metadata that describes the dataset.
        connection: ClientConnection, optional
            An initialized client connection.
        """
        self.conn = connection
        super().__init__(name=name, metadata=metadata if metadata else dict())

    @classmethod
    def create(
        cls,
        name: str,
        metadata: Optional[Dict[str, Any]] = None,
        connection: Optional[ClientConnection] = None,
    ) -> Dataset:
        """
        Creates a dataset that persists in the back end.

        Parameters
        ----------
        name: str
            The name of the dataset.
        metadata: dict, optional
            A dictionary of metadata that describes the dataset.
        connection: ClientConnection, optional
            An initialized client connection.
        """
        dataset = cls(name=name, metadata=metadata, connection=connection)
        Client(dataset.conn).create_dataset(dataset)
        return dataset

    @classmethod
    def get(
        cls,
        name: str,
        connection: Optional[ClientConnection] = None,
    ) -> Union[Dataset, None]:
        """
        Retrieves a dataset from the back end database.

        Parameters
        ----------
        name: str
            The name of the dataset.

        Returns
        -------
        Union[valor.Dataset, None]
            The dataset or 'None' if it doesn't exist.
        """
        return Client(connection).get_dataset(name)

    def add_groundtruth(
        self,
        groundtruth: GroundTruth,
    ) -> None:
        """
        Add a ground truth to the dataset.

        Parameters
        ----------
        groundtruth: GroundTruth
            The ground truth to create.
        """
        Client(self.conn).create_groundtruths(
            dataset=self,
            groundtruths=[groundtruth],
        )

    def add_groundtruths(
        self,
        groundtruths: List[GroundTruth],
        ignore_existing_datums: bool = False,
        timeout: Optional[float] = 10.0,
    ) -> None:
        """
        Add multiple ground truths to the dataset.

        Parameters
        ----------
        groundtruths: List[GroundTruth]
            The ground truths to create.
        ignore_existing_datums: bool, default=False
            If True, will ignore datums that already exist in the backend.
            If False, will raise an error if any datums already exist.
            Default is False.
        timeout: float, optional
            The number of seconds the client should wait until raising a timeout.
        """
        Client(self.conn).create_groundtruths(
            dataset=self,
            groundtruths=groundtruths,
            ignore_existing_datums=ignore_existing_datums,
            timeout=timeout,
        )

    def get_groundtruth(
        self,
        datum: Union[Datum, str],
    ) -> Union[GroundTruth, None]:
        """
        Get a particular ground truth.

        Parameters
        ----------
        datum: Union[Datum, str]
            The desired datum.

        Returns
        ----------
        Union[GroundTruth, None]
            The matching ground truth or 'None' if it doesn't exist.
        """
        return Client(self.conn).get_groundtruth(dataset=self, datum=datum)

    def get_labels(
        self,
    ) -> List[Label]:
        """
        Get all labels associated with a given dataset.

        Returns
        ----------
        List[Label]
            A list of `Labels` associated with the dataset.
        """
        return Client(self.conn).get_labels_from_dataset(self)

    def get_datums(self, filters: Optional[Filter] = None) -> List[Datum]:
        """
        Get all datums associated with a given dataset.

        Parameters
        ----------
        filters : Filter, optional
            An optional datum filter.

        Returns
        ----------
        List[Datum]
            A list of `Datums` associated with the dataset.
        """
        if filters is None:
            filters = Filter()
        filters.datasets = Dataset.name == self.name  # type: ignore - #issue 605
        return Client(self.conn).get_datums(filters=filters)

    def get_evaluations(
        self,
        metrics_to_sort_by: Optional[
            Dict[str, Union[Dict[str, str], str]]
        ] = None,
    ) -> List[Evaluation]:
        """
        Get all evaluations associated with a given dataset.

        Parameters
        ----------
        metrics_to_sort_by: dict[str, str | dict[str, str]], optional
            An optional dict of metric types to sort the evaluations by.

        Returns
        ----------
        List[Evaluation]
            A list of `Evaluations` associated with the dataset.
        """
        return Client(self.conn).get_evaluations(
            datasets=[self], metrics_to_sort_by=metrics_to_sort_by
        )

    def get_summary(self) -> DatasetSummary:
        """
        Get the summary of a given dataset.

        Returns
        -------
        DatasetSummary
            The summary of the dataset. This class has the following fields:

            name: name of the dataset

            num_datums: total number of datums in the dataset

            num_annotations: total number of labeled annotations in the dataset; if an
            object (such as a bounding box) has multiple labels, then each label is counted separately

            num_bounding_boxes: total number of bounding boxes in the dataset

            num_polygons: total number of polygons in the dataset

            num_rasters: total number of rasters in the dataset

            labels: list of the unique labels in the dataset

            datum_metadata: list of the unique metadata dictionaries in the dataset that are associated
            to datums

            groundtruth_annotation_metadata: list of the unique metadata dictionaries in the dataset that are
            associated to annotations
        """
        return Client(self.conn).get_dataset_summary(self.name)  # type: ignore

    def finalize(
        self,
    ):
        """
        Finalizes the dataset such that new ground truths cannot be added to it.
        """
        return Client(self.conn).finalize_dataset(self)

    def delete(
        self,
        timeout: int = 0,
    ):
        """
        Delete the dataset from the back end.

        Parameters
        ----------
        timeout: int, default=0
            Sets a timeout in seconds.
        """
        Client(self.conn).delete_dataset(self.name, timeout)  # type: ignore


class Model(StaticCollection):
    """
    A class describing a model that was trained on a particular dataset.

    Attributes
    ----------
    name: String
        The name of the model.
    metadata: Dictionary
        A dictionary of metadata that describes the model.

    Examples
    --------
    >>> Model.create(name="model1")
    >>> Model.create(name="model1", metadata={})
    >>> Model.create(name="model1", metadata={"foo": "bar", "pi": 3.14})
    """

    name: String = String.symbolic(owner="model", name="name")
    metadata: Dictionary = Dictionary.symbolic(owner="model", name="metadata")

    def __init__(
        self,
        *,
        name: str,
        metadata: Optional[dict] = None,
        connection: Optional[ClientConnection] = None,
    ):
        """
        Creates a local instance of a model.

        Use 'Model.create' classmethod to create a model with persistence.

        Parameters
        ----------
        name: String
            The name of the model.
        metadata: Dictionary
            A dictionary of metadata that describes the model.
        connection: ClientConnection, optional
            An initialized client connection.
        """
        self.conn = connection
        super().__init__(name=name, metadata=metadata if metadata else dict())

    @classmethod
    def create(
        cls,
        name: str,
        metadata: Optional[Dict[str, Any]] = None,
        connection: Optional[ClientConnection] = None,
        **_,
    ) -> Model:
        """
        Creates a model that persists in the back end.

        Parameters
        ----------
        name: str
            The name of the model.
        metadata: dict, optional
            A dictionary of metadata that describes the model.
        connection: ClientConnection, optional
            An initialized client connection.
        """
        model = cls(name=name, metadata=metadata, connection=connection)
        Client(connection).create_model(model)
        return model

    @classmethod
    def get(
        cls,
        name: str,
        connection: Optional[ClientConnection] = None,
    ) -> Union[Model, None]:
        """
        Retrieves a model from the back end database.

        Parameters
        ----------
        name: str
            The name of the model.
        connection: ClientConnnetion, optional
            An optional Valor client object for interacting with the API.

        Returns
        -------
        Union[valor.Model, None]
            The model or 'None' if it doesn't exist.
        """
        return Client(connection).get_model(name)

    def add_prediction(
        self,
        dataset: Dataset,
        prediction: Prediction,
    ) -> None:
        """
        Add a prediction to the model.

        Parameters
        ----------
        dataset: valor.Dataset
            The dataset that is being operated over.
        prediction: valor.Prediction
            The prediction to create.
        """
        Client(self.conn).create_predictions(
            dataset=dataset,
            model=self,
            predictions=[prediction],
        )

    def add_predictions(
        self,
        dataset: Dataset,
        predictions: List[Prediction],
        timeout: Optional[float] = 10.0,
    ) -> None:
        """
        Add multiple predictions to the model.

        Parameters
        ----------
        dataset: valor.Dataset
            The dataset that is being operated over.
        predictions: List[valor.Prediction]
            The predictions to create.
        timeout: float, optional
            The number of seconds the client should wait until raising a timeout.
        """
        Client(self.conn).create_predictions(
            dataset=dataset,
            model=self,
            predictions=predictions,
            timeout=timeout,
        )

    def get_prediction(
        self, dataset: Union[Dataset, str], datum: Union[Datum, str]
    ) -> Union[Prediction, None]:
        """
        Get a particular prediction.

        Parameters
        ----------
        dataset: Union[Dataset, str]
            The dataset the datum belongs to.
        datum: Union[Datum, str]
            The desired datum.

        Returns
        ----------
        Union[Prediction, None]
            The matching prediction or 'None' if it doesn't exist.
        """
        return Client(self.conn).get_prediction(
            dataset=dataset, model=self, datum=datum
        )

    def finalize_inferences(self, dataset: Union[Dataset, str]) -> None:
        """
        Finalizes the model over a dataset such that new predictions cannot be added to it.
        """
        return Client(self.conn).finalize_inferences(
            dataset=dataset, model=self
        )

    def _create_label_map(
        self,
        label_map: Optional[Dict[Label, Label]],
    ) -> Union[List[List[List[str]]], None]:
        """Convert a dictionary of label maps to a serializable list format."""
        if not label_map:
            return None

        if not isinstance(label_map, dict) or not all(
            [
                isinstance(key, Label) and isinstance(value, Label)
                for key, value in label_map.items()
            ]
        ):
            raise TypeError(
                "label_map should be a dictionary with valid Labels for both the key and value."
            )

        return_value = []
        for key, value in label_map.items():
            if not all(
                [
                    (isinstance(v.key, str) and isinstance(v.value, str))
                    for v in [key, value]
                ]
            ):
                raise TypeError
            return_value.append(
                [
                    [key.key, key.value],
                    [value.key, value.value],
                ]
            )
        return return_value

    def evaluate_classification(
        self,
        datasets: Union[Dataset, List[Dataset]],
        filters: Optional[Filter] = None,
        label_map: Optional[Dict[Label, Label]] = None,
        pr_curve_max_examples: int = 1,
        metrics_to_return: Optional[List[MetricType]] = None,
        allow_retries: bool = False,
    ) -> Evaluation:
        """
        Start a classification evaluation job.

        Parameters
        ----------
        datasets: Union[Dataset, List[Dataset]], optional
            The dataset or list of datasets to evaluate against.
        filters : Filter, optional
            Optional set of constraints to filter evaluation by.
        label_map: Dict[Label, Label], optional
            Optional mapping of individual labels to a grouper label. Useful when you need to evaluate performance using labels that differ across datasets and models.
        metrics_to_return: List[MetricType], optional
            The list of metrics to compute, store, and return to the user.
        allow_retries: bool, default = False
            Option to retry previously failed evaluations.

        Returns
        -------
        Evaluation
            A job object that can be used to track the status of the job and get the metrics of it upon completion.
        """
        if not datasets and not filters:
            raise ValueError(
                "Evaluation requires the definition of either datasets, dataset filters or both."
            )
        elif metrics_to_return and not set(metrics_to_return).issubset(
            MetricType.classification()
        ):
            raise ValueError(
                f"The following metrics are not supported for classification: '{set(metrics_to_return) - MetricType.classification()}'"
            )

        # format request
        datasets = datasets if isinstance(datasets, list) else [datasets]
        filters = filters if filters else Filter()
        request = EvaluationRequest(
            dataset_names=[dataset.name for dataset in datasets],  # type: ignore - issue #604
            model_names=[self.name],  # type: ignore - issue #604
            filters=filters,
            parameters=EvaluationParameters(
                task_type=TaskType.CLASSIFICATION,
                label_map=self._create_label_map(label_map=label_map),
                pr_curve_max_examples=pr_curve_max_examples,
                metrics_to_return=metrics_to_return,
            ),
        )

        # create evaluation
        evaluation = Client(self.conn).evaluate(
            request, allow_retries=allow_retries
        )
        if len(evaluation) != 1:
            raise RuntimeError
        return evaluation[0]

    def evaluate_detection(
        self,
        datasets: Union[Dataset, List[Dataset]],
        filters: Optional[Filter] = None,
        convert_annotations_to_type: Optional[AnnotationType] = None,
        iou_thresholds_to_compute: Optional[List[float]] = None,
        iou_thresholds_to_return: Optional[List[float]] = None,
        label_map: Optional[Dict[Label, Label]] = None,
        recall_score_threshold: float = 0,
        metrics_to_return: Optional[List[MetricType]] = None,
        pr_curve_iou_threshold: float = 0.5,
        pr_curve_max_examples: int = 1,
        allow_retries: bool = False,
    ) -> Evaluation:
        """
        Start an object-detection evaluation job.

        Parameters
        ----------
        datasets: Union[Dataset, List[Dataset]], optional
            The dataset or list of datasets to evaluate against.
        filters : Filter, optional
            Optional set of constraints to filter evaluation by.
        convert_annotations_to_type: enums.AnnotationType, optional
            Forces the object detection evaluation to compute over this type.
        iou_thresholds_to_compute: List[float], optional
            Thresholds to compute mAP against.
        iou_thresholds_to_return: List[float], optional
            Thresholds to return AP for. Must be subset of `iou_thresholds_to_compute`.
        label_map: Dict[Label, Label], optional
            Optional mapping of individual labels to a grouper label. Useful when you need to evaluate performance using labels that differ across datasets and models.
        recall_score_threshold: float, default=0
            The confidence score threshold for use when determining whether to count a prediction as a true positive or not while calculating Average Recall.
        metrics_to_return: List[MetricType], optional
            The list of metrics to compute, store, and return to the user.
        pr_curve_iou_threshold: float, optional
            The IOU threshold to use when calculating precision-recall curves. Defaults to 0.5.
        pr_curve_max_examples: int, optional
            The maximum number of datum examples to store when calculating PR curves.
        allow_retries: bool, default = False
            Option to retry previously failed evaluations.

        Returns
        -------
        Evaluation
            A job object that can be used to track the status of the job and get the metrics of it upon completion.
        """
        if metrics_to_return and not set(metrics_to_return).issubset(
            MetricType.object_detection()
        ):
            raise ValueError(
                f"The following metrics are not supported for object detection: '{set(metrics_to_return) - MetricType.object_detection()}'"
            )

        if iou_thresholds_to_compute is None:
            iou_thresholds_to_compute = [
                round(0.5 + 0.05 * i, 2) for i in range(10)
            ]
        if iou_thresholds_to_return is None:
            iou_thresholds_to_return = [0.5, 0.75]

        # format request
        parameters = EvaluationParameters(
            task_type=TaskType.OBJECT_DETECTION,
            convert_annotations_to_type=convert_annotations_to_type,
            iou_thresholds_to_compute=iou_thresholds_to_compute,
            iou_thresholds_to_return=iou_thresholds_to_return,
            label_map=self._create_label_map(label_map=label_map),
            recall_score_threshold=recall_score_threshold,
            metrics_to_return=metrics_to_return,
            pr_curve_iou_threshold=pr_curve_iou_threshold,
            pr_curve_max_examples=pr_curve_max_examples,
        )
        datasets = datasets if isinstance(datasets, list) else [datasets]
        filters = filters if filters else Filter()
        request = EvaluationRequest(
            dataset_names=[dataset.name for dataset in datasets],  # type: ignore - issue #604
            model_names=[self.name],  # type: ignore - issue #604
            filters=filters,
            parameters=parameters,
        )

        # create evaluation
        evaluation = Client(self.conn).evaluate(
            request, allow_retries=allow_retries
        )
        if len(evaluation) != 1:
            raise RuntimeError
        return evaluation[0]

    def evaluate_segmentation(
        self,
        datasets: Union[Dataset, List[Dataset]],
        filters: Optional[Filter] = None,
        label_map: Optional[Dict[Label, Label]] = None,
        metrics_to_return: Optional[List[MetricType]] = None,
        allow_retries: bool = False,
    ) -> Evaluation:
        """
        Start a semantic-segmentation evaluation job.

        Parameters
        ----------
        datasets: Union[Dataset, List[Dataset]], optional
            The dataset or list of datasets to evaluate against.
        filters : Filter, optional
            Optional set of constraints to filter evaluation by.
        label_map: Dict[Label, Label], optional
            Optional mapping of individual labels to a grouper label. Useful when you need to evaluate performance using labels that differ across datasets and models.
        metrics_to_return: List[MetricType], optional
            The list of metrics to compute, store, and return to the user.
        allow_retries: bool, default = False
            Option to retry previously failed evaluations.

        Returns
        -------
        Evaluation
            A job object that can be used to track the status of the job and get the metrics of it upon completion
        """
        if metrics_to_return and not set(metrics_to_return).issubset(
            MetricType.semantic_segmentation()
        ):
            raise ValueError(
                f"The following metrics are not supported for semantic segmentation: '{set(metrics_to_return) - MetricType.semantic_segmentation()}'"
            )

        # format request
        datasets = datasets if isinstance(datasets, list) else [datasets]
        filters = filters if filters else Filter()
        request = EvaluationRequest(
            dataset_names=[dataset.name for dataset in datasets],  # type: ignore - issue #604
            model_names=[self.name],  # type: ignore - issue #604
            filters=filters,
            parameters=EvaluationParameters(
                task_type=TaskType.SEMANTIC_SEGMENTATION,
                label_map=self._create_label_map(label_map=label_map),
                metrics_to_return=metrics_to_return,
            ),
        )

        # create evaluation
        evaluation = Client(self.conn).evaluate(
            request, allow_retries=allow_retries
        )
        if len(evaluation) != 1:
            raise RuntimeError
        return evaluation[0]

    def evaluate_text_generation(
        self,
        datasets: Union[Dataset, List[Dataset]],
        metrics_to_return: List[MetricType],
        filters: Optional[Filter] = None,
        bleu_weights: Optional[list[float]] = None,
        llm_api_params: Optional[Dict[str, Union[str, dict]]] = None,
    ) -> Evaluation:
        """
        Start a classification evaluation job.

        Parameters
        ----------
        datasets: Union[Dataset, List[Dataset]], optional
            The dataset or list of datasets to evaluate against.
        metrics_to_return: List[MetricType]
            The list of metrics to compute, store, and return to the user. This is not optional for text generation evaluations.
        filters : Filter, optional
            Optional set of constraints to filter evaluation by.
        bleu_weights: list[float], optional
            The weights to use when calculating BLEU scores.
        llm_api_params: Dict[str, Union[str,dict]], optional
            A dictionary of parameters for the LLM API.

        Returns
        -------
        Evaluation
            A job object that can be used to track the status of the job and get the metrics of it upon completion.
        """
        if not datasets and not filters:
            raise ValueError(
                "Evaluation requires the definition of either datasets, dataset filters or both."
            )
        if metrics_to_return and not set(metrics_to_return).issubset(
            MetricType.text_generation()
        ):
            raise ValueError(
                f"The following metrics are not supported for text generation: '{set(metrics_to_return) - MetricType.text_generation()}'"
            )

        # If no api_key is provided, check the environment variables for an api key.
        if llm_api_params is not None:
            if "api_key" not in llm_api_params:
                if "client" not in llm_api_params:
                    raise ValueError(
                        "The client must be specified in the llm_api_params."
                    )

                if llm_api_params["client"] == "openai":
                    api_key = os.getenv("OPENAI_API_KEY", None)
                elif llm_api_params["client"] == "mistral":
                    api_key = os.getenv("MISTRAL_API_KEY", None)
                elif llm_api_params["client"] == "mock":
                    api_key = ""
                else:
                    raise ValueError(
                        "The client specified in llm_api_params is not supported."
                    )

                if api_key is not None:
                    llm_api_params["api_key"] = api_key

        # format request
        datasets = datasets if isinstance(datasets, list) else [datasets]
        filters = filters if filters else Filter()
        request = EvaluationRequest(
            dataset_names=[dataset.name for dataset in datasets],  # type: ignore - issue #604
            model_names=[self.name],  # type: ignore - issue #604
            filters=filters,
            parameters=EvaluationParameters(
                task_type=TaskType.TEXT_GENERATION,
                metrics_to_return=metrics_to_return,
                bleu_weights=bleu_weights,
                llm_api_params=llm_api_params,
            ),
        )

        # create evaluation
        evaluation = Client(self.conn).evaluate(request)
        if len(evaluation) != 1:
            raise RuntimeError
        return evaluation[0]

    def delete(self, timeout: int = 0):
        """
        Delete the `Model` object from the back end.

        Parameters
        ----------
        timeout: int, default=0
            Sets a timeout in seconds.
        """
        Client(self.conn).delete_model(self.name, timeout)  # type: ignore

    def get_labels(
        self,
    ) -> List[Label]:
        """
        Get all labels associated with a given model.

        Returns
        ----------
        List[Label]
            A list of `Labels` associated with the model.
        """
        return Client(self.conn).get_labels_from_model(self)

    def get_evaluations(
        self,
        metrics_to_sort_by: Optional[
            Dict[str, Union[Dict[str, str], str]]
        ] = None,
    ) -> List[Evaluation]:
        """
        Get all evaluations associated with a given model.

        Parameters
        ----------
        metrics_to_sort_by: dict[str, str | dict[str, str]], optional
            An optional dict of metric types to sort the evaluations by.


        Returns
        ----------
        List[Evaluation]
            A list of `Evaluations` associated with the model.
        """
        return Client(self.conn).get_evaluations(
            models=[self], metrics_to_sort_by=metrics_to_sort_by
        )


class Client:
    """
    Valor client object for interacting with the api.

    Parameters
    ----------
    connection: ClientConnection, optional
        Option to use an existing connection object.
    """

    def __init__(self, connection: Optional[ClientConnection] = None):
        if not connection:
            connection = get_connection()
        self.conn = connection

    @classmethod
    def connect(
        cls,
        host: str,
        access_token: Optional[str] = None,
        reconnect: bool = False,
    ) -> Client:
        """
        Establishes a connection to the Valor API.

        Parameters
        ----------
        host: str
            The host to connect to. Should start with "http://" or "https://".
        access_token: str
            The access token for the host (if the host requires authentication).
        """
        connect(host=host, access_token=access_token, reconnect=reconnect)
        return cls(get_connection())

    def get_labels(
        self,
        filters: Optional[Filter] = None,
    ) -> List[Label]:
        """
        Gets all labels using an optional filter.

        Parameters
        ----------
        filters : Filter, optional
            Optional constraints to filter by.

        Returns
        ------
        List[valor.Label]
            A list of labels.
        """
        filters = filters if filters is not None else Filter()
        return [
            Label(**label) for label in self.conn.get_labels(filters.to_dict())
        ]

    def get_labels_from_dataset(
        self, dataset: Union[Dataset, str]
    ) -> List[Label]:
        """
        Get all labels associated with a dataset's ground truths.

        Parameters
        ----------
        dataset: valor.Dataset
            The dataset to search by.

        Returns
        ------
        List[valor.Label]
            A list of labels.
        """
        dataset_name = (
            dataset.name if isinstance(dataset, Dataset) else dataset
        )
        return [
            Label(**label)
            for label in self.conn.get_labels_from_dataset(dataset_name)  # type: ignore
        ]

    def get_labels_from_model(self, model: Union[Model, str]) -> List[Label]:
        """
        Get all labels associated with a model's ground truths.

        Parameters
        ----------
        model: valor.Model
            The model to search by.

        Returns
        ------
        List[valor.Label]
            A list of labels.
        """
        model_name = model.name if isinstance(model, Model) else model
        return [
            Label(**label)
            for label in self.conn.get_labels_from_model(model_name)  # type: ignore
        ]

    def create_dataset(
        self,
        dataset: Union[Dataset, dict],
    ) -> None:
        """
        Creates a dataset.

        Parameters
        ----------
        dataset: valor.Dataset
            The dataset to create.
        """
        if isinstance(dataset, Dataset):
            dataset = dataset.encode_value()
        self.conn.create_dataset(dataset)

    def create_groundtruths(
        self,
        dataset: Dataset,
        groundtruths: List[GroundTruth],
        ignore_existing_datums: bool = False,
        timeout: Optional[float] = 10,
    ):
        """
        Creates ground truths.

        Parameters
        ----------

        dataset: valor.Dataset
            The dataset to create the ground truth for.
        groundtruths: List[valor.GroundTruth]
            The ground truths to create.
<<<<<<< HEAD
        ignore_existing_datums: bool, default=False
=======
        timeout: float, optional
            The number of seconds the client should wait until raising a timeout.
        ignore_existing_datums : bool, default=False
>>>>>>> 0694e281
            If True, will ignore datums that already exist in the backend.
            If False, will raise an error if any datums already exist.
            Default is False.
        """
        groundtruths_json = []
        for groundtruth in groundtruths:
            if not isinstance(groundtruth, GroundTruth):
                raise TypeError(
                    f"Expected ground truth to be of type 'valor.GroundTruth' not '{type(groundtruth)}'."
                )
            if not isinstance(groundtruth.annotations._value, list):
                raise TypeError
            groundtruth_dict = groundtruth.encode_value()
            groundtruth_dict["dataset_name"] = dataset.name
            groundtruths_json.append(groundtruth_dict)
        self.conn.create_groundtruths(
            groundtruths_json,
            timeout=timeout,
            ignore_existing_datums=ignore_existing_datums,
        )

    def get_groundtruth(
        self,
        dataset: Union[Dataset, str],
        datum: Union[Datum, str],
    ) -> Union[GroundTruth, None]:
        """
        Get a particular ground truth.

        Parameters
        ----------
        dataset: Union[Dataset, str]
            The dataset the datum belongs to.
        datum: Union[Datum, str]
            The desired datum.

        Returns
        ----------
        Union[GroundTruth, None]
            The matching ground truth or 'None' if it doesn't exist.
        """
        dataset_name = (
            dataset.name if isinstance(dataset, Dataset) else dataset
        )
        datum_uid = datum.uid if isinstance(datum, Datum) else datum
        try:
            resp = self.conn.get_groundtruth(
                dataset_name=dataset_name, datum_uid=datum_uid  # type: ignore
            )
            resp.pop("dataset_name")
            return GroundTruth.decode_value(resp)
        except ClientException as e:
            if e.status_code == 404:
                return None
            raise e

    def finalize_dataset(self, dataset: Union[Dataset, str]) -> None:
        """
        Finalizes a dataset such that new ground truths cannot be added to it.

        Parameters
        ----------
        dataset: str
            The dataset to be finalized.
        """
        dataset_name = (
            dataset.name if isinstance(dataset, Dataset) else dataset
        )
        return self.conn.finalize_dataset(name=dataset_name)  # type: ignore

    def get_dataset(
        self,
        name: str,
    ) -> Union[Dataset, None]:
        """
        Gets a dataset by name.

        Parameters
        ----------
        name: str
            The name of the dataset to fetch.

        Returns
        -------
        Union[Dataset, None]
            A Dataset with a matching name, or 'None' if one doesn't exist.
        """
        dataset = Dataset.decode_value(
            {
                **self.conn.get_dataset(name),
                "connection": self.conn,
            }
        )
        return dataset

    def get_datasets(
        self,
        filters: Optional[Filter] = None,
    ) -> List[Dataset]:
        """
        Get all datasets, with an option to filter results according to some user-defined parameters.

        Parameters
        ----------
        filters : Filter, optional
            Optional constraints to filter by.

        Returns
        ------
        List[valor.Dataset]
            A list of datasets.
        """
        dataset_list = []
        filters = filters if filters is not None else Filter()
        for kwargs in self.conn.get_datasets(filters.to_dict()):
            dataset = Dataset.decode_value({**kwargs, "connection": self.conn})
            dataset_list.append(dataset)
        return dataset_list

    def get_datums(
        self,
        filters: Optional[Filter] = None,
    ) -> List[Datum]:
        """
        Get all datums using an optional filter.

        Parameters
        ----------
        filters : Filter, optional
            Optional constraints to filter by.

        Returns
        -------
        List[valor.Datum]
            A list datums.
        """

        filters = filters if filters is not None else Filter()
        return [
            Datum.decode_value(datum)
            for datum in self.conn.get_datums(filters.to_dict())
        ]

    def get_datum(
        self,
        dataset: Union[Dataset, str],
        uid: str,
    ) -> Union[Datum, None]:
        """
        Get datum.
        `GET` endpoint.
        Parameters
        ----------
        dataset: valor.Dataset
            The dataset the datum belongs to.
        uid: str
            The UID of the datum.
        Returns
        -------
        valor.Datum
            The requested datum or 'None' if it doesn't exist.
        """
        dataset_name = (
            dataset.name if isinstance(dataset, Dataset) else dataset
        )
        resp = self.conn.get_datum(dataset_name=dataset_name, uid=uid)  # type: ignore
        return Datum.decode_value(resp)

    def get_dataset_status(
        self,
        name: str,
    ) -> Union[TableStatus, None]:
        """
        Get the state of a given dataset.

        Parameters
        ----------
        name: str
            The name of the dataset we want to fetch the state of.

        Returns
        ------
        TableStatus | None
            The state of the dataset, or 'None' if the dataset does not exist.
        """
        try:
            return self.conn.get_dataset_status(name)
        except ClientException as e:
            if e.status_code == 404:
                return None
            raise e

    def get_dataset_summary(self, name: str) -> DatasetSummary:
        """
        Gets the summary of a dataset.

        Parameters
        ----------
        name: str
            The name of the dataset to create a summary for.

        Returns
        -------
        DatasetSummary
            A dataclass containing the dataset summary.
        """
        return DatasetSummary(**self.conn.get_dataset_summary(name))

    def delete_dataset(self, name: str, timeout: int = 0) -> None:
        """
        Deletes a dataset.

        Parameters
        ----------
        name: str
            The name of the dataset to be deleted.
        timeout: int
            The number of seconds to wait in order to confirm that the dataset was deleted.
        """
        self.conn.delete_dataset(name)
        if timeout:
            for _ in range(timeout):
                try:
                    self.get_dataset(name)
                except DatasetDoesNotExistError:
                    break
                time.sleep(1)
            else:
                raise TimeoutError(
                    "Dataset wasn't deleted within timeout interval"
                )

    def create_model(
        self,
        model: Union[Model, dict],
    ):
        """
        Creates a model.

        Parameters
        ----------
        model: valor.Model
            The model to create.
        """
        if isinstance(model, Model):
            model = model.encode_value()
        self.conn.create_model(model)

    def create_predictions(
        self,
        dataset: Dataset,
        model: Model,
        predictions: List[Prediction],
        timeout: Optional[float] = 10,
    ) -> None:
        """
        Creates predictions.

        Parameters
        ----------
        dataset: valor.Dataset
            The dataset that is being operated over.
        model: valor.Model
            The model making the prediction.
        predictions: List[valor.Prediction]
            The predictions to create.
        timeout: float, optional
            The number of seconds the client should wait until raising a timeout.
        """
        predictions_json = []
        for prediction in predictions:
            if not isinstance(prediction, Prediction):
                raise TypeError(
                    f"Expected prediction to be of type 'valor.Prediction' not '{type(prediction)}'."
                )
            if not isinstance(prediction.annotations._value, list):
                raise TypeError
            prediction_dict = prediction.encode_value()
            prediction_dict["dataset_name"] = dataset.name
            prediction_dict["model_name"] = model.name
            predictions_json.append(prediction_dict)
        self.conn.create_predictions(predictions_json, timeout=timeout)

    def get_prediction(
        self,
        dataset: Union[Dataset, str],
        model: Union[Model, str],
        datum: Union[Datum, str],
    ) -> Union[Prediction, None]:
        """
        Get a particular prediction.

        Parameters
        ----------
        dataset: Union[Dataset, str]
            The dataset the datum belongs to.
        model: Union[Model, str]
            The model that made the prediction.
        datum: Union[Datum, str]
            The desired datum.

        Returns
        ----------
        Union[Prediction, None]
            The matching prediction or 'None' if it doesn't exist.
        """
        dataset_name = (
            dataset.name if isinstance(dataset, Dataset) else dataset
        )
        model_name = model.name if isinstance(model, Model) else model
        datum_uid = datum.uid if isinstance(datum, Datum) else datum

        resp = self.conn.get_prediction(
            dataset_name=dataset_name,  # type: ignore
            model_name=model_name,  # type: ignore
            datum_uid=datum_uid,  # type: ignore
        )
        resp.pop("dataset_name")
        resp.pop("model_name")
        return Prediction.decode_value(resp)

    def finalize_inferences(
        self, dataset: Union[Dataset, str], model: Union[Model, str]
    ) -> None:
        """
        Finalizes a model-dataset pairing such that new predictions cannot be added to it.
        """
        dataset_name = (
            dataset.name if isinstance(dataset, Dataset) else dataset
        )
        model_name = model.name if isinstance(model, Model) else model
        return self.conn.finalize_inferences(
            dataset_name=dataset_name,  # type: ignore
            model_name=model_name,  # type: ignore
        )

    def get_model(
        self,
        name: str,
    ) -> Union[Model, None]:
        """
        Gets a model by name.

        Parameters
        ----------
        name: str
            The name of the model to fetch.

        Returns
        -------
        Union[valor.Model, None]
            A Model with matching name or 'None' if one doesn't exist.
        """
        return Model.decode_value(
            {
                **self.conn.get_model(name),
                "connection": self.conn,
            }
        )

    def get_models(
        self,
        filters: Optional[Filter] = None,
    ) -> List[Model]:
        """
        Get all models using an optional filter.

        Parameters
        ----------
        filters : Filter, optional
            Optional constraints to filter by.

        Returns
        ------
        List[valor.Model]
            A list of models.
        """
        model_list = []
        filters = filters if filters is not None else Filter()
        for kwargs in self.conn.get_models(filters.to_dict()):
            model = Model.decode_value({**kwargs, "connection": self.conn})
            model_list.append(model)
        return model_list

    def get_model_status(
        self,
        dataset_name: str,
        model_name: str,
    ) -> Optional[TableStatus]:
        """
        Get the state of a given model over a dataset.

        Parameters
        ----------
        dataset_name: str
            The name of the dataset that the model is operating over.
        model_name: str
            The name of the model we want to fetch the state of.

        Returns
        ------
        Union[TableStatus, None]
            The state of the model or 'None' if the model doesn't exist.
        """
        try:
            return self.conn.get_model_status(dataset_name, model_name)
        except ClientException as e:
            if e.status_code == 404:
                return None
            raise e

    def get_model_eval_requests(
        self, model: Union[Model, str]
    ) -> List[Evaluation]:
        """
        Get all evaluations that have been created for a model.

        This does not return evaluation results.

        `GET` endpoint.

        Parameters
        ----------
        model: str
            The model to search by.

        Returns
        -------
        List[Evaluation]
            A list of evaluations.
        """
        model_name = model.name if isinstance(model, Model) else model
        return [
            Evaluation(**evaluation, connection=self.conn)
            for evaluation in self.conn.get_model_eval_requests(model_name)  # type: ignore
        ]

    def delete_model(self, name: str, timeout: int = 0) -> None:
        """
        Deletes a model.

        Parameters
        ----------
        name: str
            The name of the model to be deleted.
        timeout: int
            The number of seconds to wait in order to confirm that the model was deleted.
        """
        self.conn.delete_model(name)
        if timeout:
            for _ in range(timeout):
                try:
                    self.get_model(name)
                except ModelDoesNotExistError:
                    break
                time.sleep(1)
            else:
                raise TimeoutError(
                    "Model wasn't deleted within timeout interval"
                )

    def get_evaluations(
        self,
        *,
        evaluation_ids: Optional[List[int]] = None,
        models: Union[List[Model], List[str], None] = None,
        datasets: Union[List[Dataset], List[str], None] = None,
        metrics_to_sort_by: Optional[
            Dict[str, Union[Dict[str, str], str]]
        ] = None,
    ) -> List[Evaluation]:
        """
        Returns all evaluations associated with user-supplied dataset and/or model names.

        Parameters
        ----------
        evaluation_ids: List[int], optional.
            A list of job IDs to return metrics for.
        models: Union[List[valor.Model], List[str]], optional
            A list of model names that we want to return metrics for.
        datasets: Union[List[valor.Dataset], List[str]], optional
            A list of dataset names that we want to return metrics for.
        metrics_to_sort_by: dict[str, str | dict[str, str]], optional
            An optional dict of metric types to sort the evaluations by.

        Returns
        -------
        List[valor.Evaluation]
            A list of evaluations.
        """
        if isinstance(datasets, list):
            datasets = [  # type: ignore
                element.name if isinstance(element, Dataset) else element
                for element in datasets
            ]
        if isinstance(models, list):
            models = [  # type: ignore
                element.name if isinstance(element, Model) else element
                for element in models
            ]
        return [
            Evaluation(connection=self.conn, **evaluation)
            for evaluation in self.conn.get_evaluations(
                evaluation_ids=evaluation_ids,
                models=models,  # type: ignore
                datasets=datasets,  # type: ignore
                metrics_to_sort_by=metrics_to_sort_by,
            )
        ]

    def evaluate(
        self, request: EvaluationRequest, allow_retries: bool = False
    ) -> List[Evaluation]:
        """
        Creates as many evaluations as necessary to fulfill the request.

        Parameters
        ----------
        request: schemas.EvaluationRequest
            The requested evaluation parameters.
        allow_retries: bool, default = False
            Option to retry previously failed evaluations.

        Returns
        -------
        List[Evaluation]
            A list of evaluations that meet the parameters.
        """
        return [
            Evaluation(**evaluation)
            for evaluation in self.conn.evaluate(
                request.to_dict(), allow_retries=allow_retries
            )
        ]

    def delete_evaluation(self, evaluation_id: int, timeout: int = 0) -> None:
        """
        Deletes an evaluation.

        Parameters
        ----------
        evaluation_id: int
            The id of the evaluation to be deleted.
        timeout: int
            The number of seconds to wait in order to confirm that the model was deleted.
        """
        self.conn.delete_evaluation(evaluation_id)
        if timeout:
            for _ in range(timeout):
                try:
                    self.get_evaluations(evaluation_ids=[evaluation_id])
                except EvaluationDoesNotExist:
                    break
                time.sleep(1)
            else:
                raise TimeoutError(
                    "Evaluation wasn't deleted within timeout interval"
                )<|MERGE_RESOLUTION|>--- conflicted
+++ resolved
@@ -1299,13 +1299,9 @@
             The dataset to create the ground truth for.
         groundtruths: List[valor.GroundTruth]
             The ground truths to create.
-<<<<<<< HEAD
-        ignore_existing_datums: bool, default=False
-=======
         timeout: float, optional
             The number of seconds the client should wait until raising a timeout.
         ignore_existing_datums : bool, default=False
->>>>>>> 0694e281
             If True, will ignore datums that already exist in the backend.
             If False, will raise an error if any datums already exist.
             Default is False.
