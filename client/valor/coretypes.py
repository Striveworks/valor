from __future__ import annotations

import datetime
import json
import time
from dataclasses import asdict, dataclass
from typing import Any, Dict, List, Optional, Tuple, Union

from valor.client import ClientConnection, connect, get_connection
from valor.enums import (
    AnnotationType,
    EvaluationStatus,
    MetricType,
    TableStatus,
    TaskType,
)
from valor.exceptions import (
    ClientException,
    DatasetDoesNotExistError,
    EvaluationDoesNotExist,
    ModelDoesNotExistError,
)
from valor.schemas import (
    Annotation,
    Datum,
    Dictionary,
    EvaluationParameters,
    EvaluationRequest,
    Filter,
    Label,
)
from valor.schemas import List as SymbolicList
from valor.schemas import StaticCollection, String

<<<<<<< HEAD
FilterType = Union[list, dict, Filter]  # TODO - Remove this


def _format_filter(filter_by: Optional[FilterType]) -> Filter:
    """
    Formats the various filter or constraint representations into a 'schemas.Filter' object.

    Parameters
    ----------
    filter_by: FilterType, optional
        The reference filter.

    Returns
    -------
    valor.schemas.Filter
        A properly formatted 'schemas.Filter' object.
    """
    if isinstance(filter_by, Filter):
        return filter_by
    elif isinstance(filter_by, list) or filter_by is None:
        filter_by = filter_by if filter_by else []
        return Filter.create(filter_by)
    elif isinstance(filter_by, dict):
        return Filter(**filter_by)
    else:
        raise TypeError

=======
>>>>>>> 02a82608

class GroundTruth(StaticCollection):
    """
    An object describing a ground truth (e.g., a human-drawn bounding box on an image).

    Attributes
    ----------
    datum: Datum
        The datum associated with the groundtruth.
    annotations: List[Annotation]
        The list of annotations associated with the groundtruth.

    Examples
    --------
    >>> GroundTruth(
    ...     datum=Datum(uid="uid1"),
    ...     annotations=[
    ...         Annotation(
    ...             labels=[Label(key="k1", value="v1")],
    ...         )
    ...     ]
    ... )
    """

    datum: Datum = Datum.symbolic(owner="groundtruth", name="datum")
    annotations: SymbolicList[Annotation] = SymbolicList[Annotation].symbolic(
        owner="groundtruth", name="annotations"
    )

    def __init__(
        self,
        *,
        datum: Datum,
        annotations: List[Annotation],
    ):
        """
        Creates a ground truth.

        Parameters
        ----------
        datum: Datum
            The datum that the ground truth is operating over.
        annotations: List[Annotation]
            The list of ground truth annotations.
        """
        super().__init__(datum=datum, annotations=annotations)

        for annotation in self.annotations:
            for label in annotation.labels:
                if label.score is not None:
                    raise ValueError(
                        "GroundTruth labels should not have scores."
                    )


class Prediction(StaticCollection):
    """
    An object describing a prediction (e.g., a machine-drawn bounding box on an image).

    Attributes
    ----------
    datum: Datum
        The datum associated with the prediction.
    annotations: List[Annotation]
        The list of annotations associated with the prediction.

    Examples
    --------
    >>> Prediction(
    ...     datum=Datum(uid="uid1"),
    ...     annotations=[
    ...         Annotation(
    ...             labels=[
    ...                 Label(key="k1", value="v1", score=0.9),
    ...                 Label(key="k1", value="v1", score=0.1)
    ...             ],
    ...         )
    ...     ]
    ... )
    """

    datum: Datum = Datum.symbolic(owner="prediction", name="datum")
    annotations: SymbolicList[Annotation] = SymbolicList[Annotation].symbolic(
        owner="prediction", name="annotations"
    )

    def __init__(
        self,
        *,
        datum: Datum,
        annotations: List[Annotation],
    ):
        """
        Creates a prediction.

        Parameters
        ----------
        datum: Datum
            The datum that the prediction is operating over.
        annotations: List[Annotation]
            The list of predicted annotations.
        """
        super().__init__(datum=datum, annotations=annotations)


class Evaluation:
    """
    Wraps `valor.client.Job` to provide evaluation-specifc members.
    """

    def __init__(
        self, connection: Optional[ClientConnection] = None, **kwargs
    ):
        """
        Defines important attributes of the API's `EvaluationResult`.

        Attributes
        ----------
        id: int
            The ID of the evaluation.
        dataset_names: list[str]
            The names of the datasets the model was evaluated over.
        model_name: str
            The name of the evaluated model.
<<<<<<< HEAD
        filters: schemas.Filter
=======
        filters : dict
>>>>>>> 02a82608
            The filter used to select data partitions for evaluation.
        status: EvaluationStatus
            The status of the evaluation.
        metrics: List[dict]
            A list of metric dictionaries returned by the job.
        confusion_matrices: List[dict]
            A list of confusion matrix dictionaries returned by the job.
        meta: dict[str, str | float | dict], optional
            A dictionary of metadata describing the evaluation run.
        """
        if not connection:
            connection = get_connection()
        self.conn = connection
        self.update(**kwargs)

    def update(
        self,
        *_,
        id: int,
        dataset_names: list[str],
        model_name: str,
        filters: dict,
        parameters: EvaluationParameters,
        status: EvaluationStatus,
        metrics: List[Dict],
        confusion_matrices: List[Dict],
        created_at: str,
        meta: dict[str, str | float | dict] | None,
        **kwargs,
    ):
        self.id = id
        self.dataset_names = dataset_names
        self.model_name = model_name
        self.filters = filters
        self.parameters = (
            EvaluationParameters(**parameters)
            if isinstance(parameters, dict)
            else parameters
        )
        self.status = EvaluationStatus(status)
        self.metrics = metrics
        self.meta = meta
        self.confusion_matrices = confusion_matrices
        self.kwargs = kwargs
        self.ignored_pred_labels: Optional[List[Label]] = None
        self.missing_pred_labels: Optional[List[Label]] = None
        self.created_at = datetime.datetime.strptime(
            created_at, "%Y-%m-%dT%H:%M:%S.%fZ"
        ).replace(tzinfo=datetime.timezone.utc)

        for k, v in kwargs.items():
            setattr(self, k, v)

    def poll(self) -> EvaluationStatus:
        """
        Poll the back end.

        Updates the evaluation with the latest state from the back end.

        Returns
        -------
        enums.EvaluationStatus
            The status of the evaluation.

        Raises
        ----------
        ClientException
            If an Evaluation with the given `evaluation_id` is not found.
        """
        response = self.conn.get_evaluations(evaluation_ids=[self.id])
        if not response:
            raise EvaluationDoesNotExist(self.id)
        self.update(**response[0])
        return self.status

    def wait_for_completion(
        self,
        *,
        timeout: Optional[int] = None,
        interval: float = 1.0,
    ) -> EvaluationStatus:
        """
        Blocking function that waits for evaluation to finish.

        Parameters
        ----------
        timeout: int, optional
            Length of timeout in seconds.
        interval: float, default=1.0
            Polling interval in seconds.
        """
        t_start = time.time()
        while self.poll() not in [
            EvaluationStatus.DONE,
            EvaluationStatus.FAILED,
        ]:
            time.sleep(interval)
            if timeout and time.time() - t_start > timeout:
                raise TimeoutError
        return self.status

    def __str__(self) -> str:
        """Dumps the object into a JSON formatted string."""
        return json.dumps(self.to_dict(), indent=4)

    def to_dict(self) -> dict:
        """
        Defines how a `valor.Evaluation` object is serialized into a dictionary.

        Returns
        ----------
        dict
            A dictionary describing an evaluation.
        """
        return {
            "id": self.id,
            "dataset_names": self.dataset_names,
            "model_name": self.model_name,
            "filters": self.filters,
            "parameters": asdict(self.parameters),
            "status": self.status.value,
            "metrics": self.metrics,
            "confusion_matrices": self.confusion_matrices,
            "meta": self.meta,
            **self.kwargs,
        }

    def to_dataframe(
        self,
        stratify_by: Optional[Tuple[str, str]] = None,
    ):
        """
        Get all metrics associated with a Model and return them in a `pd.DataFrame`.

        Returns
        ----------
        pd.DataFrame
            Evaluation metrics being displayed in a `pd.DataFrame`.

        Raises
        ------
        ModuleNotFoundError
            This function requires the use of `pandas.DataFrame`.

        """
        try:
            import pandas as pd
        except ModuleNotFoundError:
            raise ModuleNotFoundError(
                "Must have pandas installed to use `get_metric_dataframes`."
            )

        if not stratify_by:
            column_type = "evaluation"
            column_name = self.id
        else:
            column_type = stratify_by[0]
            column_name = stratify_by[1]

        metrics = [
            {**metric, column_type: column_name} for metric in self.metrics
        ]
        df = pd.DataFrame(metrics)
        for k in ["label", "parameters"]:
            df[k] = df[k].fillna("n/a")
        df["parameters"] = df["parameters"].apply(json.dumps)
        df["label"] = df["label"].apply(
            lambda x: f"{x['key']}: {x['value']}" if x != "n/a" else x
        )
        df = df.pivot(
            index=["type", "parameters", "label"], columns=[column_type]
        )
        return df


@dataclass
class DatasetSummary:
    """Dataclass for storing dataset summary information"""

    name: str
    num_datums: int
    num_annotations: int
    num_bounding_boxes: int
    num_polygons: int
    num_rasters: int
    task_types: list[list[str]]
    labels: List[Label]
    datum_metadata: List[dict]
    annotation_metadata: List[dict]

    def __post_init__(self):
        for i, label in enumerate(self.labels):
            if isinstance(label, dict):
                self.labels[i] = Label(**label)


class Dataset(StaticCollection):
    """
    A class describing a given dataset.

    Attributes
    ----------
    name: String
        The name of the dataset.
    metadata: Dictionary
        A dictionary of metadata that describes the dataset.

    Examples
    --------
    >>> Dataset.create(name="dataset1")
    >>> Dataset.create(name="dataset1", metadata={})
    >>> Dataset.create(name="dataset1", metadata={"foo": "bar", "pi": 3.14})
    """

    name: String = String.symbolic(owner="dataset", name="name")
    metadata: Dictionary = Dictionary.symbolic(
        owner="dataset", name="metadata"
    )

    def __init__(
        self,
        *,
        name: str,
        metadata: Optional[dict] = None,
        connection: Optional[ClientConnection] = None,
    ):
        """
        Creates a local instance of a dataset.

        Use 'Dataset.create' classmethod to create a dataset with persistence.

        Parameters
        ----------
        name: str
            The name of the dataset.
        metadata: dict, optional
            A dictionary of metadata that describes the dataset.
        connection: ClientConnection, optional
            An initialized client connection.
        """
        self.conn = connection
        super().__init__(name=name, metadata=metadata if metadata else dict())

    @classmethod
    def create(
        cls,
        name: str,
        metadata: Optional[Dict[str, Any]] = None,
        connection: Optional[ClientConnection] = None,
    ) -> Dataset:
        """
        Creates a dataset that persists in the back end.

        Parameters
        ----------
        name: str
            The name of the dataset.
        metadata: dict, optional
            A dictionary of metadata that describes the dataset.
        connection: ClientConnection, optional
            An initialized client connection.
        """
        dataset = cls(name=name, metadata=metadata, connection=connection)
        Client(dataset.conn).create_dataset(dataset)
        return dataset

    @classmethod
    def get(
        cls,
        name: str,
        connection: Optional[ClientConnection] = None,
    ) -> Union[Dataset, None]:
        """
        Retrieves a dataset from the back end database.

        Parameters
        ----------
        name: str
            The name of the dataset.

        Returns
        -------
        Union[valor.Dataset, None]
            The dataset or 'None' if it doesn't exist.
        """
        return Client(connection).get_dataset(name)

    def add_groundtruth(
        self,
        groundtruth: GroundTruth,
    ) -> None:
        """
        Add a ground truth to the dataset.

        Parameters
        ----------
        groundtruth: GroundTruth
            The ground truth to create.
        """
        Client(self.conn).create_groundtruths(
            dataset=self,
            groundtruths=[groundtruth],
        )

    def add_groundtruths(
        self,
        groundtruths: List[GroundTruth],
        ignore_existing_datums: bool = False,
    ) -> None:
        """
        Add multiple ground truths to the dataset.

        Parameters
        ----------
        groundtruths: List[GroundTruth]
            The ground truths to create.
        ignore_existing_datums: bool, default=False
            If True, will ignore datums that already exist in the backend.
            If False, will raise an error if any datums already exist.
            Default is False.
        """
        Client(self.conn).create_groundtruths(
            dataset=self,
            groundtruths=groundtruths,
            ignore_existing_datums=ignore_existing_datums,
        )

    def get_groundtruth(
        self,
        datum: Union[Datum, str],
    ) -> Union[GroundTruth, None]:
        """
        Get a particular ground truth.

        Parameters
        ----------
        datum: Union[Datum, str]
            The desired datum.

        Returns
        ----------
        Union[GroundTruth, None]
            The matching ground truth or 'None' if it doesn't exist.
        """
        return Client(self.conn).get_groundtruth(dataset=self, datum=datum)

    def get_labels(
        self,
    ) -> List[Label]:
        """
        Get all labels associated with a given dataset.

        Returns
        ----------
        List[Label]
            A list of `Labels` associated with the dataset.
        """
        return Client(self.conn).get_labels_from_dataset(self)

    def get_datums(self, filters: Optional[Filter] = None) -> List[Datum]:
        """
        Get all datums associated with a given dataset.

        Parameters
        ----------
        filters : Filter, optional
            An optional datum filter.

        Returns
        ----------
        List[Datum]
            A list of `Datums` associated with the dataset.
        """
        if filters is None:
            filters = Filter()
        filters.datasets = Dataset.name == self.name  # type: ignore - #issue 605
        return Client(self.conn).get_datums(filters=filters)

    def get_evaluations(
        self,
        metrics_to_sort_by: Optional[
            Dict[str, Union[Dict[str, str], str]]
        ] = None,
    ) -> List[Evaluation]:
        """
        Get all evaluations associated with a given dataset.

        Parameters
        ----------
        metrics_to_sort_by: dict[str, str | dict[str, str]], optional
            An optional dict of metric types to sort the evaluations by.

        Returns
        ----------
        List[Evaluation]
            A list of `Evaluations` associated with the dataset.
        """
        return Client(self.conn).get_evaluations(
            datasets=[self], metrics_to_sort_by=metrics_to_sort_by
        )

    def get_summary(self) -> DatasetSummary:
        """
        Get the summary of a given dataset.

        Returns
        -------
        DatasetSummary
            The summary of the dataset. This class has the following fields:

            name: name of the dataset

            num_datums: total number of datums in the dataset

            num_annotations: total number of labeled annotations in the dataset; if an
            object (such as a bounding box) has multiple labels, then each label is counted separately

            num_bounding_boxes: total number of bounding boxes in the dataset

            num_polygons: total number of polygons in the dataset

            num_rasters: total number of rasters in the dataset

            labels: list of the unique labels in the dataset

            datum_metadata: list of the unique metadata dictionaries in the dataset that are associated
            to datums

            groundtruth_annotation_metadata: list of the unique metadata dictionaries in the dataset that are
            associated to annotations
        """
        return Client(self.conn).get_dataset_summary(self.name)  # type: ignore

    def finalize(
        self,
    ):
        """
        Finalizes the dataset such that new ground truths cannot be added to it.
        """
        return Client(self.conn).finalize_dataset(self)

    def delete(
        self,
        timeout: int = 0,
    ):
        """
        Delete the dataset from the back end.

        Parameters
        ----------
        timeout: int, default=0
            Sets a timeout in seconds.
        """
        Client(self.conn).delete_dataset(self.name, timeout)  # type: ignore


class Model(StaticCollection):
    """
    A class describing a model that was trained on a particular dataset.

    Attributes
    ----------
    name: String
        The name of the model.
    metadata: Dictionary
        A dictionary of metadata that describes the model.

    Examples
    --------
    >>> Model.create(name="model1")
    >>> Model.create(name="model1", metadata={})
    >>> Model.create(name="model1", metadata={"foo": "bar", "pi": 3.14})
    """

    name: String = String.symbolic(owner="model", name="name")
    metadata: Dictionary = Dictionary.symbolic(owner="model", name="metadata")

    def __init__(
        self,
        *,
        name: str,
        metadata: Optional[dict] = None,
        connection: Optional[ClientConnection] = None,
    ):
        """
        Creates a local instance of a model.

        Use 'Model.create' classmethod to create a model with persistence.

        Parameters
        ----------
        name: String
            The name of the model.
        metadata: Dictionary
            A dictionary of metadata that describes the model.
        connection: ClientConnection, optional
            An initialized client connection.
        """
        self.conn = connection
        super().__init__(name=name, metadata=metadata if metadata else dict())

    @classmethod
    def create(
        cls,
        name: str,
        metadata: Optional[Dict[str, Any]] = None,
        connection: Optional[ClientConnection] = None,
        **_,
    ) -> Model:
        """
        Creates a model that persists in the back end.

        Parameters
        ----------
        name: str
            The name of the model.
        metadata: dict, optional
            A dictionary of metadata that describes the model.
        connection: ClientConnection, optional
            An initialized client connection.
        """
        model = cls(name=name, metadata=metadata, connection=connection)
        Client(connection).create_model(model)
        return model

    @classmethod
    def get(
        cls,
        name: str,
        connection: Optional[ClientConnection] = None,
    ) -> Union[Model, None]:
        """
        Retrieves a model from the back end database.

        Parameters
        ----------
        name: str
            The name of the model.
        connection: ClientConnnetion, optional
            An optional Valor client object for interacting with the API.

        Returns
        -------
        Union[valor.Model, None]
            The model or 'None' if it doesn't exist.
        """
        return Client(connection).get_model(name)

    def add_prediction(
        self,
        dataset: Dataset,
        prediction: Prediction,
    ) -> None:
        """
        Add a prediction to the model.

        Parameters
        ----------
        dataset: valor.Dataset
            The dataset that is being operated over.
        prediction: valor.Prediction
            The prediction to create.
        """
        Client(self.conn).create_predictions(
            dataset=dataset,
            model=self,
            predictions=[prediction],
        )

    def add_predictions(
        self,
        dataset: Dataset,
        predictions: List[Prediction],
    ) -> None:
        """
        Add multiple predictions to the model.

        Parameters
        ----------
        dataset: valor.Dataset
            The dataset that is being operated over.
        predictions: List[valor.Prediction]
            The predictions to create.
        """
        Client(self.conn).create_predictions(
            dataset=dataset,
            model=self,
            predictions=predictions,
        )

    def get_prediction(
        self, dataset: Union[Dataset, str], datum: Union[Datum, str]
    ) -> Union[Prediction, None]:
        """
        Get a particular prediction.

        Parameters
        ----------
        dataset: Union[Dataset, str]
            The dataset the datum belongs to.
        datum: Union[Datum, str]
            The desired datum.

        Returns
        ----------
        Union[Prediction, None]
            The matching prediction or 'None' if it doesn't exist.
        """
        return Client(self.conn).get_prediction(
            dataset=dataset, model=self, datum=datum
        )

    def finalize_inferences(self, dataset: Union[Dataset, str]) -> None:
        """
        Finalizes the model over a dataset such that new predictions cannot be added to it.
        """
        return Client(self.conn).finalize_inferences(
            dataset=dataset, model=self
        )

    def _create_label_map(
        self,
        label_map: Optional[Dict[Label, Label]],
    ) -> Union[List[List[List[str]]], None]:
        """Convert a dictionary of label maps to a serializable list format."""
        if not label_map:
            return None

        if not isinstance(label_map, dict) or not all(
            [
                isinstance(key, Label) and isinstance(value, Label)
                for key, value in label_map.items()
            ]
        ):
            raise TypeError(
                "label_map should be a dictionary with valid Labels for both the key and value."
            )

        return_value = []
        for key, value in label_map.items():
            if not all(
                [
                    (isinstance(v.key, str) and isinstance(v.value, str))
                    for v in [key, value]
                ]
            ):
                raise TypeError
            return_value.append(
                [
                    [key.key, key.value],
                    [value.key, value.value],
                ]
            )
        return return_value

    def evaluate_classification(
        self,
        datasets: Union[Dataset, List[Dataset]],
        filters: Optional[Filter] = None,
        label_map: Optional[Dict[Label, Label]] = None,
        pr_curve_max_examples: int = 1,
        metrics_to_return: Optional[List[MetricType]] = None,
        allow_retries: bool = False,
    ) -> Evaluation:
        """
        Start a classification evaluation job.

        Parameters
        ----------
        datasets: Union[Dataset, List[Dataset]], optional
            The dataset or list of datasets to evaluate against.
<<<<<<< HEAD
        filter_by: FilterType, optional
=======
        filters : Filter, optional
>>>>>>> 02a82608
            Optional set of constraints to filter evaluation by.
        label_map: Dict[Label, Label], optional
            Optional mapping of individual labels to a grouper label. Useful when you need to evaluate performance using labels that differ across datasets and models.
        metrics_to_return: List[MetricType], optional
            The list of metrics to compute, store, and return to the user.
        allow_retries: bool, default = False
            Option to retry previously failed evaluations.

        Returns
        -------
        Evaluation
            A job object that can be used to track the status of the job and get the metrics of it upon completion.
        """
        if not datasets and not filters:
            raise ValueError(
                "Evaluation requires the definition of either datasets, dataset filters or both."
            )
        elif metrics_to_return and not set(metrics_to_return).issubset(
            MetricType.classification()
        ):
            raise ValueError(
                f"The following metrics are not supported for classification: '{set(metrics_to_return) - MetricType.classification()}'"
            )

        # format request
        datasets = datasets if isinstance(datasets, list) else [datasets]
        filters = filters if filters else Filter()
        request = EvaluationRequest(
            dataset_names=[dataset.name for dataset in datasets],  # type: ignore - issue #604
            model_names=[self.name],  # type: ignore - issue #604
            filters=filters,
            parameters=EvaluationParameters(
                task_type=TaskType.CLASSIFICATION,
                label_map=self._create_label_map(label_map=label_map),
                pr_curve_max_examples=pr_curve_max_examples,
                metrics_to_return=metrics_to_return,
            ),
        )

        # create evaluation
        evaluation = Client(self.conn).evaluate(
            request, allow_retries=allow_retries
        )
        if len(evaluation) != 1:
            raise RuntimeError
        return evaluation[0]

    def evaluate_detection(
        self,
        datasets: Union[Dataset, List[Dataset]],
        filters: Optional[Filter] = None,
        convert_annotations_to_type: Optional[AnnotationType] = None,
        iou_thresholds_to_compute: Optional[List[float]] = None,
        iou_thresholds_to_return: Optional[List[float]] = None,
        label_map: Optional[Dict[Label, Label]] = None,
        recall_score_threshold: float = 0,
        metrics_to_return: Optional[List[MetricType]] = None,
        pr_curve_iou_threshold: float = 0.5,
        pr_curve_max_examples: int = 1,
        allow_retries: bool = False,
    ) -> Evaluation:
        """
        Start an object-detection evaluation job.

        Parameters
        ----------
        datasets: Union[Dataset, List[Dataset]], optional
            The dataset or list of datasets to evaluate against.
<<<<<<< HEAD
        filter_by: FilterType, optional
=======
        filters : Filter, optional
>>>>>>> 02a82608
            Optional set of constraints to filter evaluation by.
        convert_annotations_to_type: enums.AnnotationType, optional
            Forces the object detection evaluation to compute over this type.
        iou_thresholds_to_compute: List[float], optional
            Thresholds to compute mAP against.
        iou_thresholds_to_return: List[float], optional
            Thresholds to return AP for. Must be subset of `iou_thresholds_to_compute`.
        label_map: Dict[Label, Label], optional
            Optional mapping of individual labels to a grouper label. Useful when you need to evaluate performance using labels that differ across datasets and models.
        recall_score_threshold: float, default=0
            The confidence score threshold for use when determining whether to count a prediction as a true positive or not while calculating Average Recall.
        metrics_to_return: List[MetricType], optional
            The list of metrics to compute, store, and return to the user.
        pr_curve_iou_threshold: float, optional
            The IOU threshold to use when calculating precision-recall curves. Defaults to 0.5.
        pr_curve_max_examples: int, optional
            The maximum number of datum examples to store when calculating PR curves.
        allow_retries: bool, default = False
            Option to retry previously failed evaluations.

        Returns
        -------
        Evaluation
            A job object that can be used to track the status of the job and get the metrics of it upon completion.
        """
        if metrics_to_return and not set(metrics_to_return).issubset(
            MetricType.object_detection()
        ):
            raise ValueError(
                f"The following metrics are not supported for object detection: '{set(metrics_to_return) - MetricType.object_detection()}'"
            )

        if iou_thresholds_to_compute is None:
            iou_thresholds_to_compute = [
                round(0.5 + 0.05 * i, 2) for i in range(10)
            ]
        if iou_thresholds_to_return is None:
            iou_thresholds_to_return = [0.5, 0.75]

        # format request
        parameters = EvaluationParameters(
            task_type=TaskType.OBJECT_DETECTION,
            convert_annotations_to_type=convert_annotations_to_type,
            iou_thresholds_to_compute=iou_thresholds_to_compute,
            iou_thresholds_to_return=iou_thresholds_to_return,
            label_map=self._create_label_map(label_map=label_map),
            recall_score_threshold=recall_score_threshold,
            metrics_to_return=metrics_to_return,
            pr_curve_iou_threshold=pr_curve_iou_threshold,
            pr_curve_max_examples=pr_curve_max_examples,
        )
        datasets = datasets if isinstance(datasets, list) else [datasets]
        filters = filters if filters else Filter()
        request = EvaluationRequest(
            dataset_names=[dataset.name for dataset in datasets],  # type: ignore - issue #604
            model_names=[self.name],  # type: ignore - issue #604
            filters=filters,
            parameters=parameters,
        )

        # create evaluation
        evaluation = Client(self.conn).evaluate(
            request, allow_retries=allow_retries
        )
        if len(evaluation) != 1:
            raise RuntimeError
        return evaluation[0]

    def evaluate_segmentation(
        self,
        datasets: Union[Dataset, List[Dataset]],
        filters: Optional[Filter] = None,
        label_map: Optional[Dict[Label, Label]] = None,
        metrics_to_return: Optional[List[MetricType]] = None,
        allow_retries: bool = False,
    ) -> Evaluation:
        """
        Start a semantic-segmentation evaluation job.

        Parameters
        ----------
        datasets: Union[Dataset, List[Dataset]], optional
            The dataset or list of datasets to evaluate against.
<<<<<<< HEAD
        filter_by: FilterType, optional
=======
        filters : Filter, optional
>>>>>>> 02a82608
            Optional set of constraints to filter evaluation by.
        label_map: Dict[Label, Label], optional
            Optional mapping of individual labels to a grouper label. Useful when you need to evaluate performance using labels that differ across datasets and models.
        metrics_to_return: List[MetricType], optional
            The list of metrics to compute, store, and return to the user.
        allow_retries: bool, default = False
            Option to retry previously failed evaluations.

        Returns
        -------
        Evaluation
            A job object that can be used to track the status of the job and get the metrics of it upon completion
        """
        if metrics_to_return and not set(metrics_to_return).issubset(
            MetricType.semantic_segmentation()
        ):
            raise ValueError(
                f"The following metrics are not supported for semantic segmentation: '{set(metrics_to_return) - MetricType.semantic_segmentation()}'"
            )

        # format request
        datasets = datasets if isinstance(datasets, list) else [datasets]
        filters = filters if filters else Filter()
        request = EvaluationRequest(
            dataset_names=[dataset.name for dataset in datasets],  # type: ignore - issue #604
            model_names=[self.name],  # type: ignore - issue #604
            filters=filters,
            parameters=EvaluationParameters(
                task_type=TaskType.SEMANTIC_SEGMENTATION,
                label_map=self._create_label_map(label_map=label_map),
                metrics_to_return=metrics_to_return,
            ),
        )

        # create evaluation
        evaluation = Client(self.conn).evaluate(
            request, allow_retries=allow_retries
        )
        if len(evaluation) != 1:
            raise RuntimeError
        return evaluation[0]

    def evaluate_text_generation(
        self,
        datasets: Union[Dataset, List[Dataset]],
        metrics_to_return: List[MetricType],
        filter_by: Optional[FilterType] = None,
        metric_params: Optional[
            Dict[str, dict]
        ] = None,  # TODO More detailed typing?
        llm_api_params: Optional[
            Dict[str, Union[str, dict]]
        ] = None,  # TODO Is this typing good?
    ) -> Evaluation:
        """
        Start a classification evaluation job.

        Parameters
        ----------
        datasets: Union[Dataset, List[Dataset]], optional
            The dataset or list of datasets to evaluate against.
        metrics_to_return: List[MetricType]
            The list of metrics to compute, store, and return to the user. This is not optional for text generation evaluations.
        filter_by: FilterType, optional
            Optional set of constraints to filter evaluation by.
        metric_params: Dict[str, dict], optional
            A dictionary of parameters for each metric. The key is the metric name and the value is a dictionary of parameters for that metric (e.g., `{"SentenceBLEU": {"weights": [0.65,0.2,0.1,0.05], "smoothing_function": "method3"}}`).
        llm_api_params: Dict[str, Union[str,dict]], optional
            A dictionary of parameters for the LLM API.

        Returns
        -------
        Evaluation
            A job object that can be used to track the status of the job and get the metrics of it upon completion.
        """
        if not datasets and not filter_by:
            raise ValueError(
                "Evaluation requires the definition of either datasets, dataset filters or both."
            )

        # format request
        filters = self._format_constraints(datasets, filter_by)
        datasets = datasets if isinstance(datasets, list) else [datasets]
        request = EvaluationRequest(
            dataset_names=[dataset.name for dataset in datasets],  # type: ignore - issue #604
            model_names=[self.name],  # type: ignore - issue #604
            filters=filters,
            parameters=EvaluationParameters(
                task_type=TaskType.TEXT_GENERATION,
                metrics_to_return=metrics_to_return,
                # llm_api_params=llm_api_params, # TODO We should not send this in a GET request like this. It needs to be protected in the json payload of a POST request.
                metric_params=metric_params,
            ),
        )

        # create evaluation
        evaluation = Client(self.conn).evaluate(request)
        if len(evaluation) != 1:
            raise RuntimeError
        return evaluation[0]

    def delete(self, timeout: int = 0):
        """
        Delete the `Model` object from the back end.

        Parameters
        ----------
        timeout: int, default=0
            Sets a timeout in seconds.
        """
        Client(self.conn).delete_model(self.name, timeout)  # type: ignore

    def get_labels(
        self,
    ) -> List[Label]:
        """
        Get all labels associated with a given model.

        Returns
        ----------
        List[Label]
            A list of `Labels` associated with the model.
        """
        return Client(self.conn).get_labels_from_model(self)

    def get_evaluations(
        self,
        metrics_to_sort_by: Optional[
            Dict[str, Union[Dict[str, str], str]]
        ] = None,
    ) -> List[Evaluation]:
        """
        Get all evaluations associated with a given model.

        Parameters
        ----------
        metrics_to_sort_by: dict[str, str | dict[str, str]], optional
            An optional dict of metric types to sort the evaluations by.


        Returns
        ----------
        List[Evaluation]
            A list of `Evaluations` associated with the model.
        """
        return Client(self.conn).get_evaluations(
            models=[self], metrics_to_sort_by=metrics_to_sort_by
        )


class Client:
    """
    Valor client object for interacting with the api.

    Parameters
    ----------
    connection: ClientConnection, optional
        Option to use an existing connection object.
    """

    def __init__(self, connection: Optional[ClientConnection] = None):
        if not connection:
            connection = get_connection()
        self.conn = connection

    @classmethod
    def connect(
        cls,
        host: str,
        access_token: Optional[str] = None,
        reconnect: bool = False,
    ) -> Client:
        """
        Establishes a connection to the Valor API.

        Parameters
        ----------
        host: str
            The host to connect to. Should start with "http://" or "https://".
        access_token: str
            The access token for the host (if the host requires authentication).
        """
        connect(host=host, access_token=access_token, reconnect=reconnect)
        return cls(get_connection())

    def get_labels(
        self,
        filters: Optional[Filter] = None,
    ) -> List[Label]:
        """
        Gets all labels using an optional filter.

        Parameters
        ----------
<<<<<<< HEAD
        filter_by: FilterType, optional
=======
        filters : Filter, optional
>>>>>>> 02a82608
            Optional constraints to filter by.

        Returns
        ------
        List[valor.Label]
            A list of labels.
        """
        filters = filters if filters is not None else Filter()
        return [
            Label(**label) for label in self.conn.get_labels(filters.to_dict())
        ]

    def get_labels_from_dataset(
        self, dataset: Union[Dataset, str]
    ) -> List[Label]:
        """
        Get all labels associated with a dataset's ground truths.

        Parameters
        ----------
        dataset: valor.Dataset
            The dataset to search by.

        Returns
        ------
        List[valor.Label]
            A list of labels.
        """
        dataset_name = (
            dataset.name if isinstance(dataset, Dataset) else dataset
        )
        return [
            Label(**label)
            for label in self.conn.get_labels_from_dataset(dataset_name)  # type: ignore
        ]

    def get_labels_from_model(self, model: Union[Model, str]) -> List[Label]:
        """
        Get all labels associated with a model's ground truths.

        Parameters
        ----------
        model: valor.Model
            The model to search by.

        Returns
        ------
        List[valor.Label]
            A list of labels.
        """
        model_name = model.name if isinstance(model, Model) else model
        return [
            Label(**label)
            for label in self.conn.get_labels_from_model(model_name)  # type: ignore
        ]

    def create_dataset(
        self,
        dataset: Union[Dataset, dict],
    ) -> None:
        """
        Creates a dataset.

        Parameters
        ----------
        dataset: valor.Dataset
            The dataset to create.
        """
        if isinstance(dataset, Dataset):
            dataset = dataset.encode_value()
        self.conn.create_dataset(dataset)

    def create_groundtruths(
        self,
        dataset: Dataset,
        groundtruths: List[GroundTruth],
        ignore_existing_datums: bool = False,
    ):
        """
        Creates ground truths.

        Parameters
        ----------

        dataset: valor.Dataset
            The dataset to create the ground truth for.
        groundtruths: List[valor.GroundTruth]
            The ground truths to create.
        ignore_existing_datums: bool, default=False
            If True, will ignore datums that already exist in the backend.
            If False, will raise an error if any datums already exist.
            Default is False.
        """
        groundtruths_json = []
        for groundtruth in groundtruths:
            if not isinstance(groundtruth, GroundTruth):
                raise TypeError(
                    f"Expected ground truth to be of type 'valor.GroundTruth' not '{type(groundtruth)}'."
                )
            if not isinstance(groundtruth.annotations._value, list):
                raise TypeError
            groundtruth_dict = groundtruth.encode_value()
            groundtruth_dict["dataset_name"] = dataset.name
            groundtruths_json.append(groundtruth_dict)
        self.conn.create_groundtruths(
            groundtruths_json, ignore_existing_datums=ignore_existing_datums
        )

    def get_groundtruth(
        self,
        dataset: Union[Dataset, str],
        datum: Union[Datum, str],
    ) -> Union[GroundTruth, None]:
        """
        Get a particular ground truth.

        Parameters
        ----------
        dataset: Union[Dataset, str]
            The dataset the datum belongs to.
        datum: Union[Datum, str]
            The desired datum.

        Returns
        ----------
        Union[GroundTruth, None]
            The matching ground truth or 'None' if it doesn't exist.
        """
        dataset_name = (
            dataset.name if isinstance(dataset, Dataset) else dataset
        )
        datum_uid = datum.uid if isinstance(datum, Datum) else datum
        try:
            resp = self.conn.get_groundtruth(
                dataset_name=dataset_name, datum_uid=datum_uid  # type: ignore
            )
            resp.pop("dataset_name")
            return GroundTruth.decode_value(resp)
        except ClientException as e:
            if e.status_code == 404:
                return None
            raise e

    def finalize_dataset(self, dataset: Union[Dataset, str]) -> None:
        """
        Finalizes a dataset such that new ground truths cannot be added to it.

        Parameters
        ----------
        dataset: str
            The dataset to be finalized.
        """
        dataset_name = (
            dataset.name if isinstance(dataset, Dataset) else dataset
        )
        return self.conn.finalize_dataset(name=dataset_name)  # type: ignore

    def get_dataset(
        self,
        name: str,
    ) -> Union[Dataset, None]:
        """
        Gets a dataset by name.

        Parameters
        ----------
        name: str
            The name of the dataset to fetch.

        Returns
        -------
        Union[Dataset, None]
            A Dataset with a matching name, or 'None' if one doesn't exist.
        """
        dataset = Dataset.decode_value(
            {
                **self.conn.get_dataset(name),
                "connection": self.conn,
            }
        )
        return dataset

    def get_datasets(
        self,
        filters: Optional[Filter] = None,
    ) -> List[Dataset]:
        """
        Get all datasets, with an option to filter results according to some user-defined parameters.

        Parameters
        ----------
<<<<<<< HEAD
        filter_by: FilterType, optional
=======
        filters : Filter, optional
>>>>>>> 02a82608
            Optional constraints to filter by.

        Returns
        ------
        List[valor.Dataset]
            A list of datasets.
        """
        dataset_list = []
        filters = filters if filters is not None else Filter()
        for kwargs in self.conn.get_datasets(filters.to_dict()):
            dataset = Dataset.decode_value({**kwargs, "connection": self.conn})
            dataset_list.append(dataset)
        return dataset_list

    def get_datums(
        self,
        filters: Optional[Filter] = None,
    ) -> List[Datum]:
        """
        Get all datums using an optional filter.

        Parameters
        ----------
<<<<<<< HEAD
        filter_by: FilterType, optional
=======
        filters : Filter, optional
>>>>>>> 02a82608
            Optional constraints to filter by.

        Returns
        -------
        List[valor.Datum]
            A list datums.
        """

        filters = filters if filters is not None else Filter()
        return [
            Datum.decode_value(datum)
            for datum in self.conn.get_datums(filters.to_dict())
        ]

    def get_datum(
        self,
        dataset: Union[Dataset, str],
        uid: str,
    ) -> Union[Datum, None]:
        """
        Get datum.
        `GET` endpoint.
        Parameters
        ----------
        dataset: valor.Dataset
            The dataset the datum belongs to.
        uid: str
            The UID of the datum.
        Returns
        -------
        valor.Datum
            The requested datum or 'None' if it doesn't exist.
        """
        dataset_name = (
            dataset.name if isinstance(dataset, Dataset) else dataset
        )
        resp = self.conn.get_datum(dataset_name=dataset_name, uid=uid)  # type: ignore
        return Datum.decode_value(resp)

    def get_dataset_status(
        self,
        name: str,
    ) -> Union[TableStatus, None]:
        """
        Get the state of a given dataset.

        Parameters
        ----------
        name: str
            The name of the dataset we want to fetch the state of.

        Returns
        ------
        TableStatus | None
            The state of the dataset, or 'None' if the dataset does not exist.
        """
        try:
            return self.conn.get_dataset_status(name)
        except ClientException as e:
            if e.status_code == 404:
                return None
            raise e

    def get_dataset_summary(self, name: str) -> DatasetSummary:
        """
        Gets the summary of a dataset.

        Parameters
        ----------
        name: str
            The name of the dataset to create a summary for.

        Returns
        -------
        DatasetSummary
            A dataclass containing the dataset summary.
        """
        return DatasetSummary(**self.conn.get_dataset_summary(name))

    def delete_dataset(self, name: str, timeout: int = 0) -> None:
        """
        Deletes a dataset.

        Parameters
        ----------
        name: str
            The name of the dataset to be deleted.
        timeout: int
            The number of seconds to wait in order to confirm that the dataset was deleted.
        """
        self.conn.delete_dataset(name)
        if timeout:
            for _ in range(timeout):
                try:
                    self.get_dataset(name)
                except DatasetDoesNotExistError:
                    break
                time.sleep(1)
            else:
                raise TimeoutError(
                    "Dataset wasn't deleted within timeout interval"
                )

    def create_model(
        self,
        model: Union[Model, dict],
    ):
        """
        Creates a model.

        Parameters
        ----------
        model: valor.Model
            The model to create.
        """
        if isinstance(model, Model):
            model = model.encode_value()
        self.conn.create_model(model)

    def create_predictions(
        self,
        dataset: Dataset,
        model: Model,
        predictions: List[Prediction],
    ) -> None:
        """
        Creates predictions.

        Parameters
        ----------
        dataset: valor.Dataset
            The dataset that is being operated over.
        model: valor.Model
            The model making the prediction.
        predictions: List[valor.Prediction]
            The predictions to create.
        """
        predictions_json = []
        for prediction in predictions:
            if not isinstance(prediction, Prediction):
                raise TypeError(
                    f"Expected prediction to be of type 'valor.Prediction' not '{type(prediction)}'."
                )
            if not isinstance(prediction.annotations._value, list):
                raise TypeError
            prediction_dict = prediction.encode_value()
            prediction_dict["dataset_name"] = dataset.name
            prediction_dict["model_name"] = model.name
            predictions_json.append(prediction_dict)
        self.conn.create_predictions(predictions_json)

    def get_prediction(
        self,
        dataset: Union[Dataset, str],
        model: Union[Model, str],
        datum: Union[Datum, str],
    ) -> Union[Prediction, None]:
        """
        Get a particular prediction.

        Parameters
        ----------
        dataset: Union[Dataset, str]
            The dataset the datum belongs to.
        model: Union[Model, str]
            The model that made the prediction.
        datum: Union[Datum, str]
            The desired datum.

        Returns
        ----------
        Union[Prediction, None]
            The matching prediction or 'None' if it doesn't exist.
        """
        dataset_name = (
            dataset.name if isinstance(dataset, Dataset) else dataset
        )
        model_name = model.name if isinstance(model, Model) else model
        datum_uid = datum.uid if isinstance(datum, Datum) else datum

        resp = self.conn.get_prediction(
            dataset_name=dataset_name,  # type: ignore
            model_name=model_name,  # type: ignore
            datum_uid=datum_uid,  # type: ignore
        )
        resp.pop("dataset_name")
        resp.pop("model_name")
        return Prediction.decode_value(resp)

    def finalize_inferences(
        self, dataset: Union[Dataset, str], model: Union[Model, str]
    ) -> None:
        """
        Finalizes a model-dataset pairing such that new predictions cannot be added to it.
        """
        dataset_name = (
            dataset.name if isinstance(dataset, Dataset) else dataset
        )
        model_name = model.name if isinstance(model, Model) else model
        return self.conn.finalize_inferences(
            dataset_name=dataset_name,  # type: ignore
            model_name=model_name,  # type: ignore
        )

    def get_model(
        self,
        name: str,
    ) -> Union[Model, None]:
        """
        Gets a model by name.

        Parameters
        ----------
        name: str
            The name of the model to fetch.

        Returns
        -------
        Union[valor.Model, None]
            A Model with matching name or 'None' if one doesn't exist.
        """
        return Model.decode_value(
            {
                **self.conn.get_model(name),
                "connection": self.conn,
            }
        )

    def get_models(
        self,
        filters: Optional[Filter] = None,
    ) -> List[Model]:
        """
        Get all models using an optional filter.

        Parameters
        ----------
<<<<<<< HEAD
        filter_by: FilterType, optional
=======
        filters : Filter, optional
>>>>>>> 02a82608
            Optional constraints to filter by.

        Returns
        ------
        List[valor.Model]
            A list of models.
        """
        model_list = []
        filters = filters if filters is not None else Filter()
        for kwargs in self.conn.get_models(filters.to_dict()):
            model = Model.decode_value({**kwargs, "connection": self.conn})
            model_list.append(model)
        return model_list

    def get_model_status(
        self,
        dataset_name: str,
        model_name: str,
    ) -> Optional[TableStatus]:
        """
        Get the state of a given model over a dataset.

        Parameters
        ----------
        dataset_name: str
            The name of the dataset that the model is operating over.
        model_name: str
            The name of the model we want to fetch the state of.

        Returns
        ------
        Union[TableStatus, None]
            The state of the model or 'None' if the model doesn't exist.
        """
        try:
            return self.conn.get_model_status(dataset_name, model_name)
        except ClientException as e:
            if e.status_code == 404:
                return None
            raise e

    def get_model_eval_requests(
        self, model: Union[Model, str]
    ) -> List[Evaluation]:
        """
        Get all evaluations that have been created for a model.

        This does not return evaluation results.

        `GET` endpoint.

        Parameters
        ----------
        model: str
            The model to search by.

        Returns
        -------
        List[Evaluation]
            A list of evaluations.
        """
        model_name = model.name if isinstance(model, Model) else model
        return [
            Evaluation(**evaluation, connection=self.conn)
            for evaluation in self.conn.get_model_eval_requests(model_name)  # type: ignore
        ]

    def delete_model(self, name: str, timeout: int = 0) -> None:
        """
        Deletes a model.

        Parameters
        ----------
        name: str
            The name of the model to be deleted.
        timeout: int
            The number of seconds to wait in order to confirm that the model was deleted.
        """
        self.conn.delete_model(name)
        if timeout:
            for _ in range(timeout):
                try:
                    self.get_model(name)
                except ModelDoesNotExistError:
                    break
                time.sleep(1)
            else:
                raise TimeoutError(
                    "Model wasn't deleted within timeout interval"
                )

    def get_evaluations(
        self,
        *,
        evaluation_ids: Optional[List[int]] = None,
        models: Union[List[Model], List[str], None] = None,
        datasets: Union[List[Dataset], List[str], None] = None,
        metrics_to_sort_by: Optional[
            Dict[str, Union[Dict[str, str], str]]
        ] = None,
    ) -> List[Evaluation]:
        """
        Returns all evaluations associated with user-supplied dataset and/or model names.

        Parameters
        ----------
        evaluation_ids: List[int], optional.
            A list of job IDs to return metrics for.
        models: Union[List[valor.Model], List[str]], optional
            A list of model names that we want to return metrics for.
        datasets: Union[List[valor.Dataset], List[str]], optional
            A list of dataset names that we want to return metrics for.
        metrics_to_sort_by: dict[str, str | dict[str, str]], optional
            An optional dict of metric types to sort the evaluations by.

        Returns
        -------
        List[valor.Evaluation]
            A list of evaluations.
        """
        if isinstance(datasets, list):
            datasets = [  # type: ignore
                element.name if isinstance(element, Dataset) else element
                for element in datasets
            ]
        if isinstance(models, list):
            models = [  # type: ignore
                element.name if isinstance(element, Model) else element
                for element in models
            ]
        return [
            Evaluation(connection=self.conn, **evaluation)
            for evaluation in self.conn.get_evaluations(
                evaluation_ids=evaluation_ids,
                models=models,  # type: ignore
                datasets=datasets,  # type: ignore
                metrics_to_sort_by=metrics_to_sort_by,
            )
        ]

    def evaluate(
        self, request: EvaluationRequest, allow_retries: bool = False
    ) -> List[Evaluation]:
        """
        Creates as many evaluations as necessary to fulfill the request.

        Parameters
        ----------
        request: schemas.EvaluationRequest
            The requested evaluation parameters.
        allow_retries: bool, default = False
            Option to retry previously failed evaluations.

        Returns
        -------
        List[Evaluation]
            A list of evaluations that meet the parameters.
        """
        return [
            Evaluation(**evaluation)
            for evaluation in self.conn.evaluate(
                request.to_dict(), allow_retries=allow_retries
            )
        ]

    def delete_evaluation(self, evaluation_id: int, timeout: int = 0) -> None:
        """
        Deletes an evaluation.

        Parameters
        ----------
        evaluation_id: int
            The id of the evaluation to be deleted.
        timeout: int
            The number of seconds to wait in order to confirm that the model was deleted.
        """
        self.conn.delete_evaluation(evaluation_id)
        if timeout:
            for _ in range(timeout):
                try:
                    self.get_evaluations(evaluation_ids=[evaluation_id])
                except EvaluationDoesNotExist:
                    break
                time.sleep(1)
            else:
                raise TimeoutError(
                    "Evaluation wasn't deleted within timeout interval"
                )<|MERGE_RESOLUTION|>--- conflicted
+++ resolved
@@ -32,36 +32,6 @@
 from valor.schemas import List as SymbolicList
 from valor.schemas import StaticCollection, String
 
-<<<<<<< HEAD
-FilterType = Union[list, dict, Filter]  # TODO - Remove this
-
-
-def _format_filter(filter_by: Optional[FilterType]) -> Filter:
-    """
-    Formats the various filter or constraint representations into a 'schemas.Filter' object.
-
-    Parameters
-    ----------
-    filter_by: FilterType, optional
-        The reference filter.
-
-    Returns
-    -------
-    valor.schemas.Filter
-        A properly formatted 'schemas.Filter' object.
-    """
-    if isinstance(filter_by, Filter):
-        return filter_by
-    elif isinstance(filter_by, list) or filter_by is None:
-        filter_by = filter_by if filter_by else []
-        return Filter.create(filter_by)
-    elif isinstance(filter_by, dict):
-        return Filter(**filter_by)
-    else:
-        raise TypeError
-
-=======
->>>>>>> 02a82608
 
 class GroundTruth(StaticCollection):
     """
@@ -186,11 +156,7 @@
             The names of the datasets the model was evaluated over.
         model_name: str
             The name of the evaluated model.
-<<<<<<< HEAD
-        filters: schemas.Filter
-=======
         filters : dict
->>>>>>> 02a82608
             The filter used to select data partitions for evaluation.
         status: EvaluationStatus
             The status of the evaluation.
@@ -862,11 +828,7 @@
         ----------
         datasets: Union[Dataset, List[Dataset]], optional
             The dataset or list of datasets to evaluate against.
-<<<<<<< HEAD
-        filter_by: FilterType, optional
-=======
         filters : Filter, optional
->>>>>>> 02a82608
             Optional set of constraints to filter evaluation by.
         label_map: Dict[Label, Label], optional
             Optional mapping of individual labels to a grouper label. Useful when you need to evaluate performance using labels that differ across datasets and models.
@@ -935,11 +897,7 @@
         ----------
         datasets: Union[Dataset, List[Dataset]], optional
             The dataset or list of datasets to evaluate against.
-<<<<<<< HEAD
-        filter_by: FilterType, optional
-=======
         filters : Filter, optional
->>>>>>> 02a82608
             Optional set of constraints to filter evaluation by.
         convert_annotations_to_type: enums.AnnotationType, optional
             Forces the object detection evaluation to compute over this type.
@@ -1023,11 +981,7 @@
         ----------
         datasets: Union[Dataset, List[Dataset]], optional
             The dataset or list of datasets to evaluate against.
-<<<<<<< HEAD
-        filter_by: FilterType, optional
-=======
         filters : Filter, optional
->>>>>>> 02a82608
             Optional set of constraints to filter evaluation by.
         label_map: Dict[Label, Label], optional
             Optional mapping of individual labels to a grouper label. Useful when you need to evaluate performance using labels that differ across datasets and models.
@@ -1222,11 +1176,7 @@
 
         Parameters
         ----------
-<<<<<<< HEAD
-        filter_by: FilterType, optional
-=======
         filters : Filter, optional
->>>>>>> 02a82608
             Optional constraints to filter by.
 
         Returns
@@ -1418,11 +1368,7 @@
 
         Parameters
         ----------
-<<<<<<< HEAD
-        filter_by: FilterType, optional
-=======
         filters : Filter, optional
->>>>>>> 02a82608
             Optional constraints to filter by.
 
         Returns
@@ -1446,11 +1392,7 @@
 
         Parameters
         ----------
-<<<<<<< HEAD
-        filter_by: FilterType, optional
-=======
         filters : Filter, optional
->>>>>>> 02a82608
             Optional constraints to filter by.
 
         Returns
@@ -1688,11 +1630,7 @@
 
         Parameters
         ----------
-<<<<<<< HEAD
-        filter_by: FilterType, optional
-=======
         filters : Filter, optional
->>>>>>> 02a82608
             Optional constraints to filter by.
 
         Returns
