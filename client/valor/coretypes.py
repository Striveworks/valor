from __future__ import annotations

import datetime
import json
import time
from dataclasses import asdict, dataclass
from typing import Any, Dict, List, Optional, Tuple, Union

from valor.client import ClientConnection, connect, get_connection
from valor.enums import (
    AnnotationType,
    EvaluationStatus,
    MetricType,
    TableStatus,
    TaskType,
)
from valor.exceptions import (
    ClientException,
    DatasetDoesNotExistError,
    EvaluationDoesNotExist,
    ModelDoesNotExistError,
)
from valor.schemas import (
    Annotation,
    Datum,
    Dictionary,
    EvaluationParameters,
    EvaluationRequest,
    Filter,
    Label,
)
from valor.schemas import List as SymbolicList
from valor.schemas import StaticCollection, String


class GroundTruth(StaticCollection):
    """
    An object describing a ground truth (e.g., a human-drawn bounding box on an image).

    Attributes
    ----------
    datum : Datum
        The datum associated with the groundtruth.
    annotations : List[Annotation]
        The list of annotations associated with the groundtruth.

    Examples
    --------
    >>> GroundTruth(
    ...     datum=Datum(uid="uid1"),
    ...     annotations=[
    ...         Annotation(
    ...             labels=[Label(key="k1", value="v1")],
    ...         )
    ...     ]
    ... )
    """

    datum: Datum = Datum.symbolic(owner="groundtruth", name="datum")
    annotations: SymbolicList[Annotation] = SymbolicList[Annotation].symbolic(
        owner="groundtruth", name="annotations"
    )

    def __init__(
        self,
        *,
        datum: Datum,
        annotations: List[Annotation],
    ):
        """
        Creates a ground truth.

        Parameters
        ----------
        datum : Datum
            The datum that the ground truth is operating over.
        annotations : List[Annotation]
            The list of ground truth annotations.
        """
        super().__init__(datum=datum, annotations=annotations)

        for annotation in self.annotations:
            for label in annotation.labels:
                if label.score is not None:
                    raise ValueError(
                        "GroundTruth labels should not have scores."
                    )


class Prediction(StaticCollection):
    """
    An object describing a prediction (e.g., a machine-drawn bounding box on an image).

    Attributes
    ----------
    datum : Datum
        The datum associated with the prediction.
    annotations : List[Annotation]
        The list of annotations associated with the prediction.

    Examples
    --------
    >>> Prediction(
    ...     datum=Datum(uid="uid1"),
    ...     annotations=[
    ...         Annotation(
    ...             labels=[
    ...                 Label(key="k1", value="v1", score=0.9),
    ...                 Label(key="k1", value="v1", score=0.1)
    ...             ],
    ...         )
    ...     ]
    ... )
    """

    datum: Datum = Datum.symbolic(owner="prediction", name="datum")
    annotations: SymbolicList[Annotation] = SymbolicList[Annotation].symbolic(
        owner="prediction", name="annotations"
    )

    def __init__(
        self,
        *,
        datum: Datum,
        annotations: List[Annotation],
    ):
        """
        Creates a prediction.

        Parameters
        ----------
        datum : Datum
            The datum that the prediction is operating over.
        annotations : List[Annotation]
            The list of predicted annotations.
        """
        super().__init__(datum=datum, annotations=annotations)


class Evaluation:
    """
    Wraps `valor.client.Job` to provide evaluation-specifc members.
    """

    def __init__(
        self, connection: Optional[ClientConnection] = None, **kwargs
    ):
        """
        Defines important attributes of the API's `EvaluationResult`.

        Attributes
        ----------
        id : int
            The ID of the evaluation.
        dataset_names : list[str]
            The names of the datasets the model was evaluated over.
        model_name : str
            The name of the evaluated model.
        filters : dict
            The filter used to select data partitions for evaluation.
        status : EvaluationStatus
            The status of the evaluation.
        metrics : List[dict]
            A list of metric dictionaries returned by the job.
        confusion_matrices : List[dict]
            A list of confusion matrix dictionaries returned by the job.
        meta: dict[str, str | float | dict], optional
            A dictionary of metadata describing the evaluation run.
        """
        if not connection:
            connection = get_connection()
        self.conn = connection
        self.update(**kwargs)

    def update(
        self,
        *_,
        id: int,
        dataset_names: list[str],
        model_name: str,
        filters: dict,
        parameters: EvaluationParameters,
        status: EvaluationStatus,
        metrics: List[Dict],
        confusion_matrices: List[Dict],
        created_at: str,
        meta: dict[str, str | float | dict] | None,
        **kwargs,
    ):
        self.id = id
        self.dataset_names = dataset_names
        self.model_name = model_name
        self.filters = filters
        self.parameters = (
            EvaluationParameters(**parameters)
            if isinstance(parameters, dict)
            else parameters
        )
        self.status = EvaluationStatus(status)
        self.metrics = metrics
        self.meta = meta
        self.confusion_matrices = confusion_matrices
        self.kwargs = kwargs
        self.ignored_pred_labels: Optional[List[Label]] = None
        self.missing_pred_labels: Optional[List[Label]] = None
        self.created_at = datetime.datetime.strptime(
            created_at, "%Y-%m-%dT%H:%M:%S.%fZ"
        ).replace(tzinfo=datetime.timezone.utc)

        for k, v in kwargs.items():
            setattr(self, k, v)

    def poll(self) -> EvaluationStatus:
        """
        Poll the back end.

        Updates the evaluation with the latest state from the back end.

        Returns
        -------
        enums.EvaluationStatus
            The status of the evaluation.

        Raises
        ----------
        ClientException
            If an Evaluation with the given `evaluation_id` is not found.
        """
        response = self.conn.get_evaluations(
            evaluation_ids=[self.id],
            models=None,
            datasets=None,
            metrics_to_sort_by=None,
        )
        if not response:
            raise EvaluationDoesNotExist(self.id)
        self.update(**response[0])
        return self.status

    def wait_for_completion(
        self,
        *,
        timeout: Optional[int] = None,
        interval: float = 1.0,
    ) -> EvaluationStatus:
        """
        Blocking function that waits for evaluation to finish.

        Parameters
        ----------
        timeout : int, optional
            Length of timeout in seconds.
        interval : float, default=1.0
            Polling interval in seconds.
        """
        t_start = time.time()
        while self.poll() not in [
            EvaluationStatus.DONE,
            EvaluationStatus.FAILED,
        ]:
            time.sleep(interval)
            if timeout and time.time() - t_start > timeout:
                raise TimeoutError
        return self.status

    def __str__(self) -> str:
        """Dumps the object into a JSON formatted string."""
        return json.dumps(self.to_dict(), indent=4)

    def to_dict(self) -> dict:
        """
        Defines how a `valor.Evaluation` object is serialized into a dictionary.

        Returns
        ----------
        dict
            A dictionary describing an evaluation.
        """
        return {
            "id": self.id,
            "dataset_names": self.dataset_names,
            "model_name": self.model_name,
            "filters": self.filters,
            "parameters": asdict(self.parameters),
            "status": self.status.value,
            "metrics": self.metrics,
            "confusion_matrices": self.confusion_matrices,
            "meta": self.meta,
            **self.kwargs,
        }

    def to_dataframe(
        self,
        stratify_by: Optional[Tuple[str, str]] = None,
    ):
        """
        Get all metrics associated with a Model and return them in a `pd.DataFrame`.

        Returns
        ----------
        pd.DataFrame
            Evaluation metrics being displayed in a `pd.DataFrame`.

        Raises
        ------
        ModuleNotFoundError
            This function requires the use of `pandas.DataFrame`.

        """
        try:
            import pandas as pd
        except ModuleNotFoundError:
            raise ModuleNotFoundError(
                "Must have pandas installed to use `get_metric_dataframes`."
            )

        if not stratify_by:
            column_type = "evaluation"
            column_name = self.id
        else:
            column_type = stratify_by[0]
            column_name = stratify_by[1]

        metrics = [
            {**metric, column_type: column_name} for metric in self.metrics
        ]
        df = pd.DataFrame(metrics)
        for k in ["label", "parameters"]:
            df[k] = df[k].fillna("n/a")
        df["parameters"] = df["parameters"].apply(json.dumps)
        df["label"] = df["label"].apply(
            lambda x: f"{x['key']}: {x['value']}" if x != "n/a" else x
        )
        df = df.pivot(
            index=["type", "parameters", "label"], columns=[column_type]
        )
        return df


@dataclass
class DatasetSummary:
    """Dataclass for storing dataset summary information"""

    name: str
    num_datums: int
    num_annotations: int
    num_bounding_boxes: int
    num_polygons: int
    num_rasters: int
    task_types: list[list[str]]
    labels: List[Label]
    datum_metadata: List[dict]
    annotation_metadata: List[dict]

    def __post_init__(self):
        for i, label in enumerate(self.labels):
            if isinstance(label, dict):
                self.labels[i] = Label(**label)


class Dataset(StaticCollection):
    """
    A class describing a given dataset.

    Attributes
    ----------
    name : String
        The name of the dataset.
    metadata : Dictionary
        A dictionary of metadata that describes the dataset.

    Examples
    --------
    >>> Dataset.create(name="dataset1")
    >>> Dataset.create(name="dataset1", metadata={})
    >>> Dataset.create(name="dataset1", metadata={"foo": "bar", "pi": 3.14})
    """

    name: String = String.symbolic(owner="dataset", name="name")
    metadata: Dictionary = Dictionary.symbolic(
        owner="dataset", name="metadata"
    )

    def __init__(
        self,
        *,
        name: str,
        metadata: Optional[dict] = None,
        connection: Optional[ClientConnection] = None,
    ):
        """
        Creates a local instance of a dataset.

        Use 'Dataset.create' classmethod to create a dataset with persistence.

        Parameters
        ----------
        name : str
            The name of the dataset.
        metadata : dict, optional
            A dictionary of metadata that describes the dataset.
        connection : ClientConnection, optional
            An initialized client connection.
        """
        self.conn = connection
        super().__init__(name=name, metadata=metadata if metadata else dict())

    @classmethod
    def create(
        cls,
        name: str,
        metadata: Optional[Dict[str, Any]] = None,
        connection: Optional[ClientConnection] = None,
    ) -> Dataset:
        """
        Creates a dataset that persists in the back end.

        Parameters
        ----------
        name : str
            The name of the dataset.
        metadata : dict, optional
            A dictionary of metadata that describes the dataset.
        connection : ClientConnection, optional
            An initialized client connection.
        """
        dataset = cls(name=name, metadata=metadata, connection=connection)
        Client(dataset.conn).create_dataset(dataset)
        return dataset

    @classmethod
    def get(
        cls,
        name: str,
        connection: Optional[ClientConnection] = None,
    ) -> Union[Dataset, None]:
        """
        Retrieves a dataset from the back end database.

        Parameters
        ----------
        name : str
            The name of the dataset.

        Returns
        -------
        Union[valor.Dataset, None]
            The dataset or 'None' if it doesn't exist.
        """
        return Client(connection).get_dataset(name)

    def add_groundtruth(
        self,
        groundtruth: GroundTruth,
    ) -> None:
        """
        Add a ground truth to the dataset.

        Parameters
        ----------
        groundtruth : GroundTruth
            The ground truth to create.
        """
        Client(self.conn).create_groundtruths(
            dataset=self,
            groundtruths=[groundtruth],
        )

    def add_groundtruths(
        self,
        groundtruths: List[GroundTruth],
        ignore_existing_datums: bool = False,
        timeout: Optional[float] = 10.0,
    ) -> None:
        """
        Add multiple ground truths to the dataset.

        Parameters
        ----------
        groundtruths : List[GroundTruth]
            The ground truths to create.
        ignore_existing_datums : bool, default=False
            If True, will ignore datums that already exist in the backend.
            If False, will raise an error if any datums already exist.
            Default is False.
        timeout : float, optional
            The number of seconds the client should wait until raising a timeout.
        """
        Client(self.conn).create_groundtruths(
            dataset=self,
            groundtruths=groundtruths,
            ignore_existing_datums=ignore_existing_datums,
            timeout=timeout,
        )

    def get_groundtruth(
        self,
        datum: Union[Datum, str],
    ) -> Union[GroundTruth, None]:
        """
        Get a particular ground truth.

        Parameters
        ----------
        datum: Union[Datum, str]
            The desired datum.

        Returns
        ----------
        Union[GroundTruth, None]
            The matching ground truth or 'None' if it doesn't exist.
        """
        return Client(self.conn).get_groundtruth(dataset=self, datum=datum)

    def get_labels(
        self,
    ) -> List[Label]:
        """
        Get all labels associated with a given dataset.

        Returns
        ----------
        List[Label]
            A list of `Labels` associated with the dataset.
        """
        return Client(self.conn).get_labels_from_dataset(self)

    def get_datums(self, filters: Optional[Filter] = None) -> List[Datum]:
        """
        Get all datums associated with a given dataset.

        Parameters
        ----------
        filters : Filter, optional
            An optional datum filter.

        Returns
        ----------
        List[Datum]
            A list of `Datums` associated with the dataset.
        """
        if filters is None:
            filters = Filter()
        filters.datasets = Dataset.name == self.name  # type: ignore - #issue 605
        return Client(self.conn).get_datums(filters=filters)

    def get_evaluations(
        self,
        metrics_to_sort_by: Optional[
            Dict[str, Union[Dict[str, str], str]]
        ] = None,
        *_,
        timeout: Optional[float] = None,
    ) -> List[Evaluation]:
        """
        Get all evaluations associated with a given dataset.

        Parameters
        ----------
        metrics_to_sort_by: dict[str, str | dict[str, str]], optional
            An optional dict of metric types to sort the evaluations by.
        timeout : float, optional
            The number of seconds the client should wait until raising a timeout.

        Returns
        ----------
        List[Evaluation]
            A list of `Evaluations` associated with the dataset.
        """
        return Client(self.conn).get_evaluations(
            datasets=[self],
            metrics_to_sort_by=metrics_to_sort_by,
            timeout=timeout,
        )

    def get_summary(
        self, *_, timeout: Optional[float] = None
    ) -> DatasetSummary:
        """
        Get the summary of a given dataset.

        Parameters
        ----------
        timeout : float, optional
            The number of seconds the client should wait until raising a timeout.

        Returns
        -------
        DatasetSummary
            The summary of the dataset. This class has the following fields:

            name: name of the dataset

            num_datums: total number of datums in the dataset

            num_annotations: total number of labeled annotations in the dataset; if an
            object (such as a bounding box) has multiple labels, then each label is counted separately

            num_bounding_boxes: total number of bounding boxes in the dataset

            num_polygons: total number of polygons in the dataset

            num_rasters: total number of rasters in the dataset

            labels: list of the unique labels in the dataset

            datum_metadata: list of the unique metadata dictionaries in the dataset that are associated
            to datums

            groundtruth_annotation_metadata: list of the unique metadata dictionaries in the dataset that are
            associated to annotations
        """
        return Client(self.conn).get_dataset_summary(self.name, timeout=timeout)  # type: ignore

    def finalize(
        self,
    ):
        """
        Finalizes the dataset such that new ground truths cannot be added to it.
        """
        return Client(self.conn).finalize_dataset(self)

    def delete(
        self,
        timeout: int = 0,
    ):
        """
        Delete the dataset from the back end.

        Parameters
        ----------
        timeout : int, default=0
            Sets a timeout in seconds.
        """
        Client(self.conn).delete_dataset(self.name, timeout)  # type: ignore


class Model(StaticCollection):
    """
    A class describing a model that was trained on a particular dataset.

    Attributes
    ----------
    name : String
        The name of the model.
    metadata : Dictionary
        A dictionary of metadata that describes the model.

    Examples
    --------
    >>> Model.create(name="model1")
    >>> Model.create(name="model1", metadata={})
    >>> Model.create(name="model1", metadata={"foo": "bar", "pi": 3.14})
    """

    name: String = String.symbolic(owner="model", name="name")
    metadata: Dictionary = Dictionary.symbolic(owner="model", name="metadata")

    def __init__(
        self,
        *,
        name: str,
        metadata: Optional[dict] = None,
        connection: Optional[ClientConnection] = None,
    ):
        """
        Creates a local instance of a model.

        Use 'Model.create' classmethod to create a model with persistence.

        Parameters
        ----------
        name : String
            The name of the model.
        metadata : Dictionary
            A dictionary of metadata that describes the model.
        connection : ClientConnection, optional
            An initialized client connection.
        """
        self.conn = connection
        super().__init__(name=name, metadata=metadata if metadata else dict())

    @classmethod
    def create(
        cls,
        name: str,
        metadata: Optional[Dict[str, Any]] = None,
        connection: Optional[ClientConnection] = None,
        **_,
    ) -> Model:
        """
        Creates a model that persists in the back end.

        Parameters
        ----------
        name : str
            The name of the model.
        metadata : dict, optional
            A dictionary of metadata that describes the model.
        connection : ClientConnection, optional
            An initialized client connection.
        """
        model = cls(name=name, metadata=metadata, connection=connection)
        Client(connection).create_model(model)
        return model

    @classmethod
    def get(
        cls,
        name: str,
        connection: Optional[ClientConnection] = None,
    ) -> Union[Model, None]:
        """
        Retrieves a model from the back end database.

        Parameters
        ----------
        name : str
            The name of the model.
        connection : ClientConnnetion, optional
            An optional Valor client object for interacting with the API.

        Returns
        -------
        Union[valor.Model, None]
            The model or 'None' if it doesn't exist.
        """
        return Client(connection).get_model(name)

    def add_prediction(
        self,
        dataset: Dataset,
        prediction: Prediction,
    ) -> None:
        """
        Add a prediction to the model.

        Parameters
        ----------
        dataset : valor.Dataset
            The dataset that is being operated over.
        prediction : valor.Prediction
            The prediction to create.
        """
        Client(self.conn).create_predictions(
            dataset=dataset,
            model=self,
            predictions=[prediction],
        )

    def add_predictions(
        self,
        dataset: Dataset,
        predictions: List[Prediction],
        timeout: Optional[float] = 10.0,
    ) -> None:
        """
        Add multiple predictions to the model.

        Parameters
        ----------
        dataset : valor.Dataset
            The dataset that is being operated over.
        predictions : List[valor.Prediction]
            The predictions to create.
        timeout : float, optional
            The number of seconds the client should wait until raising a timeout.
        """
        Client(self.conn).create_predictions(
            dataset=dataset,
            model=self,
            predictions=predictions,
            timeout=timeout,
        )

    def get_prediction(
        self, dataset: Union[Dataset, str], datum: Union[Datum, str]
    ) -> Union[Prediction, None]:
        """
        Get a particular prediction.

        Parameters
        ----------
        dataset: Union[Dataset, str]
            The dataset the datum belongs to.
        datum: Union[Datum, str]
            The desired datum.

        Returns
        ----------
        Union[Prediction, None]
            The matching prediction or 'None' if it doesn't exist.
        """
        return Client(self.conn).get_prediction(
            dataset=dataset, model=self, datum=datum
        )

    def finalize_inferences(self, dataset: Union[Dataset, str]) -> None:
        """
        Finalizes the model over a dataset such that new predictions cannot be added to it.
        """
        return Client(self.conn).finalize_inferences(
            dataset=dataset, model=self
        )

    def _create_label_map(
        self,
        label_map: Optional[Dict[Label, Label]],
    ) -> Union[List[List[List[str]]], None]:
        """Convert a dictionary of label maps to a serializable list format."""
        if not label_map:
            return None

        if not isinstance(label_map, dict) or not all(
            [
                isinstance(key, Label) and isinstance(value, Label)
                for key, value in label_map.items()
            ]
        ):
            raise TypeError(
                "label_map should be a dictionary with valid Labels for both the key and value."
            )

        return_value = []
        for key, value in label_map.items():
            if not all(
                [
                    (isinstance(v.key, str) and isinstance(v.value, str))
                    for v in [key, value]
                ]
            ):
                raise TypeError
            return_value.append(
                [
                    [key.key, key.value],
                    [value.key, value.value],
                ]
            )
        return return_value

    def evaluate_classification(
        self,
        datasets: Union[Dataset, List[Dataset]],
        filters: Optional[Filter] = None,
        label_map: Optional[Dict[Label, Label]] = None,
        pr_curve_max_examples: int = 1,
        metrics_to_return: Optional[List[MetricType]] = None,
        *_,
        allow_retries: bool = False,
        timeout: Optional[float] = None,
    ) -> Evaluation:
        """
        Start a classification evaluation job.

        Parameters
        ----------
        datasets : Union[Dataset, List[Dataset]], optional
            The dataset or list of datasets to evaluate against.
        filters : Filter, optional
            Optional set of constraints to filter evaluation by.
        label_map : Dict[Label, Label], optional
            Optional mapping of individual labels to a grouper label. Useful when you need to evaluate performance using labels that differ across datasets and models.
        metrics_to_return: List[MetricType], optional
            The list of metrics to compute, store, and return to the user.
        allow_retries : bool, default = False
            Option to retry previously failed evaluations.
        timeout : float, optional
            The number of seconds the client should wait until raising a timeout.

        Returns
        -------
        Evaluation
            A job object that can be used to track the status of the job and get the metrics of it upon completion.
        """
        if not datasets and not filters:
            raise ValueError(
                "Evaluation requires the definition of either datasets, dataset filters or both."
            )
        elif metrics_to_return and not set(metrics_to_return).issubset(
            MetricType.classification()
        ):
            raise ValueError(
                f"The following metrics are not supported for classification: '{set(metrics_to_return) - MetricType.classification()}'"
            )

        # format request
        datasets = datasets if isinstance(datasets, list) else [datasets]
        filters = filters if filters else Filter()
        request = EvaluationRequest(
            dataset_names=[dataset.name for dataset in datasets],  # type: ignore - issue #604
            model_names=[self.name],  # type: ignore - issue #604
            filters=filters,
            parameters=EvaluationParameters(
                task_type=TaskType.CLASSIFICATION,
                label_map=self._create_label_map(label_map=label_map),
                pr_curve_max_examples=pr_curve_max_examples,
                metrics_to_return=metrics_to_return,
            ),
        )

        # create evaluation
        evaluation = Client(self.conn).evaluate(
            request, allow_retries=allow_retries, timeout=timeout
        )
        if len(evaluation) != 1:
            raise RuntimeError
        return evaluation[0]

    def evaluate_detection(
        self,
        datasets: Union[Dataset, List[Dataset]],
        filters: Optional[Filter] = None,
        convert_annotations_to_type: Optional[AnnotationType] = None,
        iou_thresholds_to_compute: Optional[List[float]] = None,
        iou_thresholds_to_return: Optional[List[float]] = None,
        label_map: Optional[Dict[Label, Label]] = None,
        recall_score_threshold: float = 0,
        metrics_to_return: Optional[List[MetricType]] = None,
        pr_curve_iou_threshold: float = 0.5,
        pr_curve_max_examples: int = 1,
        *_,
        allow_retries: bool = False,
        timeout: Optional[float] = None,
    ) -> Evaluation:
        """
        Start an object-detection evaluation job.

        Parameters
        ----------
        datasets : Union[Dataset, List[Dataset]], optional
            The dataset or list of datasets to evaluate against.
        filters : Filter, optional
            Optional set of constraints to filter evaluation by.
        convert_annotations_to_type : enums.AnnotationType, optional
            Forces the object detection evaluation to compute over this type.
        iou_thresholds_to_compute : List[float], optional
            Thresholds to compute mAP against.
        iou_thresholds_to_return : List[float], optional
            Thresholds to return AP for. Must be subset of `iou_thresholds_to_compute`.
        label_map : Dict[Label, Label], optional
            Optional mapping of individual labels to a grouper label. Useful when you need to evaluate performance using labels that differ across datasets and models.
        recall_score_threshold: float, default=0
            The confidence score threshold for use when determining whether to count a prediction as a true positive or not while calculating Average Recall.
        metrics_to_return: List[MetricType], optional
            The list of metrics to compute, store, and return to the user.
        pr_curve_iou_threshold: float, optional
            The IOU threshold to use when calculating precision-recall curves. Defaults to 0.5.
        pr_curve_max_examples: int, optional
            The maximum number of datum examples to store when calculating PR curves.
        allow_retries : bool, default = False
            Option to retry previously failed evaluations.
        timeout : float, optional
            The number of seconds the client should wait until raising a timeout.

        Returns
        -------
        Evaluation
            A job object that can be used to track the status of the job and get the metrics of it upon completion.
        """
        if metrics_to_return and not set(metrics_to_return).issubset(
            MetricType.object_detection()
        ):
            raise ValueError(
                f"The following metrics are not supported for object detection: '{set(metrics_to_return) - MetricType.object_detection()}'"
            )

        if iou_thresholds_to_compute is None:
            iou_thresholds_to_compute = [
                round(0.5 + 0.05 * i, 2) for i in range(10)
            ]
        if iou_thresholds_to_return is None:
            iou_thresholds_to_return = [0.5, 0.75]

        # format request
        parameters = EvaluationParameters(
            task_type=TaskType.OBJECT_DETECTION,
            convert_annotations_to_type=convert_annotations_to_type,
            iou_thresholds_to_compute=iou_thresholds_to_compute,
            iou_thresholds_to_return=iou_thresholds_to_return,
            label_map=self._create_label_map(label_map=label_map),
            recall_score_threshold=recall_score_threshold,
            metrics_to_return=metrics_to_return,
            pr_curve_iou_threshold=pr_curve_iou_threshold,
            pr_curve_max_examples=pr_curve_max_examples,
        )
        datasets = datasets if isinstance(datasets, list) else [datasets]
        filters = filters if filters else Filter()
        request = EvaluationRequest(
            dataset_names=[dataset.name for dataset in datasets],  # type: ignore - issue #604
            model_names=[self.name],  # type: ignore - issue #604
            filters=filters,
            parameters=parameters,
        )

        # create evaluation
        evaluation = Client(self.conn).evaluate(
            request, allow_retries=allow_retries, timeout=timeout
        )
        if len(evaluation) != 1:
            raise RuntimeError
        return evaluation[0]

    def evaluate_segmentation(
        self,
        datasets: Union[Dataset, List[Dataset]],
        filters: Optional[Filter] = None,
        label_map: Optional[Dict[Label, Label]] = None,
        metrics_to_return: Optional[List[MetricType]] = None,
        *_,
        allow_retries: bool = False,
        timeout: Optional[float] = None,
    ) -> Evaluation:
        """
        Start a semantic-segmentation evaluation job.

        Parameters
        ----------
        datasets : Union[Dataset, List[Dataset]], optional
            The dataset or list of datasets to evaluate against.
        filters : Filter, optional
            Optional set of constraints to filter evaluation by.
        label_map : Dict[Label, Label], optional
            Optional mapping of individual labels to a grouper label. Useful when you need to evaluate performance using labels that differ across datasets and models.
        metrics_to_return: List[MetricType], optional
            The list of metrics to compute, store, and return to the user.
        allow_retries : bool, default = False
            Option to retry previously failed evaluations.
        timeout : float, optional
            The number of seconds the client should wait until raising a timeout.

        Returns
        -------
        Evaluation
            A job object that can be used to track the status of the job and get the metrics of it upon completion
        """
        if metrics_to_return and not set(metrics_to_return).issubset(
            MetricType.semantic_segmentation()
        ):
            raise ValueError(
                f"The following metrics are not supported for semantic segmentation: '{set(metrics_to_return) - MetricType.semantic_segmentation()}'"
            )

        # format request
        datasets = datasets if isinstance(datasets, list) else [datasets]
        filters = filters if filters else Filter()
        request = EvaluationRequest(
            dataset_names=[dataset.name for dataset in datasets],  # type: ignore - issue #604
            model_names=[self.name],  # type: ignore - issue #604
            filters=filters,
            parameters=EvaluationParameters(
                task_type=TaskType.SEMANTIC_SEGMENTATION,
                label_map=self._create_label_map(label_map=label_map),
                metrics_to_return=metrics_to_return,
            ),
        )

        # create evaluation
        evaluation = Client(self.conn).evaluate(
            request, allow_retries=allow_retries, timeout=timeout
        )
        if len(evaluation) != 1:
            raise RuntimeError
        return evaluation[0]

    def delete(self, timeout: int = 0):
        """
        Delete the `Model` object from the back end.

        Parameters
        ----------
        timeout : int, default=0
            Sets a timeout in seconds.
        """
        Client(self.conn).delete_model(self.name, timeout)  # type: ignore

    def get_labels(
        self,
    ) -> List[Label]:
        """
        Get all labels associated with a given model.

        Returns
        ----------
        List[Label]
            A list of `Labels` associated with the model.
        """
        return Client(self.conn).get_labels_from_model(self)

    def get_evaluations(
        self,
        metrics_to_sort_by: Optional[
            Dict[str, Union[Dict[str, str], str]]
        ] = None,
        *_,
        timeout: Optional[float] = None,
    ) -> List[Evaluation]:
        """
        Get all evaluations associated with a given model.

        Parameters
        ----------
        metrics_to_sort_by: dict[str, str | dict[str, str]], optional
            An optional dict of metric types to sort the evaluations by.
        timeout : float, optional
            The number of seconds the client should wait until raising a timeout.

        Returns
        ----------
        List[Evaluation]
            A list of `Evaluations` associated with the model.
        """
        return Client(self.conn).get_evaluations(
            models=[self],
            metrics_to_sort_by=metrics_to_sort_by,
            timeout=timeout,
        )


class Client:
    """
    Valor client object for interacting with the api.

    Parameters
    ----------
    connection : ClientConnection, optional
        Option to use an existing connection object.
    """

    def __init__(self, connection: Optional[ClientConnection] = None):
        if not connection:
            connection = get_connection()
        self.conn = connection

    @classmethod
    def connect(
        cls,
        host: str,
        access_token: Optional[str] = None,
        reconnect: bool = False,
    ) -> Client:
        """
        Establishes a connection to the Valor API.

        Parameters
        ----------
        host : str
            The host to connect to. Should start with "http://" or "https://".
        access_token : str
            The access token for the host (if the host requires authentication).
        """
        connect(host=host, access_token=access_token, reconnect=reconnect)
        return cls(get_connection())

    def get_labels(
        self,
        filters: Optional[Filter] = None,
    ) -> List[Label]:
        """
        Gets all labels using an optional filter.

        Parameters
        ----------
        filters : Filter, optional
            Optional constraints to filter by.

        Returns
        ------
        List[valor.Label]
            A list of labels.
        """
        filters = filters if filters is not None else Filter()
        return [
            Label(**label) for label in self.conn.get_labels(filters.to_dict())
        ]

    def get_labels_from_dataset(
        self, dataset: Union[Dataset, str]
    ) -> List[Label]:
        """
        Get all labels associated with a dataset's ground truths.

        Parameters
        ----------
        dataset : valor.Dataset
            The dataset to search by.

        Returns
        ------
        List[valor.Label]
            A list of labels.
        """
        dataset_name = (
            dataset.name if isinstance(dataset, Dataset) else dataset
        )
        return [
            Label(**label)
            for label in self.conn.get_labels_from_dataset(dataset_name)  # type: ignore
        ]

    def get_labels_from_model(self, model: Union[Model, str]) -> List[Label]:
        """
        Get all labels associated with a model's ground truths.

        Parameters
        ----------
        model : valor.Model
            The model to search by.

        Returns
        ------
        List[valor.Label]
            A list of labels.
        """
        model_name = model.name if isinstance(model, Model) else model
        return [
            Label(**label)
            for label in self.conn.get_labels_from_model(model_name)  # type: ignore
        ]

    def create_dataset(
        self,
        dataset: Union[Dataset, dict],
    ) -> None:
        """
        Creates a dataset.

        Parameters
        ----------
        dataset : valor.Dataset
            The dataset to create.
        """
        if isinstance(dataset, Dataset):
            dataset = dataset.encode_value()
        self.conn.create_dataset(dataset)

    def create_groundtruths(
        self,
        dataset: Dataset,
        groundtruths: List[GroundTruth],
        ignore_existing_datums: bool = False,
        timeout: Optional[float] = None,
    ):
        """
        Creates ground truths.

        Parameters
        ----------

        dataset : valor.Dataset
            The dataset to create the ground truth for.
        groundtruths : List[valor.GroundTruth]
            The ground truths to create.
        timeout : float, optional
            The number of seconds the client should wait until raising a timeout.
        ignore_existing_datums : bool, default=False
            If True, will ignore datums that already exist in the backend.
            If False, will raise an error if any datums already exist.
            Default is False.
        """
        groundtruths_json = []
        for groundtruth in groundtruths:
            if not isinstance(groundtruth, GroundTruth):
                raise TypeError(
                    f"Expected ground truth to be of type 'valor.GroundTruth' not '{type(groundtruth)}'."
                )
            if not isinstance(groundtruth.annotations._value, list):
                raise TypeError
            groundtruth_dict = groundtruth.encode_value()
            groundtruth_dict["dataset_name"] = dataset.name
            groundtruths_json.append(groundtruth_dict)
        self.conn.create_groundtruths(
            groundtruths_json,
            timeout=timeout,
            ignore_existing_datums=ignore_existing_datums,
        )

    def get_groundtruth(
        self,
        dataset: Union[Dataset, str],
        datum: Union[Datum, str],
    ) -> Union[GroundTruth, None]:
        """
        Get a particular ground truth.

        Parameters
        ----------
        dataset: Union[Dataset, str]
            The dataset the datum belongs to.
        datum: Union[Datum, str]
            The desired datum.

        Returns
        ----------
        Union[GroundTruth, None]
            The matching ground truth or 'None' if it doesn't exist.
        """
        dataset_name = (
            dataset.name if isinstance(dataset, Dataset) else dataset
        )
        datum_uid = datum.uid if isinstance(datum, Datum) else datum
        try:
            resp = self.conn.get_groundtruth(
                dataset_name=dataset_name, datum_uid=datum_uid  # type: ignore
            )
            resp.pop("dataset_name")
            return GroundTruth.decode_value(resp)
        except ClientException as e:
            if e.status_code == 404:
                return None
            raise e

    def finalize_dataset(self, dataset: Union[Dataset, str]) -> None:
        """
        Finalizes a dataset such that new ground truths cannot be added to it.

        Parameters
        ----------
        dataset : str
            The dataset to be finalized.
        """
        dataset_name = (
            dataset.name if isinstance(dataset, Dataset) else dataset
        )
        return self.conn.finalize_dataset(name=dataset_name)  # type: ignore

    def get_dataset(
        self,
        name: str,
    ) -> Union[Dataset, None]:
        """
        Gets a dataset by name.

        Parameters
        ----------
        name : str
            The name of the dataset to fetch.

        Returns
        -------
        Union[Dataset, None]
            A Dataset with a matching name, or 'None' if one doesn't exist.
        """
        dataset = Dataset.decode_value(
            {
                **self.conn.get_dataset(name),
                "connection": self.conn,
            }
        )
        return dataset

    def get_datasets(
        self,
        filters: Optional[Filter] = None,
    ) -> List[Dataset]:
        """
        Get all datasets, with an option to filter results according to some user-defined parameters.

        Parameters
        ----------
        filters : Filter, optional
            Optional constraints to filter by.

        Returns
        ------
        List[valor.Dataset]
            A list of datasets.
        """
        dataset_list = []
        filters = filters if filters is not None else Filter()
        for kwargs in self.conn.get_datasets(filters.to_dict()):
            dataset = Dataset.decode_value({**kwargs, "connection": self.conn})
            dataset_list.append(dataset)
        return dataset_list

    def get_datums(
        self,
        filters: Optional[Filter] = None,
    ) -> List[Datum]:
        """
        Get all datums using an optional filter.

        Parameters
        ----------
        filters : Filter, optional
            Optional constraints to filter by.

        Returns
        -------
        List[valor.Datum]
            A list datums.
        """

        filters = filters if filters is not None else Filter()
        return [
            Datum.decode_value(datum)
            for datum in self.conn.get_datums(filters.to_dict())
        ]

    def get_datum(
        self,
        dataset: Union[Dataset, str],
        uid: str,
    ) -> Union[Datum, None]:
        """
        Get datum.
        `GET` endpoint.
        Parameters
        ----------
        dataset : valor.Dataset
            The dataset the datum belongs to.
        uid : str
            The UID of the datum.
        Returns
        -------
        valor.Datum
            The requested datum or 'None' if it doesn't exist.
        """
        dataset_name = (
            dataset.name if isinstance(dataset, Dataset) else dataset
        )
        resp = self.conn.get_datum(dataset_name=dataset_name, uid=uid)  # type: ignore
        return Datum.decode_value(resp)

    def get_dataset_status(
        self,
        name: str,
    ) -> Union[TableStatus, None]:
        """
        Get the state of a given dataset.

        Parameters
        ----------
        name : str
            The name of the dataset we want to fetch the state of.

        Returns
        ------
        TableStatus | None
            The state of the dataset, or 'None' if the dataset does not exist.
        """
        try:
            return self.conn.get_dataset_status(name)
        except ClientException as e:
            if e.status_code == 404:
                return None
            raise e

    def get_dataset_summary(
        self,
        name: str,
        *_,
        timeout: Optional[float] = None,
    ) -> DatasetSummary:
        """
        Gets the summary of a dataset.

        Parameters
        ----------
        name : str
            The name of the dataset to create a summary for.

        Returns
        -------
        DatasetSummary
            A dataclass containing the dataset summary.
        """
        return DatasetSummary(
            **self.conn.get_dataset_summary(name, timeout=timeout)
        )

    def delete_dataset(self, name: str, timeout: int = 0) -> None:
        """
        Deletes a dataset.

        Parameters
        ----------
        name : str
            The name of the dataset to be deleted.
        timeout : int
            The number of seconds to wait in order to confirm that the dataset was deleted.
        """
        self.conn.delete_dataset(name)
        if timeout:
            for _ in range(timeout):
                try:
                    self.get_dataset(name)
                except DatasetDoesNotExistError:
                    break
                time.sleep(1)
            else:
                raise TimeoutError(
                    "Dataset wasn't deleted within timeout interval"
                )

    def create_model(
        self,
        model: Union[Model, dict],
    ):
        """
        Creates a model.

        Parameters
        ----------
        model : valor.Model
            The model to create.
        """
        if isinstance(model, Model):
            model = model.encode_value()
        self.conn.create_model(model)

    def create_predictions(
        self,
        dataset: Dataset,
        model: Model,
        predictions: List[Prediction],
        timeout: Optional[float] = None,
    ) -> None:
        """
        Creates predictions.

        Parameters
        ----------
        dataset : valor.Dataset
            The dataset that is being operated over.
        model : valor.Model
            The model making the prediction.
        predictions : List[valor.Prediction]
            The predictions to create.
        timeout : float, optional
            The number of seconds the client should wait until raising a timeout.
        """
        predictions_json = []
        for prediction in predictions:
            if not isinstance(prediction, Prediction):
                raise TypeError(
                    f"Expected prediction to be of type 'valor.Prediction' not '{type(prediction)}'."
                )
            if not isinstance(prediction.annotations._value, list):
                raise TypeError
            prediction_dict = prediction.encode_value()
            prediction_dict["dataset_name"] = dataset.name
            prediction_dict["model_name"] = model.name
            predictions_json.append(prediction_dict)
        self.conn.create_predictions(predictions_json, timeout=timeout)

    def get_prediction(
        self,
        dataset: Union[Dataset, str],
        model: Union[Model, str],
        datum: Union[Datum, str],
    ) -> Union[Prediction, None]:
        """
        Get a particular prediction.

        Parameters
        ----------
        dataset: Union[Dataset, str]
            The dataset the datum belongs to.
        model: Union[Model, str]
            The model that made the prediction.
        datum: Union[Datum, str]
            The desired datum.

        Returns
        ----------
        Union[Prediction, None]
            The matching prediction or 'None' if it doesn't exist.
        """
        dataset_name = (
            dataset.name if isinstance(dataset, Dataset) else dataset
        )
        model_name = model.name if isinstance(model, Model) else model
        datum_uid = datum.uid if isinstance(datum, Datum) else datum

        resp = self.conn.get_prediction(
            dataset_name=dataset_name,  # type: ignore
            model_name=model_name,  # type: ignore
            datum_uid=datum_uid,  # type: ignore
        )
        resp.pop("dataset_name")
        resp.pop("model_name")
        return Prediction.decode_value(resp)

    def finalize_inferences(
        self, dataset: Union[Dataset, str], model: Union[Model, str]
    ) -> None:
        """
        Finalizes a model-dataset pairing such that new predictions cannot be added to it.
        """
        dataset_name = (
            dataset.name if isinstance(dataset, Dataset) else dataset
        )
        model_name = model.name if isinstance(model, Model) else model
        return self.conn.finalize_inferences(
            dataset_name=dataset_name,  # type: ignore
            model_name=model_name,  # type: ignore
        )

    def get_model(
        self,
        name: str,
    ) -> Union[Model, None]:
        """
        Gets a model by name.

        Parameters
        ----------
        name : str
            The name of the model to fetch.

        Returns
        -------
        Union[valor.Model, None]
            A Model with matching name or 'None' if one doesn't exist.
        """
        return Model.decode_value(
            {
                **self.conn.get_model(name),
                "connection": self.conn,
            }
        )

    def get_models(
        self,
        filters: Optional[Filter] = None,
    ) -> List[Model]:
        """
        Get all models using an optional filter.

        Parameters
        ----------
        filters : Filter, optional
            Optional constraints to filter by.

        Returns
        ------
        List[valor.Model]
            A list of models.
        """
        model_list = []
        filters = filters if filters is not None else Filter()
        for kwargs in self.conn.get_models(filters.to_dict()):
            model = Model.decode_value({**kwargs, "connection": self.conn})
            model_list.append(model)
        return model_list

    def get_model_status(
        self,
        dataset_name: str,
        model_name: str,
    ) -> Optional[TableStatus]:
        """
        Get the state of a given model over a dataset.

        Parameters
        ----------
        dataset_name : str
            The name of the dataset that the model is operating over.
        model_name : str
            The name of the model we want to fetch the state of.

        Returns
        ------
        Union[TableStatus, None]
            The state of the model or 'None' if the model doesn't exist.
        """
        try:
            return self.conn.get_model_status(dataset_name, model_name)
        except ClientException as e:
            if e.status_code == 404:
                return None
            raise e

    def get_model_eval_requests(
        self, model: Union[Model, str]
    ) -> List[Evaluation]:
        """
        Get all evaluations that have been created for a model.

        This does not return evaluation results.

        `GET` endpoint.

        Parameters
        ----------
        model : str
            The model to search by.

        Returns
        -------
        List[Evaluation]
            A list of evaluations.
        """
        model_name = model.name if isinstance(model, Model) else model
        return [
            Evaluation(**evaluation, connection=self.conn)
            for evaluation in self.conn.get_model_eval_requests(model_name)  # type: ignore
        ]

    def delete_model(self, name: str, timeout: int = 0) -> None:
        """
        Deletes a model.

        Parameters
        ----------
        name : str
            The name of the model to be deleted.
        timeout : int
            The number of seconds to wait in order to confirm that the model was deleted.
        """
        self.conn.delete_model(name)
        if timeout:
            for _ in range(timeout):
                try:
                    self.get_model(name)
                except ModelDoesNotExistError:
                    break
                time.sleep(1)
            else:
                raise TimeoutError(
                    "Model wasn't deleted within timeout interval"
                )

    def get_evaluations(
        self,
        *,
        evaluation_ids: Optional[List[int]] = None,
        models: Union[List[Model], List[str], None] = None,
        datasets: Union[List[Dataset], List[str], None] = None,
        metrics_to_sort_by: Optional[
            Dict[str, Union[Dict[str, str], str]]
        ] = None,
        timeout: Optional[float] = None,
    ) -> List[Evaluation]:
        """
        Returns all evaluations associated with user-supplied dataset and/or model names.

        Parameters
        ----------
        evaluation_ids : List[int], optional.
            A list of job IDs to return metrics for.
        models : Union[List[valor.Model], List[str]], optional
            A list of model names that we want to return metrics for.
        datasets : Union[List[valor.Dataset], List[str]], optional
            A list of dataset names that we want to return metrics for.
        metrics_to_sort_by: dict[str, str | dict[str, str]], optional
            An optional dict of metric types to sort the evaluations by.
        timeout : float, optional
            The number of seconds the client should wait until raising a timeout.

        Returns
        -------
        List[valor.Evaluation]
            A list of evaluations.
        """
        if isinstance(datasets, list):
            datasets = [  # type: ignore
                element.name if isinstance(element, Dataset) else element
                for element in datasets
            ]
        if isinstance(models, list):
            models = [  # type: ignore
                element.name if isinstance(element, Model) else element
                for element in models
            ]
        return [
            Evaluation(connection=self.conn, **evaluation)
            for evaluation in self.conn.get_evaluations(
                evaluation_ids=evaluation_ids,
                models=models,  # type: ignore
                datasets=datasets,  # type: ignore
                metrics_to_sort_by=metrics_to_sort_by,
                timeout=timeout,
            )
        ]

    def evaluate(
        self,
        request: EvaluationRequest,
        *_,
        allow_retries: bool = False,
        timeout: Optional[float] = None,
    ) -> List[Evaluation]:
        """
        Creates as many evaluations as necessary to fulfill the request.

        Parameters
        ----------
        request : schemas.EvaluationRequest
            The requested evaluation parameters.
        allow_retries : bool, default = False
            Option to retry previously failed evaluations.
        timeout : float, optional
            The number of seconds the client should wait until raising a timeout.

        Returns
        -------
        List[Evaluation]
            A list of evaluations that meet the parameters.
        """
        return [
            Evaluation(**evaluation)
            for evaluation in self.conn.evaluate(
                request.to_dict(),
                allow_retries=allow_retries,
                timeout=timeout,
            )
        ]

    def delete_evaluation(self, evaluation_id: int, timeout: int = 0) -> None:
        """
        Deletes an evaluation.

        Parameters
        ----------
        evaluation_id : int
            The id of the evaluation to be deleted.
<<<<<<< HEAD
        timeout : int, default = 1
=======
        timeout : int, default=0
>>>>>>> faa43d2e
            The number of seconds to wait in order to confirm that the model was deleted.
        """
        self.conn.delete_evaluation(evaluation_id)
        if timeout:
            for _ in range(timeout):
                try:
                    self.get_evaluations(evaluation_ids=[evaluation_id])
                except EvaluationDoesNotExist:
                    break
                time.sleep(1)
            else:
                raise TimeoutError(
                    "Evaluation wasn't deleted within timeout interval"
                )<|MERGE_RESOLUTION|>--- conflicted
+++ resolved
@@ -1815,11 +1815,7 @@
         ----------
         evaluation_id : int
             The id of the evaluation to be deleted.
-<<<<<<< HEAD
-        timeout : int, default = 1
-=======
         timeout : int, default=0
->>>>>>> faa43d2e
             The number of seconds to wait in order to confirm that the model was deleted.
         """
         self.conn.delete_evaluation(evaluation_id)
