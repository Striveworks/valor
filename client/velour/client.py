--- conflicted
+++ resolved
@@ -357,15 +357,11 @@
             for image in images
         ]
 
-<<<<<<< HEAD
-
-=======
 
 def _remove_none_from_dict(d: dict) -> dict:
     return {k: v for k, v in d.items() if v is not None}
 
 
->>>>>>> 291055ac
 class ModelBase:
     def __init__(self, client: "Client", name: str):
         self.client = client
@@ -374,25 +370,6 @@
     def finalize_inferences(self, dataset: DatasetBase) -> None:
         return self.client._requests_put_rel_host(
             f"models/{self.name}/inferences/{dataset.name}/finalize"
-<<<<<<< HEAD
-        ).json()
-
-    def evaluate_classification(self, dataset: DatasetBase) -> "EvalJob":
-        payload = {
-            "settings": {
-                "model_name": self.name,
-                "dataset_name": dataset.name,
-            }
-        }
-
-        resp = self.client._requests_post_rel_host(
-            "/clf-metrics", json=payload
-        ).json()
-
-        return EvalJob(client=self.client, **resp)
-
-
-=======
         ).json()
 
     def evaluate_classification(self, dataset: DatasetBase) -> "EvalJob":
@@ -494,7 +471,6 @@
         return ret
 
 
->>>>>>> 291055ac
 class ImageModel(ModelBase):
     def add_predictions(
         self,
@@ -702,7 +678,6 @@
             print(f"{success_str}.")
         else:
             print(f"{success_str} with user {email}.")
-<<<<<<< HEAD
 
     def _get_users_email(self) -> Union[str, None]:
         """Gets the users e-mail address (in the case when auth is enabled)
@@ -870,175 +845,6 @@
         self._id = job_id
         self.client = client
 
-=======
-
-    def _get_users_email(self) -> Union[str, None]:
-        """Gets the users e-mail address (in the case when auth is enabled)
-        or returns None in the case of a no-auth backend.
-        """
-        resp = self._requests_get_rel_host("user").json()
-        return resp["email"]
-
-    def _requests_wrapper(
-        self, method_name: str, endpoint: str, *args, **kwargs
-    ):
-        assert method_name in ["get", "post", "put", "delete"]
-
-        url = urljoin(self.host, endpoint)
-        requests_method = getattr(requests, method_name)
-
-        if self.access_token is not None:
-            headers = {"Authorization": f"Bearer {self.access_token}"}
-        else:
-            headers = None
-        resp = requests_method(url, headers=headers, *args, **kwargs)
-        if not resp.ok:
-            if resp.status_code == 500:
-                resp.raise_for_status()
-            raise ClientException(resp.json()["detail"])
-
-        return resp
-
-    def _requests_post_rel_host(self, endpoint: str, *args, **kwargs):
-        return self._requests_wrapper(
-            method_name="post", endpoint=endpoint, *args, **kwargs
-        )
-
-    def _requests_get_rel_host(self, endpoint: str, *args, **kwargs):
-        return self._requests_wrapper(
-            method_name="get", endpoint=endpoint, *args, **kwargs
-        )
-
-    def _requests_put_rel_host(self, endpoint: str, *args, **kwargs):
-        return self._requests_wrapper(
-            method_name="put", endpoint=endpoint, *args, **kwargs
-        )
-
-    def _requests_delete_rel_host(self, endpoint: str, *args, **kwargs):
-        return self._requests_wrapper(
-            method_name="delete", endpoint=endpoint, *args, **kwargs
-        )
-
-    def _create_model_or_dataset(
-        self,
-        entity_type: str,
-        datum_type: DatumTypes,
-        name: str,
-        href: str = None,
-        description: str = None,
-    ):
-        entity_types = list(self.datum_type_and_entity_to_class.keys())
-        if entity_type not in entity_types:
-            raise ValueError(f"Expected `entity_type` to be in {entity_types}")
-
-        class_ = self.datum_type_and_entity_to_class[entity_type][datum_type]
-
-        self._requests_post_rel_host(
-            entity_type,
-            json={
-                "name": name,
-                "href": href,
-                "description": description,
-                "type": datum_type.value,
-            },
-        )
-
-        return class_(client=self, name=name)
-
-    def create_image_dataset(
-        self, name: str, href: str = None, description: str = None
-    ):
-        return self._create_model_or_dataset(
-            entity_type="datasets",
-            datum_type=DatumTypes.IMAGE,
-            name=name,
-            href=href,
-            description=description,
-        )
-
-    def create_tabular_dataset(
-        self, name: str, href: str = None, description: str = None
-    ):
-        return self._create_model_or_dataset(
-            entity_type="datasets",
-            datum_type=DatumTypes.TABULAR,
-            name=name,
-            href=href,
-            description=description,
-        )
-
-    def delete_dataset(self, name: str) -> None:
-        job_id = self._requests_delete_rel_host(f"datasets/{name}").json()
-        return Job(client=self, job_id=job_id)
-
-    def _get_model_or_dataset(
-        self,
-        entity_type: str,
-        name: str,
-    ):
-        entity_types = list(self.datum_type_and_entity_to_class.keys())
-        if entity_type not in entity_types:
-            raise ValueError(f"Expected `entity_type` to be in {entity_types}")
-
-        resp = self._requests_get_rel_host(f"{entity_type}/{name}").json()
-
-        datum_type = DatumTypes.invert(resp["type"])
-        class_ = self.datum_type_and_entity_to_class[entity_type][datum_type]
-
-        return class_(client=self, name=resp["name"])
-
-    def get_model(self, name: str) -> ModelBase:
-        return self._get_model_or_dataset(entity_type="models", name=name)
-
-    def get_dataset(self, name: str) -> DatasetBase:
-        return self._get_model_or_dataset(entity_type="datasets", name=name)
-
-    def get_datasets(self) -> List[dict]:
-        return self._requests_get_rel_host("datasets").json()
-
-    def create_image_model(
-        self, name: str, href: str = None, description: str = None
-    ):
-        return self._create_model_or_dataset(
-            entity_type="models",
-            datum_type=DatumTypes.IMAGE,
-            name=name,
-            href=href,
-            description=description,
-        )
-
-    def create_tabular_model(
-        self, name: str, href: str = None, description: str = None
-    ):
-        return self._create_model_or_dataset(
-            entity_type="models",
-            datum_type=DatumTypes.TABULAR,
-            name=name,
-            href=href,
-            description=description,
-        )
-
-    def delete_model(self, name: str) -> None:
-        self._requests_delete_rel_host(f"models/{name}")
-
-    def get_models(self) -> List[dict]:
-        return self._requests_get_rel_host("models").json()
-
-    def get_all_labels(self) -> List[Label]:
-        return self._requests_get_rel_host("labels").json()
-
-
-class Job:
-    def __init__(
-        self,
-        client: Client,
-        job_id: str,
-        **kwargs,
-    ):
-        self._id = job_id
-        self.client = client
-
->>>>>>> 291055ac
         for k, v in kwargs.items():
             setattr(self, k, v)
 
