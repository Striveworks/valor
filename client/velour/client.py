import json
import os
from dataclasses import asdict
from typing import Any, Dict, List, Optional, Union
from urllib.parse import urljoin

import requests

from velour import schemas
from velour.enums import AnnotationType, TaskType


class ClientException(Exception):
    pass


def _remove_none_from_dict(d: dict) -> dict:
    return {k: v for k, v in d.items() if v is not None}


class Client:
    """Client for interacting with the velour backend"""

    def __init__(self, host: str, access_token: str = None):
        """
        Parameters
        ----------
        host
            the host to connect to. Should start with "http://" or "https://"
        access_token
            the access token if the host requires authentication
        """
        if not (host.startswith("http://") or host.startswith("https://")):
            raise ValueError(
                f"host must stat with 'http://' or 'https://' but got {host}"
            )

        if not host.endswith("/"):
            host += "/"
        self.host = host
        self.access_token = os.getenv("VELOUR_ACCESS_TOKEN", access_token)

        # check the connection by hitting the users endpoint
        email = self._get_users_email()
        success_str = f"Succesfully connected to {self.host}"
        if email is None:
            print(f"{success_str}.")
        else:
            print(f"{success_str} with user {email}.")

    def _get_users_email(self) -> Union[str, None]:
        """Gets the users e-mail address (in the case when auth is enabled)
        or returns None in the case of a no-auth backend.
        """
        resp = self._requests_get_rel_host("user").json()
        return resp["email"]

    def _requests_wrapper(
        self, method_name: str, endpoint: str, *args, **kwargs
    ):
        assert method_name in ["get", "post", "put", "delete"]

        if endpoint[0] == "/":
            raise ValueError(
                "`endpoint` should not start with a forward slash."
            )

        url = urljoin(self.host, endpoint)
        requests_method = getattr(requests, method_name)

        if self.access_token is not None:
            headers = {"Authorization": f"Bearer {self.access_token}"}
        else:
            headers = None
        resp = requests_method(url, headers=headers, *args, **kwargs)
        if not resp.ok:
            try:
                raise ClientException(resp.json()["detail"])
            except (requests.exceptions.JSONDecodeError, KeyError):
                resp.raise_for_status()

        return resp

    def _requests_post_rel_host(self, endpoint: str, *args, **kwargs):
        return self._requests_wrapper(
            method_name="post", endpoint=endpoint, *args, **kwargs
        )

    def _requests_get_rel_host(self, endpoint: str, *args, **kwargs):
        return self._requests_wrapper(
            method_name="get", endpoint=endpoint, *args, **kwargs
        )

    def _requests_put_rel_host(self, endpoint: str, *args, **kwargs):
        return self._requests_wrapper(
            method_name="put", endpoint=endpoint, *args, **kwargs
        )

    def _requests_delete_rel_host(self, endpoint: str, *args, **kwargs):
        return self._requests_wrapper(
            method_name="delete", endpoint=endpoint, *args, **kwargs
        )

    def get_datasets(self) -> List[dict]:
        return self._requests_get_rel_host("datasets").json()

    def get_models(self) -> List[dict]:
        return self._requests_get_rel_host("models").json()

    def get_labels(self) -> List[schemas.Label]:
        return self._requests_get_rel_host("labels").json()


class Job:
    def __init__(
        self,
        client: Client,
        job_id: str,
        **kwargs,
    ):
        self._id = job_id
        self.client = client

        for k, v in kwargs.items():
            setattr(self, k, v)

    def status(self) -> str:
        resp = self.client._requests_get_rel_host(f"jobs/{self._id}").json()
        return resp["status"]


class EvalJob(Job):
    def metrics(self) -> List[dict]:
        return self.client._requests_get_rel_host(
            f"jobs/{self._id}/metrics"
        ).json()

    def confusion_matrices(self) -> List[dict]:
        return self.client._requests_get_rel_host(
            f"jobs/{self._id}/confusion-matrices"
        ).json()

    # TODO: replace value with a dataclass?
    def settings(self) -> dict:
        return self.client._requests_get_rel_host(
            f"jobs/{self._id}/settings"
        ).json()


class Dataset:
    def __init__(
        self,
        client: Client,
        info: schemas.Dataset,
    ):
        self.client = client
        self.info = info
        self._metadata = {
            metadatum.key: metadatum.value for metadatum in info.metadata
        }

    @property
    def id(self):
        return self.info.id

    @property
    def name(self):
        return self.info.name

    @property
    def metadata(self) -> Dict[str, Any]:
        return self._metadata

    @classmethod
    def create(
        cls,
        client: Client,
        name: str,
        href: Optional[str] = None,
        description: Optional[str] = None,
    ):
        # Create the dataset on server side first to get ID info
        ds = schemas.Dataset(
            name=name,
            metadata=[],
        )
        if href:
            ds.metadata.append(
                schemas.MetaDatum(
                    key="href",
                    value=href,
                )
            )
        if description:
            ds.metadata.append(
                schemas.MetaDatum(
                    key="description",
                    value=description,
                )
            )
        resp = client._requests_post_rel_host("datasets", json=asdict(ds))

        # @TODO: Handle this response
        if resp:
            pass

        # Retrive newly created dataset with its ID
        return cls.get(client, name)

    @classmethod
    def get(cls, client: Client, name: str):
        resp = client._requests_get_rel_host(f"datasets/{name}").json()
        metadata = [
            schemas.MetaDatum(
                key=metadatum["key"],
                value=metadatum["value"],
            )
            for metadatum in resp["metadata"]
        ]
        info = schemas.Dataset(
            name=resp["name"],
            id=resp["id"],
            metadata=metadata,
        )
        return cls(
            client=client,
            info=info,
        )

    @staticmethod
    def prune(client: Client, name: str):
        job_id = client._requests_delete_rel_host(f"datasets/{name}").json()
        return Job(client=client, job_id=job_id)

    def add_metadatum(self, metadatum: schemas.MetaDatum):
        # @TODO: Add endpoint to allow adding custom metadatums
        self.info.metadata.append(metadatum)
        self.__metadata__[metadatum.key] = metadatum

    def add_groundtruth(
        self,
        groundtruth: schemas.GroundTruth,
    ):
        try:
            assert isinstance(groundtruth, schemas.GroundTruth)
        except AssertionError:
            raise TypeError(f"Invalid type `{type(groundtruth)}`")

        groundtruth.dataset_name = self.info.name
        return self.client._requests_post_rel_host(
            "groundtruth",
            json=asdict(groundtruth),
        )

    def get_groundtruth(self, uid: str) -> schemas.GroundTruth:
        resp = self.client._requests_get_rel_host(
            f"datasets/{self.info.name}/data/{uid}/groundtruth"
        ).json()
        return schemas.GroundTruth(**resp)

    def get_labels(self) -> List[schemas.LabelDistribution]:
        labels = self.client._requests_get_rel_host(
            f"datasets/{self.name}/labels"
        ).json()

        return [
            schemas.Label(key=label["key"], value=label["value"])
            for label in labels
        ]

    def get_datums(self) -> List[schemas.Datum]:
        """Returns a list of datums."""
        datums = self.client._requests_get_rel_host(
            f"datasets/{self.name}/data"
        ).json()

        return [schemas.Datum(**datum) for datum in datums]

    def get_images(self) -> List[schemas.Image]:
        """Returns a list of Image Metadata if it exists, otherwise raises Dataset contains no images."""
        return [
            schemas.Image.from_datum(datum)
            for datum in self.get_datums()
            if schemas.Image.valid(datum)
        ]

    def get_info(self) -> schemas.Info:
        resp = self.client._requests_get_rel_host(
            f"datasets/{self.name}/info"
        ).json()

        return schemas.Info(
            annotation_type=resp["annotation_type"],
            number_of_classifications=resp["number_of_classifications"],
            number_of_bounding_boxes=resp["number_of_bounding_boxes"],
            number_of_bounding_polygons=resp["number_of_bounding_polygons"],
            number_of_segmentations=resp["number_of_segmentation_rasters"],
            associated=resp["associated"],
        )

    def finalize(self):
        return self.client._requests_put_rel_host(
            f"datasets/{self.name}/finalize"
        )

    def delete(self):
        self.client._requests_delete_rel_host(f"datasets/{self.name}").json()
        del self


class Model:
    def __init__(
        self,
        client: Client,
        info: schemas.Model,
    ):
        self.client = client
        self.info = info
        self._metadata = {
            metadatum.key: metadatum.value for metadatum in info.metadata
        }

    @property
    def id(self):
        return self.info.id

    @property
    def name(self):
        return self.info.name

    @property
    def metadata(self) -> Dict[str, Any]:
        return self._metadata

    @classmethod
    def create(
        cls,
        client: Client,
        name: str,
        href: Optional[str] = None,
        description: Optional[str] = None,
    ):
        # Create the dataset on server side first to get ID info
        md = schemas.Model(
            name=name,
            metadata=[],
        )
        if href:
            md.metadata.append(
                schemas.MetaDatum(
                    key="href",
                    value=href,
                )
            )
        if description:
            md.metadata.append(
                schemas.MetaDatum(
                    key="description",
                    value=description,
                )
            )
        resp = client._requests_post_rel_host("models", json=asdict(md))

        # @TODO: Handle this response
        if resp:
            pass

        # Retrive newly created dataset with its ID
        return cls.get(client, name)

    @classmethod
    def get(cls, client: Client, name: str):
        resp = client._requests_get_rel_host(f"models/{name}").json()
        metadata = [
            schemas.MetaDatum(
                key=metadatum["key"],
                value=metadatum["value"],
            )
            for metadatum in resp["metadata"]
        ]
        info = schemas.Model(
            name=resp["name"],
            id=resp["id"],
            metadata=metadata,
        )
        return cls(
            client=client,
            info=info,
        )

<<<<<<< HEAD
    @staticmethod
    def prune(client: Client, name: str):
        job_id = client._requests_delete_rel_host(f"models/{name}").json()
        return Job(client=client, job_id=job_id)

    def add_metadatum(self, metadatum: schemas.MetaDatum):
        # @TODO: Add endpoint to allow adding custom metadatums
        self.info.metadata.append(metadatum)
        self.__metadata__[metadatum.key] = metadatum

    def add_prediction(self, prediction: schemas.Prediction):
        try:
            assert isinstance(prediction, schemas.Prediction)
        except AssertionError:
            raise TypeError(
                f"Expected `velour.schemas.Prediction`, got `{type(prediction)}`"
            )
        prediction.model_name = self.info.name
        return self.client._requests_post_rel_host(
            "prediction",
            json=asdict(prediction),
        )

    def get_prediction(self, uid: str) -> schemas.Prediction:
        resp = self.client._requests_get_rel_host(
            f"models/{self.info.name}/datum/{uid}/prediction"
        ).json()
        return schemas.Prediction(**resp)

    def finalize_inferences(self, dataset: "Dataset") -> None:
=======
    def finalize_inferences(self, dataset: DatasetBase):
        # @TODO Make sure datatypes match
>>>>>>> 63bc1721
        return self.client._requests_put_rel_host(
            f"datasets/{dataset.name}/finalize/{self.name}"
        ).json()

    def delete(self):
        self.client._requests_delete_rel_host(f"models/{self.name}")

    def evaluate_classification(
        self, dataset: "Dataset", group_by: str = None
    ) -> "EvalJob":
        """Start a classification evaluation job

        Parameters
        ----------
        dataset
            the dataset to evaluate against
        group_by
            optional name of metadatum to group the results by

        Returns
        -------
        EvalJob
            a job object that can be used to track the status of the job
            and get the metrics of it upon completion
        """
        payload = {
            "settings": {
                "model_name": self.name,
                "dataset_name": dataset.name,
            }
        }

        resp = self.client._requests_post_rel_host(
            "clf-metrics", json=payload
        ).json()

        return EvalJob(client=self.client, **resp)

    def evaluate_ap(
        self,
        dataset: "Dataset",
        task_type: TaskType = None,
        pd_type: AnnotationType = None,
        gt_type: AnnotationType = None,
        iou_thresholds: List[float] = None,
        ious_to_keep: List[float] = None,
        min_area: float = None,
        max_area: float = None,
        label_key: Optional[str] = None,
    ) -> "EvalJob":
        payload = {
            "settings": {
                "model_name": self.name,
                "dataset_name": dataset.name,
                "task_type": task_type,
                "gt_type": gt_type,
                "pd_type": pd_type,
                "min_area": min_area,
                "max_area": max_area,
                "label_key": label_key,
            }
        }

        if iou_thresholds is not None:
            payload["iou_thresholds"] = iou_thresholds
        if ious_to_keep is not None:
            payload["ious_to_keep"] = ious_to_keep

        resp = self.client._requests_post_rel_host(
            "ap-metrics", json=payload
        ).json()

        # resp should have keys "missing_pred_labels", "ignored_pred_labels", with values
        # list of label dicts. convert label dicts to Label objects

        for k in ["missing_pred_labels", "ignored_pred_labels"]:
            resp[k] = [schemas.Label(**la) for la in resp[k]]

        return EvalJob(client=self.client, **resp)

    def get_evaluation_settings(self) -> List[dict]:
        # TODO: should probably have a dataclass for the output
        ret = self.client._requests_get_rel_host(
            f"models/{self.name}/evaluation-settings"
        ).json()

        return [_remove_none_from_dict(es) for es in ret]

    @staticmethod
    def _group_evaluation_settings(eval_settings: List[dict]):
        # return list of dicts with keys ids and (common) eval settings
        ret = []

        for es in eval_settings:
            es_without_id_dset_model = {
                k: v
                for k, v in es.items()
                if k not in ["id", "dataset_name", "model_name"]
            }
            found = False
            for grp in ret:
                if es_without_id_dset_model == grp["settings"]:
                    grp["ids"].append(es["id"])
                    grp["datasets"].append(es["dataset_name"])
                    found = True
                    break

            if not found:
                ret.append(
                    {
                        "ids": [es["id"]],
                        "settings": es_without_id_dset_model,
                        "datasets": [es["dataset_name"]],
                    }
                )

        return ret

    def get_metrics_at_evaluation_settings_id(
        self, eval_settings_id: int
    ) -> List[dict]:
        return [
            _remove_none_from_dict(m)
            for m in self.client._requests_get_rel_host(
                f"models/{self.name}/evaluation-settings/{eval_settings_id}/metrics"
            ).json()
        ]

    def get_confusion_matrices_at_evaluation_settings_id(
        self, eval_settings_id: int
    ) -> List[dict]:
        return self.client._requests_get_rel_host(
            f"models/{self.name}/evaluation-settings/{eval_settings_id}/confusion-matrices"
        ).json()

    def get_metric_dataframes(self):
        try:
            import pandas as pd
        except ModuleNotFoundError:
            raise ModuleNotFoundError(
                "Must have pandas installed to use `get_metric_dataframes`."
            )
        eval_setting_groups = self._group_evaluation_settings(
            self.get_evaluation_settings()
        )

        ret = []
        for grp in eval_setting_groups:
            metrics = [
                {**m, "dataset": dataset}
                for id_, dataset in zip(grp["ids"], grp["datasets"])
                for m in self.get_metrics_at_evaluation_settings_id(id_)
            ]
            df = pd.DataFrame(metrics)
            for k in ["label", "parameters"]:
                df[k] = df[k].fillna("n/a")
            df["parameters"] = df["parameters"].apply(json.dumps)
            df["label"] = df["label"].apply(
                lambda x: f"{x['key']}: {x['value']}" if x != "n/a" else x
            )

            df = df.pivot(
                index=["type", "parameters", "label"], columns=["dataset"]
            )
            ret.append({"settings": grp["settings"], "df": df})

        return ret

    def get_labels(self) -> List[schemas.Label]:
        labels = self.client._requests_get_rel_host(
            f"models/{self.name}/labels"
        ).json()

        return [
            schemas.Label(key=label["key"], value=label["value"])
            for label in labels
        ]

    def get_label_distribution(self) -> Dict[schemas.Label, int]:
        distribution = self.client._requests_get_rel_host(
            f"models/{self.name}/labels/distribution"
        ).json()

        return {
            schemas.Label(
                key=label["label"]["key"], value=label["label"]["value"]
            ): {
                "count": label["count"],
                "scores": label["scores"],
            }
            for label in distribution
        }

    def get_info(self) -> schemas.Info:
        resp = self.client._requests_get_rel_host(
            f"models/{self.name}/info"
        ).json()

        return schemas.Info(
            annotation_type=resp["annotation_type"],
            number_of_classifications=resp["number_of_classifications"],
            number_of_bounding_boxes=resp["number_of_bounding_boxes"],
            number_of_bounding_polygons=resp["number_of_bounding_polygons"],
            number_of_segmentations=resp["number_of_segmentation_rasters"],
            associated=resp["associated"],
        )<|MERGE_RESOLUTION|>--- conflicted
+++ resolved
@@ -115,7 +115,7 @@
     def __init__(
         self,
         client: Client,
-        job_id: str,
+        job_id: int,
         **kwargs,
     ):
         self._id = job_id
@@ -246,7 +246,7 @@
         except AssertionError:
             raise TypeError(f"Invalid type `{type(groundtruth)}`")
 
-        groundtruth.dataset_name = self.info.name
+        groundtruth.dataset = self.info.name
         return self.client._requests_post_rel_host(
             "groundtruth",
             json=asdict(groundtruth),
@@ -388,7 +388,6 @@
             info=info,
         )
 
-<<<<<<< HEAD
     @staticmethod
     def prune(client: Client, name: str):
         job_id = client._requests_delete_rel_host(f"models/{name}").json()
@@ -406,7 +405,7 @@
             raise TypeError(
                 f"Expected `velour.schemas.Prediction`, got `{type(prediction)}`"
             )
-        prediction.model_name = self.info.name
+        prediction.model = self.info.name
         return self.client._requests_post_rel_host(
             "prediction",
             json=asdict(prediction),
@@ -419,10 +418,6 @@
         return schemas.Prediction(**resp)
 
     def finalize_inferences(self, dataset: "Dataset") -> None:
-=======
-    def finalize_inferences(self, dataset: DatasetBase):
-        # @TODO Make sure datatypes match
->>>>>>> 63bc1721
         return self.client._requests_put_rel_host(
             f"datasets/{dataset.name}/finalize/{self.name}"
         ).json()
@@ -431,7 +426,9 @@
         self.client._requests_delete_rel_host(f"models/{self.name}")
 
     def evaluate_classification(
-        self, dataset: "Dataset", group_by: str = None
+        self,
+        dataset: "Dataset",
+        group_by: schemas.MetaDatum = schemas.MetaDatum(key="k", value="v"),
     ) -> "EvalJob":
         """Start a classification evaluation job
 
@@ -450,8 +447,9 @@
         """
         payload = {
             "settings": {
-                "model_name": self.name,
-                "dataset_name": dataset.name,
+                "model": self.name,
+                "dataset": dataset.name,
+                "group": asdict(group_by),
             }
         }
 
@@ -475,8 +473,8 @@
     ) -> "EvalJob":
         payload = {
             "settings": {
-                "model_name": self.name,
-                "dataset_name": dataset.name,
+                "model": self.name,
+                "dataset": dataset.name,
                 "task_type": task_type,
                 "gt_type": gt_type,
                 "pd_type": pd_type,
@@ -520,13 +518,13 @@
             es_without_id_dset_model = {
                 k: v
                 for k, v in es.items()
-                if k not in ["id", "dataset_name", "model_name"]
+                if k not in ["id", "dataset", "model"]
             }
             found = False
             for grp in ret:
                 if es_without_id_dset_model == grp["settings"]:
                     grp["ids"].append(es["id"])
-                    grp["datasets"].append(es["dataset_name"])
+                    grp["datasets"].append(es["dataset"])
                     found = True
                     break
 
@@ -535,7 +533,7 @@
                     {
                         "ids": [es["id"]],
                         "settings": es_without_id_dset_model,
-                        "datasets": [es["dataset_name"]],
+                        "datasets": [es["dataset"]],
                     }
                 )
 
