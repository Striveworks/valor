import io
import math
import os
from base64 import b64decode, b64encode
from dataclasses import asdict
from typing import Dict, List, Union
from urllib.parse import urljoin

import numpy as np
import PIL.Image
import requests
from tqdm import tqdm

from velour.data_types import (
    BoundingBox,
    BoundingPolygon,
    GroundTruthDetection,
    GroundTruthImageClassification,
    GroundTruthInstanceSegmentation,
    GroundTruthSemanticSegmentation,
    Image,
    Label,
    Point,
    PolygonWithHole,
    PredictedDetection,
    PredictedImageClassification,
    _GroundTruthSegmentation,
    _PredictedSegmentation,
)
from velour.metrics import Task


def _mask_array_to_pil_base64(mask: np.ndarray) -> str:
    f = io.BytesIO()
    PIL.Image.fromarray(mask).save(f, format="PNG")
    f.seek(0)
    mask_bytes = f.read()
    f.close()
    return b64encode(mask_bytes).decode()


def _payload_for_bounding_polygon(poly: BoundingPolygon) -> List[List[int]]:
    """For converting a BoundingPolygon to list of list of ints expected
    by the backend servce
    """
    return [[pt.x, pt.y] for pt in poly.points]


def _list_of_list_to_bounding_polygon(points: List[List[int]]):
    """Inverse of the above method"""
    # backend should return a polygon with the same first and last entries
    # but probably should change the backend to omit the last entry
    # instead of doing it here
    if points[0] != points[-1]:
        raise ValueError("Expected points[0] == points[-1]")

    return BoundingPolygon(points=[Point(*pt) for pt in points[:-1]])


def _payload_for_polys_with_holes(
    polys_with_holes: List[PolygonWithHole],
) -> List[Dict[str, List[List[int]]]]:
    return [
        {
            "polygon": _payload_for_bounding_polygon(sh.polygon),
            "hole": _payload_for_bounding_polygon(sh.hole)
            if sh.hole is not None
            else None,
        }
        for sh in polys_with_holes
    ]


def _det_to_dict(det: Union[PredictedDetection, GroundTruthDetection]) -> dict:
    labels_key = (
        "scored_labels" if isinstance(det, PredictedDetection) else "labels"
    )
    ret = {
        labels_key: [asdict(label) for label in getattr(det, labels_key)],
        "image": asdict(det.image),
    }
    if det.is_bbox:
        ret["bbox"] = [
            det.bbox.xmin,
            det.bbox.ymin,
            det.bbox.xmax,
            det.bbox.ymax,
        ]
    else:
        ret["boundary"] = _payload_for_bounding_polygon(det.boundary)

    return ret


class ClientException(Exception):
    pass


class Client:
    """Client for interacting with the velour backend"""

    def __init__(self, host: str, access_token: str = None):
        """
        Parameters
        ----------
        host
            the host to connect to. Should start with "http://" or "https://"
        access_token
            the access token if the host requires authentication
        """
        if not (host.startswith("http://") or host.startswith("https://")):
            raise ValueError(
                f"host must stat with 'http://' or 'https://' but got {host}"
            )

        if not host.endswith("/"):
            host += "/"
        self.host = host
        self.access_token = os.getenv("VELOUR_ACCESS_TOKEN", access_token)

        # check the connection by hitting the users endpoint
        email = self._get_users_email()
        success_str = f"Succesfully connected to {self.host}"
        if email is None:
            print(f"{success_str}.")
        else:
            print(f"{success_str} with user {email}.")

    def _get_users_email(self) -> Union[str, None]:
        """Gets the users e-mail address (in the case when auth is enabled)
        or returns None in the case of a no-auth backend.
        """
        resp = self._requests_get_rel_host("user").json()
        return resp["email"]

    def _requests_wrapper(
        self, method_name: str, endpoint: str, *args, **kwargs
    ):
        assert method_name in ["get", "post", "put", "delete"]

        url = urljoin(self.host, endpoint)
        requests_method = getattr(requests, method_name)

        if self.access_token is not None:
            headers = {"Authorization": f"Bearer {self.access_token}"}
        else:
            headers = None
        resp = requests_method(url, headers=headers, *args, **kwargs)
        if not resp.ok:
            if resp.status_code == 500:
                resp.raise_for_status()
            raise ClientException(resp.json()["detail"])

        return resp

    def _requests_post_rel_host(self, endpoint: str, *args, **kwargs):
        return self._requests_wrapper(
            method_name="post", endpoint=endpoint, *args, **kwargs
        )

    def _requests_get_rel_host(self, endpoint: str, *args, **kwargs):
        return self._requests_wrapper(
            method_name="get", endpoint=endpoint, *args, **kwargs
        )

    def _requests_put_rel_host(self, endpoint: str, *args, **kwargs):
        return self._requests_wrapper(
            method_name="put", endpoint=endpoint, *args, **kwargs
        )

    def _requests_delete_rel_host(self, endpoint: str, *args, **kwargs):
        return self._requests_wrapper(
            method_name="delete", endpoint=endpoint, *args, **kwargs
        )

    def create_dataset(
        self, name: str, href: str = None, description: str = None
    ) -> "Dataset":
        self._requests_post_rel_host(
            "datasets",
            json={"name": name, "href": href, "description": description},
        )

        return Dataset(client=self, name=name)

    def delete_dataset(self, name: str) -> None:
        job_id = self._requests_delete_rel_host(f"datasets/{name}").json()
        return Job(client=self, job_id=job_id)

    def get_dataset(self, name: str) -> "Dataset":
        resp = self._requests_get_rel_host(f"datasets/{name}")
        return Dataset(client=self, name=resp.json()["name"])

    def get_datasets(self) -> List[dict]:
        return self._requests_get_rel_host("datasets").json()

    def create_model(
        self, name: str, href: str = None, description: str = None
    ) -> "Model":
        self._requests_post_rel_host(
            "models",
            json={"name": name, "href": href, "description": description},
        )

        return Model(client=self, name=name)

    def delete_model(self, name: str) -> None:
        self._requests_delete_rel_host(f"models/{name}")

    def get_model(self, name: str) -> "Model":
        resp = self._requests_get_rel_host(f"models/{name}")
        return Model(client=self, name=resp.json()["name"])

    def get_models(self) -> List[dict]:
        return self._requests_get_rel_host("models").json()

    def get_all_labels(self) -> List[Label]:
        return self._requests_get_rel_host("labels").json()


class Dataset:
    def __init__(self, client: Client, name: str):
        self.client = client
        self.name = name

<<<<<<< HEAD
    def __generate_chunks(self, data: list, chunk_size=1000):
=======
    def _generate_chunks(self, data: list, chunk_size=100):
>>>>>>> 58721d7e

        progress_bar = tqdm(
            total=len(data),
            unit="samples",
            unit_scale=True,
            desc=f"Chunking ({self.name})",
        )

        number_of_chunks = math.floor(len(data) / chunk_size)
        remainder = len(data) % chunk_size

        for i in range(0, number_of_chunks):
            progress_bar.update(chunk_size)
            yield data[i * chunk_size : (i + 1) * chunk_size]

        if remainder > 0:
            progress_bar.update(remainder)
            yield data[-remainder:]

        progress_bar.close()

    def add_groundtruth(self, groundtruth: list, chunk_size: int = 1000):

        log = []

        if not isinstance(groundtruth, list):
            raise ValueError("GroundTruth argument should be a list.")

        if len(groundtruth) == 0:
            raise ValueError("Empty list.")

<<<<<<< HEAD
        for chunk in self.__generate_chunks(
            groundtruth, chunk_size=chunk_size
        ):
=======
        for chunk in self._generate_chunks(groundtruth, chunk_size=chunk_size):
>>>>>>> 58721d7e

            # Image Classification
            if isinstance(chunk[0], GroundTruthImageClassification):

                payload = {
                    "dataset_name": self.name,
                    "classifications": [
                        {
                            "labels": [asdict(label) for label in clf.labels],
                            "image": asdict(clf.image),
                        }
                        for clf in chunk
                    ],
                }

                resp = self.client._requests_post_rel_host(
                    "groundtruth-classifications", json=payload
                )

                log += resp

            # Image Segmentation (Semantic, Instance)
            elif isinstance(chunk[0], _GroundTruthSegmentation):

                def _shape_value(
                    shape: Union[List[PolygonWithHole], np.ndarray]
                ):
                    if isinstance(shape, np.ndarray):
                        return _mask_array_to_pil_base64(shape)
                    else:
                        return _payload_for_polys_with_holes(shape)

                payload = {
                    "dataset_name": self.name,
                    "segmentations": [
                        {
                            "shape": _shape_value(seg.shape),
                            "labels": [asdict(label) for label in seg.labels],
                            "image": asdict(seg.image),
                            "is_instance": seg._is_instance,
                        }
                        for seg in chunk
                    ],
                }

                resp = self.client._requests_post_rel_host(
                    "groundtruth-segmentations", json=payload
                )

                log += resp

            # Object Detection
            elif isinstance(chunk[0], GroundTruthDetection):

                payload = {
                    "dataset_name": self.name,
                    "detections": [_det_to_dict(det) for det in chunk],
                }

                resp = self.client._requests_post_rel_host(
                    "groundtruth-detections", json=payload
                )

                log += resp

            # Unknown type.
            else:
                raise NotImplementedError(
                    f"Received groundtruth with type: '{type(chunk[0])}', which is not currently implemented."
                )

        return log

    def get_groundtruth_detections(
        self, image_uid: str
    ) -> List[GroundTruthDetection]:
        resp = self.client._requests_get_rel_host(
            f"datasets/{self.name}/images/{image_uid}/detections"
        ).json()

        def _process_single_gt(gt: dict):
            labels = [Label(**label) for label in gt["labels"]]
            image = Image(**gt["image"])
            if gt["bbox"] is not None:
                return GroundTruthDetection(
                    image=image, labels=labels, bbox=BoundingBox(*gt["bbox"])
                )
            else:
                return GroundTruthDetection(
                    image=image,
                    labels=labels,
                    boundary=_list_of_list_to_bounding_polygon(gt["boundary"]),
                )

        return [_process_single_gt(gt) for gt in resp]

    def _get_segmentations(
        self, image_uid: str, instance: bool
    ) -> Union[
        GroundTruthSemanticSegmentation, GroundTruthInstanceSegmentation
    ]:
        resp = self.client._requests_get_rel_host(
            f"datasets/{self.name}/images/{image_uid}/{'instance' if instance else 'semantic'}-segmentations"
        ).json()

        def _b64_mask_to_array(b64_mask: str) -> np.ndarray:
            mask = b64decode(b64_mask)
            with io.BytesIO(mask) as f:
                img = PIL.Image.open(f)

                return np.array(img)

        data_cls = (
            GroundTruthInstanceSegmentation
            if instance
            else GroundTruthSemanticSegmentation
        )

        return [
            data_cls(
                shape=_b64_mask_to_array(gt["shape"]),
                labels=[Label(**label) for label in gt["labels"]],
                image=Image(**gt["image"]),
            )
            for gt in resp
        ]

    def get_groundtruth_instance_segmentations(
        self, image_uid: str
    ) -> List[GroundTruthInstanceSegmentation]:
        return self._get_segmentations(image_uid, instance=True)

    def get_groundtruth_semantic_segmentations(
        self, image_uid: str
    ) -> List[GroundTruthSemanticSegmentation]:
        return self._get_segmentations(image_uid, instance=False)

    def finalize(self):
        return self.client._requests_put_rel_host(
            f"datasets/{self.name}/finalize"
        )

    def delete(self):
        return self.client.delete_dataset(self.name)

    def get_images(self) -> List[Image]:
        images = self.client._requests_get_rel_host(
            f"datasets/{self.name}/images"
        ).json()

        return [
            Image(
                uid=image["uid"], height=image["height"], width=image["width"]
            )
            for image in images
        ]

    def get_labels(self) -> List[Label]:
        labels = self.client._requests_get_rel_host(
            f"datasets/{self.name}/labels"
        ).json()

        return [
            Label(key=label["key"], value=label["value"]) for label in labels
        ]


class Job:
    def __init__(
        self,
        client: Client,
        job_id: str,
        **kwargs,
    ):
        self._id = job_id
        self.client = client

        for k, v in kwargs.items():
            setattr(self, k, v)

    def status(self) -> str:
        resp = self.client._requests_get_rel_host(f"/jobs/{self._id}").json()
        return resp["status"]


class EvalJob(Job):
    def metrics(self) -> List[dict]:
        return self.client._requests_get_rel_host(
            f"/jobs/{self._id}/metrics"
        ).json()

    def confusion_matrices(self) -> List[dict]:
        return self.client._requests_get_rel_host(
            f"/jobs/{self._id}/confusion-matrices"
        ).json()

    # TODO: replace value with a dataclass?
    def settings(self) -> dict:
        return self.client._requests_get_rel_host(
            f"/jobs/{self._id}/settings"
        ).json()


class Model:
    def __init__(self, client: Client, name: str):
        self.client = client
        self.name = name

    def add_predicted_detections(
        self, dataset: Dataset, dets: List[PredictedDetection]
    ) -> None:
        payload = {
            "model_name": self.name,
            "dataset_name": dataset.name,
            "detections": [_det_to_dict(det) for det in dets],
        }

        resp = self.client._requests_post_rel_host(
            "predicted-detections", json=payload
        )

        return resp.json()

    def add_predicted_segmentations(
        self, dataset: Dataset, segs: List[_PredictedSegmentation]
    ) -> None:
        payload = {
            "model_name": self.name,
            "dataset_name": dataset.name,
            "segmentations": [
                {
                    "base64_mask": _mask_array_to_pil_base64(seg.mask),
                    "scored_labels": [
                        asdict(scored_label)
                        for scored_label in seg.scored_labels
                    ],
                    "image": asdict(seg.image),
                    "is_instance": seg._is_instance,
                }
                for seg in segs
            ],
        }

        resp = self.client._requests_post_rel_host(
            "predicted-segmentations", json=payload
        )

        return resp.json()

    def add_predicted_classifications(
        self, dataset: Dataset, clfs: List[PredictedImageClassification]
    ) -> None:
        payload = {
            "model_name": self.name,
            "dataset_name": dataset.name,
            "classifications": [
                {
                    "scored_labels": [
                        asdict(scored_label)
                        for scored_label in clf.scored_labels
                    ],
                    "image": asdict(clf.image),
                }
                for clf in clfs
            ],
        }

        resp = self.client._requests_post_rel_host(
            "predicted-classifications", json=payload
        )

        return resp.json()

    def finalize_inferences(self, dataset: Dataset) -> None:
        return self.client._requests_put_rel_host(
            f"models/{self.name}/inferences/{dataset.name}/finalize"
        ).json()

    def evaluate_ap(
        self,
        dataset: Dataset,
        model_pred_task_type: Task = None,
        dataset_gt_task_type: Task = None,
        iou_thresholds: List[float] = None,
        ious_to_keep: List[float] = None,
        min_area: float = None,
        max_area: float = None,
    ) -> "EvalJob":
        payload = {
            "settings": {
                "model_name": self.name,
                "dataset_name": dataset.name,
                "model_pred_task_type": model_pred_task_type.value
                if model_pred_task_type is not None
                else None,
                "dataset_gt_task_type": dataset_gt_task_type.value
                if dataset_gt_task_type is not None
                else None,
                "min_area": min_area,
                "max_area": max_area,
            }
        }

        if iou_thresholds is not None:
            payload["iou_thresholds"] = iou_thresholds
        if ious_to_keep is not None:
            payload["ious_to_keep"] = ious_to_keep

        resp = self.client._requests_post_rel_host(
            "/ap-metrics", json=payload
        ).json()
        # resp should have keys "missing_pred_labels", "ignored_pred_labels", with values
        # list of label dicts. convert label dicts to Label objects
        for k in ["missing_pred_labels", "ignored_pred_labels"]:
            resp[k] = [Label(**la) for la in resp[k]]

        return EvalJob(client=self.client, **resp)

    def evaluate_classification(self, dataset: Dataset) -> EvalJob:
        payload = {
            "settings": {
                "model_name": self.name,
                "dataset_name": dataset.name,
            }
        }

        resp = self.client._requests_post_rel_host(
            "/clf-metrics", json=payload
        ).json()

        return EvalJob(client=self.client, **resp)

    def get_metrics(self, dataset: Dataset, metric_type):
        pass

    def get_evaluation_settings(self):
        pass<|MERGE_RESOLUTION|>--- conflicted
+++ resolved
@@ -223,11 +223,7 @@
         self.client = client
         self.name = name
 
-<<<<<<< HEAD
-    def __generate_chunks(self, data: list, chunk_size=1000):
-=======
     def _generate_chunks(self, data: list, chunk_size=100):
->>>>>>> 58721d7e
 
         progress_bar = tqdm(
             total=len(data),
@@ -259,13 +255,7 @@
         if len(groundtruth) == 0:
             raise ValueError("Empty list.")
 
-<<<<<<< HEAD
-        for chunk in self.__generate_chunks(
-            groundtruth, chunk_size=chunk_size
-        ):
-=======
         for chunk in self._generate_chunks(groundtruth, chunk_size=chunk_size):
->>>>>>> 58721d7e
 
             # Image Classification
             if isinstance(chunk[0], GroundTruthImageClassification):
