import io
import json
import math
import os
from base64 import b64decode, b64encode
from dataclasses import asdict
from enum import Enum
from typing import Dict, List, Union
from urllib.parse import urljoin

import numpy as np
import PIL.Image
import requests
from tqdm.auto import tqdm

from velour.data_types import (
    BoundingBox,
    BoundingPolygon,
    GroundTruthDetection,
    GroundTruthImageClassification,
    GroundTruthInstanceSegmentation,
    GroundTruthSemanticSegmentation,
    Image,
    Label,
    Point,
    PolygonWithHole,
    PredictedDetection,
    PredictedImageClassification,
    ScoredLabel,
    _GroundTruthSegmentation,
    _PredictedSegmentation,
)
from velour.metrics import Task


class DatumTypes(Enum):
    IMAGE = "Image"
    TABULAR = "Tabular"

    @classmethod
    def invert(cls, value: str):
        for member in cls:
            if member.value == value:
                return member
        raise ValueError(f"the value {value} is not in enum {cls.__name__}.")


def _mask_array_to_pil_base64(mask: np.ndarray) -> str:
    f = io.BytesIO()
    PIL.Image.fromarray(mask).save(f, format="PNG")
    f.seek(0)
    mask_bytes = f.read()
    f.close()
    return b64encode(mask_bytes).decode()


def _payload_for_bounding_polygon(poly: BoundingPolygon) -> List[List[int]]:
    """For converting a BoundingPolygon to list of list of ints expected
    by the backend servce
    """
    return [[pt.x, pt.y] for pt in poly.points]


def _list_of_list_to_bounding_polygon(points: List[List[int]]):
    """Inverse of the above method"""
    # backend should return a polygon with the same first and last entries
    # but probably should change the backend to omit the last entry
    # instead of doing it here
    if points[0] != points[-1]:
        raise ValueError("Expected points[0] == points[-1]")

    return BoundingPolygon(points=[Point(*pt) for pt in points[:-1]])


def _payload_for_polys_with_holes(
    polys_with_holes: List[PolygonWithHole],
) -> List[Dict[str, List[List[int]]]]:
    return [
        {
            "polygon": _payload_for_bounding_polygon(sh.polygon),
            "hole": _payload_for_bounding_polygon(sh.hole)
            if sh.hole is not None
            else None,
        }
        for sh in polys_with_holes
    ]


def _det_to_dict(det: Union[PredictedDetection, GroundTruthDetection]) -> dict:
    labels_key = (
        "scored_labels" if isinstance(det, PredictedDetection) else "labels"
    )
    ret = {
        labels_key: [asdict(label) for label in getattr(det, labels_key)],
        "image": asdict(det.image),
    }
    if det.is_bbox:
        ret["bbox"] = [
            det.bbox.xmin,
            det.bbox.ymin,
            det.bbox.xmax,
            det.bbox.ymax,
        ]
    else:
        ret["boundary"] = _payload_for_bounding_polygon(det.boundary)

    return ret


class ClientException(Exception):
    pass


class DatasetBase:
    def __init__(self, client: "Client", name: str):
        self.client = client
        self.name = name

    def get_labels(self) -> List[Label]:
        labels = self.client._requests_get_rel_host(
            f"datasets/{self.name}/labels"
        ).json()

        return [
            Label(key=label["key"], value=label["value"]) for label in labels
        ]

    def finalize(self):
        return self.client._requests_put_rel_host(
            f"datasets/{self.name}/finalize"
        )

    def delete(self):
        return self.client.delete_dataset(self.name)


class TabularDataset(DatasetBase):
    def add_groundtruth(
        self, groundtruth: Union[List[List[Label]], Dict[str, List[Label]]]
    ):
        if isinstance(groundtruth, list):
            # make uids the list indices (as strings)
            groundtruth = {str(i): gt for i, gt in enumerate(groundtruth)}

        payload = {
            "dataset_name": self.name,
            "classifications": [
                {
                    "labels": [asdict(label) for label in labels],
                    "datum": {"uid": uid},
                }
                for uid, labels in groundtruth.items()
            ],
        }

        resp = self.client._requests_post_rel_host(
            "groundtruth-classifications", json=payload
        )

<<<<<<< HEAD
    def delete_dataset(self, name: str) -> None:
        job_id = self._requests_delete_rel_host(f"datasets/{name}").json()
        return Job(client=self, job_id=job_id)
=======
        return resp.json()
>>>>>>> 3fca6ec7


def _generate_chunks(
    name: str,
    data: list,
    chunk_size=100,
    progress_bar_title: str = "Chunking",
    show_progress_bar: bool = True,
):
    progress_bar = tqdm(
        total=len(data),
        unit="samples",
        unit_scale=True,
        desc=f"{progress_bar_title} ({name})",
        disable=not show_progress_bar,
    )

    number_of_chunks = math.floor(len(data) / chunk_size)
    remainder = len(data) % chunk_size

    for i in range(0, number_of_chunks):
        progress_bar.update(chunk_size)
        yield data[i * chunk_size : (i + 1) * chunk_size]

    if remainder > 0:
        progress_bar.update(remainder)
        yield data[-remainder:]

    progress_bar.close()


class ImageDataset(DatasetBase):
    def add_groundtruth(
        self,
        groundtruth: list,
        chunk_size: int = 1000,
        show_progress_bar: bool = True,
    ):
        log = []

        if not isinstance(groundtruth, list):
            raise ValueError("GroundTruth argument should be a list.")

        if len(groundtruth) == 0:
            raise ValueError("Empty list.")

        for chunk in _generate_chunks(
            self.name,
            groundtruth,
            chunk_size=chunk_size,
            progress_bar_title="Uploading",
            show_progress_bar=show_progress_bar,
        ):
            # Image Classification
            if isinstance(chunk[0], GroundTruthImageClassification):
                payload = {
                    "dataset_name": self.name,
                    "classifications": [
                        {
                            "labels": [asdict(label) for label in clf.labels],
                            "datum": asdict(clf.image),
                        }
                        for clf in chunk
                    ],
                }

                resp = self.client._requests_post_rel_host(
                    "groundtruth-classifications", json=payload
                )

                log += resp

            # Image Segmentation (Semantic, Instance)
            elif isinstance(chunk[0], _GroundTruthSegmentation):

                def _shape_value(
                    shape: Union[List[PolygonWithHole], np.ndarray]
                ):
                    if isinstance(shape, np.ndarray):
                        return _mask_array_to_pil_base64(shape)
                    else:
                        return _payload_for_polys_with_holes(shape)

                payload = {
                    "dataset_name": self.name,
                    "segmentations": [
                        {
                            "shape": _shape_value(seg.shape),
                            "labels": [asdict(label) for label in seg.labels],
                            "image": asdict(seg.image),
                            "is_instance": seg._is_instance,
                        }
                        for seg in chunk
                    ],
                }

                resp = self.client._requests_post_rel_host(
                    "groundtruth-segmentations", json=payload
                )

                log += resp

            # Object Detection
            elif isinstance(chunk[0], GroundTruthDetection):
                payload = {
                    "dataset_name": self.name,
                    "detections": [_det_to_dict(det) for det in chunk],
                }

                resp = self.client._requests_post_rel_host(
                    "groundtruth-detections", json=payload
                )

                log += resp

            # Unknown type.
            else:
                raise NotImplementedError(
                    f"Received groundtruth with type: '{type(chunk[0])}', which is not currently implemented."
                )

        return log

    def get_groundtruth_detections(
        self, image_uid: str
    ) -> List[GroundTruthDetection]:
        resp = self.client._requests_get_rel_host(
            f"datasets/{self.name}/images/{image_uid}/detections"
        ).json()

        def _process_single_gt(gt: dict):
            labels = [Label(**label) for label in gt["labels"]]
            image = Image(**gt["image"])
            if gt["bbox"] is not None:
                return GroundTruthDetection(
                    image=image, labels=labels, bbox=BoundingBox(*gt["bbox"])
                )
            else:
                return GroundTruthDetection(
                    image=image,
                    labels=labels,
                    boundary=_list_of_list_to_bounding_polygon(gt["boundary"]),
                )

        return [_process_single_gt(gt) for gt in resp]

    def _get_segmentations(
        self, image_uid: str, instance: bool
    ) -> Union[
        GroundTruthSemanticSegmentation, GroundTruthInstanceSegmentation
    ]:
        resp = self.client._requests_get_rel_host(
            f"datasets/{self.name}/images/{image_uid}/{'instance' if instance else 'semantic'}-segmentations"
        ).json()

        def _b64_mask_to_array(b64_mask: str) -> np.ndarray:
            mask = b64decode(b64_mask)
            with io.BytesIO(mask) as f:
                img = PIL.Image.open(f)

                return np.array(img)

        data_cls = (
            GroundTruthInstanceSegmentation
            if instance
            else GroundTruthSemanticSegmentation
        )

        return [
            data_cls(
                shape=_b64_mask_to_array(gt["shape"]),
                labels=[Label(**label) for label in gt["labels"]],
                image=Image(**gt["image"]),
            )
            for gt in resp
        ]

    def get_groundtruth_instance_segmentations(
        self, image_uid: str
    ) -> List[GroundTruthInstanceSegmentation]:
        return self._get_segmentations(image_uid, instance=True)

    def get_groundtruth_semantic_segmentations(
        self, image_uid: str
    ) -> List[GroundTruthSemanticSegmentation]:
        return self._get_segmentations(image_uid, instance=False)

    def get_images(self) -> List[Image]:
        images = self.client._requests_get_rel_host(
            f"datasets/{self.name}/images"
        ).json()

        return [
            Image(
                uid=image["uid"], height=image["height"], width=image["width"]
            )
            for image in images
        ]


def _remove_none_from_dict(d: dict) -> dict:
    return {k: v for k, v in d.items() if v is not None}


<<<<<<< HEAD
class Job:
    def __init__(
        self,
        client: Client,
        job_id: str,
        **kwargs,
    ):
        self._id = job_id
=======
class ModelBase:
    def __init__(self, client: "Client", name: str):
>>>>>>> 3fca6ec7
        self.client = client
        self.name = name

    def finalize_inferences(self, dataset: DatasetBase) -> None:
        return self.client._requests_put_rel_host(
            f"models/{self.name}/inferences/{dataset.name}/finalize"
        ).json()

    def evaluate_classification(self, dataset: DatasetBase) -> "EvalJob":
        payload = {
            "settings": {
                "model_name": self.name,
                "dataset_name": dataset.name,
            }
        }

<<<<<<< HEAD

class EvalJob(Job):
    def metrics(self) -> List[dict]:
        return self.client._requests_get_rel_host(
            f"/jobs/{self._id}/metrics"
=======
        resp = self.client._requests_post_rel_host(
            "/clf-metrics", json=payload
>>>>>>> 3fca6ec7
        ).json()

        return EvalJob(client=self.client, **resp)

    def get_evaluation_settings(self) -> List[dict]:
        # TODO: should probably have a dataclass for the output
        ret = self.client._requests_get_rel_host(
            f"models/{self.name}/evaluation-settings"
        ).json()

        return [_remove_none_from_dict(es) for es in ret]

    @staticmethod
    def _group_evaluation_settings(eval_settings: List[dict]):
        # return list of dicts with keys ids and (common) eval settings
        ret = []

        for es in eval_settings:
            es_without_id_dset_model = {
                k: v
                for k, v in es.items()
                if k not in ["id", "dataset_name", "model_name"]
            }
            found = False
            for grp in ret:
                if es_without_id_dset_model == grp["settings"]:
                    grp["ids"].append(es["id"])
                    grp["datasets"].append(es["dataset_name"])
                    found = True
                    break

            if not found:
                ret.append(
                    {
                        "ids": [es["id"]],
                        "settings": es_without_id_dset_model,
                        "datasets": [es["dataset_name"]],
                    }
                )

        return ret

    def get_metrics_at_evaluation_settings_id(
        self, eval_settings_id: int
    ) -> List[dict]:
        return [
            _remove_none_from_dict(m)
            for m in self.client._requests_get_rel_host(
                f"models/{self.name}/evaluation-settings/{eval_settings_id}/metrics"
            ).json()
        ]

    def get_confusion_matrices_at_evaluation_settings_id(
        self, eval_settings_id: int
    ) -> List[dict]:
        return self.client._requests_get_rel_host(
            f"/models/{self.name}/evaluation-settings/{eval_settings_id}/confusion-matrices"
        ).json()

    def get_metric_dataframes(self):
        try:
            import pandas as pd
        except ModuleNotFoundError:
            raise ModuleNotFoundError(
                "Must have pandas installed to use `get_metric_dataframes`."
            )
        eval_setting_groups = self._group_evaluation_settings(
            self.get_evaluation_settings()
        )

        ret = []
        for grp in eval_setting_groups:
            metrics = [
                {**m, "dataset": dataset}
                for id_, dataset in zip(grp["ids"], grp["datasets"])
                for m in self.get_metrics_at_evaluation_settings_id(id_)
            ]
            df = pd.DataFrame(metrics)
            for k in ["label", "parameters"]:
                df[k] = df[k].fillna("n/a")
            df["parameters"] = df["parameters"].apply(json.dumps)
            df["label"] = df["label"].apply(
                lambda x: f"{x['key']}: {x['value']}" if x != "n/a" else x
            )

            df = df.pivot(
                index=["type", "parameters", "label"], columns=["dataset"]
            )
            ret.append({"settings": grp["settings"], "df": df})

        return ret


class ImageModel(ModelBase):
    def add_predictions(
        self,
        dataset: ImageDataset,
        predictions: list,
        chunk_size: int = 1000,
        show_progress_bar: bool = True,
    ):
        log = []

        if not isinstance(predictions, list):
            raise ValueError("GroundTruth argument should be a list.")

        if len(predictions) == 0:
            raise ValueError("Empty list.")

        for chunk in _generate_chunks(
            self.name,
            predictions,
            chunk_size=chunk_size,
            progress_bar_title="Uploading",
            show_progress_bar=show_progress_bar,
        ):
            # Image Classification
            if isinstance(chunk[0], PredictedImageClassification):
                payload = {
                    "model_name": self.name,
                    "dataset_name": dataset.name,
                    "classifications": [
                        {
                            "scored_labels": [
                                asdict(scored_label)
                                for scored_label in clf.scored_labels
                            ],
                            "datum": asdict(clf.image),
                        }
                        for clf in predictions
                    ],
                }

                resp = self.client._requests_post_rel_host(
                    "predicted-classifications", json=payload
                )

                log += resp

            # Image Segmentation (Semantic, Instance)
            elif isinstance(chunk[0], _PredictedSegmentation):
                payload = {
                    "model_name": self.name,
                    "dataset_name": dataset.name,
                    "segmentations": [
                        {
                            "base64_mask": _mask_array_to_pil_base64(seg.mask),
                            "scored_labels": [
                                asdict(scored_label)
                                for scored_label in seg.scored_labels
                            ],
                            "image": asdict(seg.image),
                            "is_instance": seg._is_instance,
                        }
                        for seg in predictions
                    ],
                }

                resp = self.client._requests_post_rel_host(
                    "predicted-segmentations", json=payload
                )

                log += resp

            # Object Detection
            elif isinstance(chunk[0], PredictedDetection):
                payload = {
                    "model_name": self.name,
                    "dataset_name": dataset.name,
                    "detections": [_det_to_dict(det) for det in predictions],
                }

                resp = self.client._requests_post_rel_host(
                    "predicted-detections", json=payload
                )

                log += resp

            # Unknown type.
            else:
                raise NotImplementedError(
                    f"Received predictions with type: '{type(chunk[0])}', which is not currently implemented."
                )

        return log

    def evaluate_ap(
        self,
        dataset: ImageDataset,
        model_pred_task_type: Task = None,
        dataset_gt_task_type: Task = None,
        iou_thresholds: List[float] = None,
        ious_to_keep: List[float] = None,
        min_area: float = None,
        max_area: float = None,
    ) -> "EvalJob":
        payload = {
            "settings": {
                "model_name": self.name,
                "dataset_name": dataset.name,
                "model_pred_task_type": model_pred_task_type.value
                if model_pred_task_type is not None
                else None,
                "dataset_gt_task_type": dataset_gt_task_type.value
                if dataset_gt_task_type is not None
                else None,
                "min_area": min_area,
                "max_area": max_area,
            }
        }

        if iou_thresholds is not None:
            payload["iou_thresholds"] = iou_thresholds
        if ious_to_keep is not None:
            payload["ious_to_keep"] = ious_to_keep

        resp = self.client._requests_post_rel_host(
            "/ap-metrics", json=payload
        ).json()
        # resp should have keys "missing_pred_labels", "ignored_pred_labels", with values
        # list of label dicts. convert label dicts to Label objects
        for k in ["missing_pred_labels", "ignored_pred_labels"]:
            resp[k] = [Label(**la) for la in resp[k]]

        return EvalJob(client=self.client, **resp)


class TabularModel(ModelBase):
    def add_predictions(
        self,
        dataset: TabularDataset,
        predictions: Union[
            List[List[ScoredLabel]], Dict[str, List[ScoredLabel]]
        ],
    ):
        if isinstance(predictions, list):
            # make uids the list indices (as strings)
            predictions = {str(i): gt for i, gt in enumerate(predictions)}

        payload = {
            "model_name": self.name,
            "dataset_name": dataset.name,
            "classifications": [
                {
                    "scored_labels": [
                        asdict(scored_label) for scored_label in scored_labels
                    ],
                    "datum": {"uid": uid},
                }
                for uid, scored_labels in predictions.items()
            ],
        }

        resp = self.client._requests_post_rel_host(
            "predicted-classifications", json=payload
        )

        return resp.json()


class Client:
    """Client for interacting with the velour backend"""

    datum_type_and_entity_to_class = {
        "models": {
            DatumTypes.IMAGE: ImageModel,
            DatumTypes.TABULAR: TabularModel,
        },
        "datasets": {
            DatumTypes.IMAGE: ImageDataset,
            DatumTypes.TABULAR: TabularDataset,
        },
    }

    def __init__(self, host: str, access_token: str = None):
        """
        Parameters
        ----------
        host
            the host to connect to. Should start with "http://" or "https://"
        access_token
            the access token if the host requires authentication
        """
        if not (host.startswith("http://") or host.startswith("https://")):
            raise ValueError(
                f"host must stat with 'http://' or 'https://' but got {host}"
            )

        if not host.endswith("/"):
            host += "/"
        self.host = host
        self.access_token = os.getenv("VELOUR_ACCESS_TOKEN", access_token)

        # check the connection by hitting the users endpoint
        email = self._get_users_email()
        success_str = f"Succesfully connected to {self.host}"
        if email is None:
            print(f"{success_str}.")
        else:
            print(f"{success_str} with user {email}.")

    def _get_users_email(self) -> Union[str, None]:
        """Gets the users e-mail address (in the case when auth is enabled)
        or returns None in the case of a no-auth backend.
        """
        resp = self._requests_get_rel_host("user").json()
        return resp["email"]

    def _requests_wrapper(
        self, method_name: str, endpoint: str, *args, **kwargs
    ):
        assert method_name in ["get", "post", "put", "delete"]

        url = urljoin(self.host, endpoint)
        requests_method = getattr(requests, method_name)

        if self.access_token is not None:
            headers = {"Authorization": f"Bearer {self.access_token}"}
        else:
            headers = None
        resp = requests_method(url, headers=headers, *args, **kwargs)
        if not resp.ok:
            if resp.status_code == 500:
                resp.raise_for_status()
            raise ClientException(resp.json()["detail"])

        return resp

    def _requests_post_rel_host(self, endpoint: str, *args, **kwargs):
        return self._requests_wrapper(
            method_name="post", endpoint=endpoint, *args, **kwargs
        )

    def _requests_get_rel_host(self, endpoint: str, *args, **kwargs):
        return self._requests_wrapper(
            method_name="get", endpoint=endpoint, *args, **kwargs
        )

    def _requests_put_rel_host(self, endpoint: str, *args, **kwargs):
        return self._requests_wrapper(
            method_name="put", endpoint=endpoint, *args, **kwargs
        )

    def _requests_delete_rel_host(self, endpoint: str, *args, **kwargs):
        return self._requests_wrapper(
            method_name="delete", endpoint=endpoint, *args, **kwargs
        )

    def _create_model_or_dataset(
        self,
        entity_type: str,
        datum_type: DatumTypes,
        name: str,
        href: str = None,
        description: str = None,
    ):
        entity_types = list(self.datum_type_and_entity_to_class.keys())
        if entity_type not in entity_types:
            raise ValueError(f"Expected `entity_type` to be in {entity_types}")

        class_ = self.datum_type_and_entity_to_class[entity_type][datum_type]

        self._requests_post_rel_host(
            entity_type,
            json={
                "name": name,
                "href": href,
                "description": description,
                "type": datum_type.value,
            },
        )

        return class_(client=self, name=name)

    def create_image_dataset(
        self, name: str, href: str = None, description: str = None
    ):
        return self._create_model_or_dataset(
            entity_type="datasets",
            datum_type=DatumTypes.IMAGE,
            name=name,
            href=href,
            description=description,
        )

    def create_tabular_dataset(
        self, name: str, href: str = None, description: str = None
    ):
        return self._create_model_or_dataset(
            entity_type="datasets",
            datum_type=DatumTypes.TABULAR,
            name=name,
            href=href,
            description=description,
        )

    def delete_dataset(self, name: str) -> None:
        job_id = self._requests_delete_rel_host(f"datasets/{name}").json()
        return Job(client=self, job_id=job_id)

    def _get_model_or_dataset(
        self,
        entity_type: str,
        name: str,
    ):
        entity_types = list(self.datum_type_and_entity_to_class.keys())
        if entity_type not in entity_types:
            raise ValueError(f"Expected `entity_type` to be in {entity_types}")

        resp = self._requests_get_rel_host(f"{entity_type}/{name}").json()

        datum_type = DatumTypes.invert(resp["type"])
        class_ = self.datum_type_and_entity_to_class[entity_type][datum_type]

        return class_(client=self, name=resp["name"])

    def get_model(self, name: str) -> ModelBase:
        return self._get_model_or_dataset(entity_type="models", name=name)

    def get_dataset(self, name: str) -> DatasetBase:
        return self._get_model_or_dataset(entity_type="datasets", name=name)

    def get_datasets(self) -> List[dict]:
        return self._requests_get_rel_host("datasets").json()

    def create_image_model(
        self, name: str, href: str = None, description: str = None
    ):
        return self._create_model_or_dataset(
            entity_type="models",
            datum_type=DatumTypes.IMAGE,
            name=name,
            href=href,
            description=description,
        )

    def create_tabular_model(
        self, name: str, href: str = None, description: str = None
    ):
        return self._create_model_or_dataset(
            entity_type="models",
            datum_type=DatumTypes.TABULAR,
            name=name,
            href=href,
            description=description,
        )

    def delete_model(self, name: str) -> None:
        self._requests_delete_rel_host(f"models/{name}")

    def get_models(self) -> List[dict]:
        return self._requests_get_rel_host("models").json()

    def get_all_labels(self) -> List[Label]:
        return self._requests_get_rel_host("labels").json()


class Job:
    def __init__(
        self,
        client: Client,
        job_id: str,
        **kwargs,
    ):
        self._id = job_id
        self.client = client

        for k, v in kwargs.items():
            setattr(self, k, v)

    def status(self) -> str:
        resp = self.client._requests_get_rel_host(f"/jobs/{self._id}").json()
        return resp["status"]


class EvalJob(Job):
    def metrics(self) -> List[dict]:
        return self.client._requests_get_rel_host(
            f"/jobs/{self._id}/metrics"
        ).json()

    def confusion_matrices(self) -> List[dict]:
        return self.client._requests_get_rel_host(
            f"/jobs/{self._id}/confusion-matrices"
        ).json()

    # TODO: replace value with a dataclass?
    def settings(self) -> dict:
        return self.client._requests_get_rel_host(
            f"/jobs/{self._id}/settings"
        ).json()<|MERGE_RESOLUTION|>--- conflicted
+++ resolved
@@ -157,13 +157,7 @@
             "groundtruth-classifications", json=payload
         )
 
-<<<<<<< HEAD
-    def delete_dataset(self, name: str) -> None:
-        job_id = self._requests_delete_rel_host(f"datasets/{name}").json()
-        return Job(client=self, job_id=job_id)
-=======
         return resp.json()
->>>>>>> 3fca6ec7
 
 
 def _generate_chunks(
@@ -368,19 +362,8 @@
     return {k: v for k, v in d.items() if v is not None}
 
 
-<<<<<<< HEAD
-class Job:
-    def __init__(
-        self,
-        client: Client,
-        job_id: str,
-        **kwargs,
-    ):
-        self._id = job_id
-=======
 class ModelBase:
     def __init__(self, client: "Client", name: str):
->>>>>>> 3fca6ec7
         self.client = client
         self.name = name
 
@@ -397,16 +380,8 @@
             }
         }
 
-<<<<<<< HEAD
-
-class EvalJob(Job):
-    def metrics(self) -> List[dict]:
-        return self.client._requests_get_rel_host(
-            f"/jobs/{self._id}/metrics"
-=======
         resp = self.client._requests_post_rel_host(
             "/clf-metrics", json=payload
->>>>>>> 3fca6ec7
         ).json()
 
         return EvalJob(client=self.client, **resp)
