--- conflicted
+++ resolved
@@ -115,7 +115,6 @@
     def __init__(self, client: "Client", name: str):
         self.client = client
         self.name = name
-<<<<<<< HEAD
 
     def get_labels(self) -> List[Label]:
         labels = self.client._requests_get_rel_host(
@@ -135,27 +134,6 @@
         return self.client.delete_dataset(self.name)
 
 
-=======
-
-    def get_labels(self) -> List[Label]:
-        labels = self.client._requests_get_rel_host(
-            f"datasets/{self.name}/labels"
-        ).json()
-
-        return [
-            Label(key=label["key"], value=label["value"]) for label in labels
-        ]
-
-    def finalize(self):
-        return self.client._requests_put_rel_host(
-            f"datasets/{self.name}/finalize"
-        )
-
-    def delete(self):
-        return self.client.delete_dataset(self.name)
-
-
->>>>>>> 77acb2e1
 class TabularDataset(DatasetBase):
     def add_groundtruth(
         self, groundtruth: Union[List[List[Label]], Dict[str, List[Label]]]
@@ -488,12 +466,6 @@
             df["label"] = df["label"].apply(
                 lambda x: f"{x['key']}: {x['value']}" if x != "n/a" else x
             )
-<<<<<<< HEAD
-            ret.append({"settings": grp["settings"], "df": df})
-
-        return ret
-
-=======
 
             df = df.pivot(
                 index=["type", "parameters", "label"], columns=["dataset"]
@@ -502,7 +474,6 @@
 
         return ret
 
->>>>>>> 77acb2e1
 
 class ImageModel(ModelBase):
     def add_predictions(
@@ -669,7 +640,6 @@
         )
 
         return resp.json()
-<<<<<<< HEAD
 
 
 class Client:
@@ -879,217 +849,6 @@
         self._id = job_id
         self.client = client
 
-=======
-
-
-class Client:
-    """Client for interacting with the velour backend"""
-
-    datum_type_and_entity_to_class = {
-        "models": {
-            DatumTypes.IMAGE: ImageModel,
-            DatumTypes.TABULAR: TabularModel,
-        },
-        "datasets": {
-            DatumTypes.IMAGE: ImageDataset,
-            DatumTypes.TABULAR: TabularDataset,
-        },
-    }
-
-    def __init__(self, host: str, access_token: str = None):
-        """
-        Parameters
-        ----------
-        host
-            the host to connect to. Should start with "http://" or "https://"
-        access_token
-            the access token if the host requires authentication
-        """
-        if not (host.startswith("http://") or host.startswith("https://")):
-            raise ValueError(
-                f"host must stat with 'http://' or 'https://' but got {host}"
-            )
-
-        if not host.endswith("/"):
-            host += "/"
-        self.host = host
-        self.access_token = os.getenv("VELOUR_ACCESS_TOKEN", access_token)
-
-        # check the connection by hitting the users endpoint
-        email = self._get_users_email()
-        success_str = f"Succesfully connected to {self.host}"
-        if email is None:
-            print(f"{success_str}.")
-        else:
-            print(f"{success_str} with user {email}.")
-
-    def _get_users_email(self) -> Union[str, None]:
-        """Gets the users e-mail address (in the case when auth is enabled)
-        or returns None in the case of a no-auth backend.
-        """
-        resp = self._requests_get_rel_host("user").json()
-        return resp["email"]
-
-    def _requests_wrapper(
-        self, method_name: str, endpoint: str, *args, **kwargs
-    ):
-        assert method_name in ["get", "post", "put", "delete"]
-
-        url = urljoin(self.host, endpoint)
-        requests_method = getattr(requests, method_name)
-
-        if self.access_token is not None:
-            headers = {"Authorization": f"Bearer {self.access_token}"}
-        else:
-            headers = None
-        resp = requests_method(url, headers=headers, *args, **kwargs)
-        if not resp.ok:
-            if resp.status_code == 500:
-                resp.raise_for_status()
-            raise ClientException(resp.json()["detail"])
-
-        return resp
-
-    def _requests_post_rel_host(self, endpoint: str, *args, **kwargs):
-        return self._requests_wrapper(
-            method_name="post", endpoint=endpoint, *args, **kwargs
-        )
-
-    def _requests_get_rel_host(self, endpoint: str, *args, **kwargs):
-        return self._requests_wrapper(
-            method_name="get", endpoint=endpoint, *args, **kwargs
-        )
-
-    def _requests_put_rel_host(self, endpoint: str, *args, **kwargs):
-        return self._requests_wrapper(
-            method_name="put", endpoint=endpoint, *args, **kwargs
-        )
-
-    def _requests_delete_rel_host(self, endpoint: str, *args, **kwargs):
-        return self._requests_wrapper(
-            method_name="delete", endpoint=endpoint, *args, **kwargs
-        )
-
-    def _create_model_or_dataset(
-        self,
-        entity_type: str,
-        datum_type: DatumTypes,
-        name: str,
-        href: str = None,
-        description: str = None,
-    ):
-        entity_types = list(self.datum_type_and_entity_to_class.keys())
-        if entity_type not in entity_types:
-            raise ValueError(f"Expected `entity_type` to be in {entity_types}")
-
-        class_ = self.datum_type_and_entity_to_class[entity_type][datum_type]
-
-        self._requests_post_rel_host(
-            entity_type,
-            json={
-                "name": name,
-                "href": href,
-                "description": description,
-                "type": datum_type.value,
-            },
-        )
-
-        return class_(client=self, name=name)
-
-    def create_image_dataset(
-        self, name: str, href: str = None, description: str = None
-    ):
-        return self._create_model_or_dataset(
-            entity_type="datasets",
-            datum_type=DatumTypes.IMAGE,
-            name=name,
-            href=href,
-            description=description,
-        )
-
-    def create_tabular_dataset(
-        self, name: str, href: str = None, description: str = None
-    ):
-        return self._create_model_or_dataset(
-            entity_type="datasets",
-            datum_type=DatumTypes.TABULAR,
-            name=name,
-            href=href,
-            description=description,
-        )
-
-    def delete_dataset(self, name: str) -> None:
-        job_id = self._requests_delete_rel_host(f"datasets/{name}").json()
-        return Job(client=self, job_id=job_id)
-
-    def _get_model_or_dataset(
-        self,
-        entity_type: str,
-        name: str,
-    ):
-        entity_types = list(self.datum_type_and_entity_to_class.keys())
-        if entity_type not in entity_types:
-            raise ValueError(f"Expected `entity_type` to be in {entity_types}")
-
-        resp = self._requests_get_rel_host(f"{entity_type}/{name}").json()
-
-        datum_type = DatumTypes.invert(resp["type"])
-        class_ = self.datum_type_and_entity_to_class[entity_type][datum_type]
-
-        return class_(client=self, name=resp["name"])
-
-    def get_model(self, name: str) -> ModelBase:
-        return self._get_model_or_dataset(entity_type="models", name=name)
-
-    def get_dataset(self, name: str) -> DatasetBase:
-        return self._get_model_or_dataset(entity_type="datasets", name=name)
-
-    def get_datasets(self) -> List[dict]:
-        return self._requests_get_rel_host("datasets").json()
-
-    def create_image_model(
-        self, name: str, href: str = None, description: str = None
-    ):
-        return self._create_model_or_dataset(
-            entity_type="models",
-            datum_type=DatumTypes.IMAGE,
-            name=name,
-            href=href,
-            description=description,
-        )
-
-    def create_tabular_model(
-        self, name: str, href: str = None, description: str = None
-    ):
-        return self._create_model_or_dataset(
-            entity_type="models",
-            datum_type=DatumTypes.TABULAR,
-            name=name,
-            href=href,
-            description=description,
-        )
-
-    def delete_model(self, name: str) -> None:
-        self._requests_delete_rel_host(f"models/{name}")
-
-    def get_models(self) -> List[dict]:
-        return self._requests_get_rel_host("models").json()
-
-    def get_all_labels(self) -> List[Label]:
-        return self._requests_get_rel_host("labels").json()
-
-
-class Job:
-    def __init__(
-        self,
-        client: Client,
-        job_id: str,
-        **kwargs,
-    ):
-        self._id = job_id
-        self.client = client
-
->>>>>>> 77acb2e1
         for k, v in kwargs.items():
             setattr(self, k, v)
 
