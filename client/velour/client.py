--- conflicted
+++ resolved
@@ -157,24 +157,7 @@
 
         return resp.json()
 
-<<<<<<< HEAD
-
-class ImageDataset(DatasetBase):
-    def _generate_chunks(
-        self,
-        data: list,
-        chunk_size=100,
-        progress_bar_title: str = "Chunking",
-        show_progress_bar: bool = True,
-    ):
-        progress_bar = tqdm(
-            total=len(data),
-            unit="samples",
-            unit_scale=True,
-            desc=f"{progress_bar_title} ({self.name})",
-            disable=not show_progress_bar,
-        )
-=======
+
 def _generate_chunks(
     name: str,
     data: list,
@@ -196,7 +179,6 @@
     for i in range(0, number_of_chunks):
         progress_bar.update(chunk_size)
         yield data[i * chunk_size : (i + 1) * chunk_size]
->>>>>>> 537717da
 
     if remainder > 0:
         progress_bar.update(remainder)
@@ -205,11 +187,7 @@
     progress_bar.close()
 
 
-class Dataset:
-    def __init__(self, client: Client, name: str):
-        self.client = client
-        self.name = name
-
+class ImageDataset(DatasetBase):
     def add_groundtruth(
         self,
         groundtruth: list,
@@ -387,6 +365,114 @@
         return self.client._requests_put_rel_host(
             f"models/{self.name}/inferences/{dataset.name}/finalize"
         ).json()
+
+    def evaluate_classification(self, dataset: DatasetBase) -> "EvalJob":
+        payload = {
+            "settings": {
+                "model_name": self.name,
+                "dataset_name": dataset.name,
+            }
+        }
+
+        resp = self.client._requests_post_rel_host(
+            "/clf-metrics", json=payload
+        ).json()
+
+        return EvalJob(client=self.client, **resp)
+
+
+class ImageModel(ModelBase):
+    def add_predictions(
+        self,
+        dataset: ImageDataset,
+        predictions: list,
+        chunk_size: int = 1000,
+        show_progress_bar: bool = True,
+    ):
+        log = []
+
+        if not isinstance(predictions, list):
+            raise ValueError("GroundTruth argument should be a list.")
+
+        if len(predictions) == 0:
+            raise ValueError("Empty list.")
+
+        for chunk in _generate_chunks(
+            self.name,
+            predictions,
+            chunk_size=chunk_size,
+            progress_bar_title="Uploading",
+            show_progress_bar=show_progress_bar,
+        ):
+            # Image Classification
+            if isinstance(chunk[0], PredictedImageClassification):
+                payload = {
+                    "model_name": self.name,
+                    "dataset_name": dataset.name,
+                    "classifications": [
+                        {
+                            "scored_labels": [
+                                asdict(scored_label)
+                                for scored_label in clf.scored_labels
+                            ],
+                            "datum": asdict(clf.image),
+                        }
+                        for clf in predictions
+                    ],
+                }
+
+                resp = self.client._requests_post_rel_host(
+                    "predicted-classifications", json=payload
+                )
+
+                log += resp
+
+            # Image Segmentation (Semantic, Instance)
+            elif isinstance(chunk[0], _PredictedSegmentation):
+                payload = {
+                    "model_name": self.name,
+                    "dataset_name": dataset.name,
+                    "segmentations": [
+                        {
+                            "base64_mask": _mask_array_to_pil_base64(seg.mask),
+                            "scored_labels": [
+                                asdict(scored_label)
+                                for scored_label in seg.scored_labels
+                            ],
+                            "image": asdict(seg.image),
+                            "is_instance": seg._is_instance,
+                        }
+                        for seg in predictions
+                    ],
+                }
+
+                resp = self.client._requests_post_rel_host(
+                    "predicted-segmentations", json=payload
+                )
+
+                log += resp
+
+            # Object Detection
+            elif isinstance(chunk[0], PredictedDetection):
+                payload = {
+                    "model_name": self.name,
+                    "dataset_name": dataset.name,
+                    "detections": [_det_to_dict(det) for det in predictions],
+                }
+
+                resp = self.client._requests_post_rel_host(
+                    "predicted-detections", json=payload
+                )
+
+                log += resp
+
+            # Unknown type.
+            else:
+                raise NotImplementedError(
+                    f"Received predictions with type: '{type(chunk[0])}', which is not currently implemented."
+                )
+
+        return log
 
     def evaluate_ap(
         self,
@@ -428,156 +514,6 @@
 
         return EvalJob(client=self.client, **resp)
 
-    def evaluate_classification(self, dataset: DatasetBase) -> "EvalJob":
-        payload = {
-            "settings": {
-                "model_name": self.name,
-                "dataset_name": dataset.name,
-            }
-        }
-
-        resp = self.client._requests_post_rel_host(
-            "/clf-metrics", json=payload
-        ).json()
-
-        return EvalJob(client=self.client, **resp)
-
-
-<<<<<<< HEAD
-class ImageModel(ModelBase):
-    def add_predicted_detections(
-        self, dataset: ImageDataset, dets: List[PredictedDetection]
-    ) -> None:
-        payload = {
-            "model_name": self.name,
-            "dataset_name": dataset.name,
-            "detections": [_det_to_dict(det) for det in dets],
-        }
-=======
-    def add_predictions(
-        self,
-        dataset: Dataset,
-        predictions: list,
-        chunk_size: int = 1000,
-        show_progress_bar: bool = True,
-    ):
-        log = []
->>>>>>> 537717da
-
-        if not isinstance(predictions, list):
-            raise ValueError("GroundTruth argument should be a list.")
-
-        if len(predictions) == 0:
-            raise ValueError("Empty list.")
-
-<<<<<<< HEAD
-    def add_predicted_segmentations(
-        self, dataset: ImageDataset, segs: List[_PredictedSegmentation]
-    ) -> None:
-        payload = {
-            "model_name": self.name,
-            "dataset_name": dataset.name,
-            "segmentations": [
-                {
-                    "base64_mask": _mask_array_to_pil_base64(seg.mask),
-                    "scored_labels": [
-                        asdict(scored_label)
-                        for scored_label in seg.scored_labels
-=======
-        for chunk in _generate_chunks(
-            self.name,
-            predictions,
-            chunk_size=chunk_size,
-            progress_bar_title="Uploading",
-            show_progress_bar=show_progress_bar,
-        ):
-            # Image Classification
-            if isinstance(chunk[0], PredictedImageClassification):
-                payload = {
-                    "model_name": self.name,
-                    "dataset_name": dataset.name,
-                    "classifications": [
-                        {
-                            "scored_labels": [
-                                asdict(scored_label)
-                                for scored_label in clf.scored_labels
-                            ],
-                            "image": asdict(clf.image),
-                        }
-                        for clf in predictions
->>>>>>> 537717da
-                    ],
-                }
-
-                resp = self.client._requests_post_rel_host(
-                    "predicted-classifications", json=payload
-                )
-
-                log += resp
-
-<<<<<<< HEAD
-    def add_predicted_classifications(
-        self, dataset: DatasetBase, clfs: List[PredictedImageClassification]
-    ) -> None:
-        payload = {
-            "model_name": self.name,
-            "dataset_name": dataset.name,
-            "classifications": [
-                {
-                    "scored_labels": [
-                        asdict(scored_label)
-                        for scored_label in clf.scored_labels
-                    ],
-                    "datum": asdict(clf.image),
-=======
-            # Image Segmentation (Semantic, Instance)
-            elif isinstance(chunk[0], _PredictedSegmentation):
-                payload = {
-                    "model_name": self.name,
-                    "dataset_name": dataset.name,
-                    "segmentations": [
-                        {
-                            "base64_mask": _mask_array_to_pil_base64(seg.mask),
-                            "scored_labels": [
-                                asdict(scored_label)
-                                for scored_label in seg.scored_labels
-                            ],
-                            "image": asdict(seg.image),
-                            "is_instance": seg._is_instance,
-                        }
-                        for seg in predictions
-                    ],
->>>>>>> 537717da
-                }
-
-                resp = self.client._requests_post_rel_host(
-                    "predicted-segmentations", json=payload
-                )
-
-                log += resp
-
-            # Object Detection
-            elif isinstance(chunk[0], PredictedDetection):
-                payload = {
-                    "model_name": self.name,
-                    "dataset_name": dataset.name,
-                    "detections": [_det_to_dict(det) for det in predictions],
-                }
-
-                resp = self.client._requests_post_rel_host(
-                    "predicted-detections", json=payload
-                )
-
-                log += resp
-
-            # Unknown type.
-            else:
-                raise NotImplementedError(
-                    f"Received predictions with type: '{type(chunk[0])}', which is not currently implemented."
-                )
-
-        return log
-
 
 class TabularModel(ModelBase):
     pass
