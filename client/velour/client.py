import json
import math
import os
import time
import warnings
from dataclasses import asdict
from typing import Any, Dict, List, Optional, Union
from urllib.parse import urljoin

import requests

from velour import enums, schemas
from velour.enums import AnnotationType, JobStatus, State


class ClientException(Exception):
    pass


class Client:
    """Client for interacting with the velour backend"""

    def __init__(self, host: str, access_token: str = None):
        """
        Parameters
        ----------
        host
            the host to connect to. Should start with "http://" or "https://"
        access_token
            the access token if the host requires authentication
        """
        if not (host.startswith("http://") or host.startswith("https://")):
            raise ValueError(
                f"host must stat with 'http://' or 'https://' but got {host}"
            )

        if not host.endswith("/"):
            host += "/"
        self.host = host
        self.access_token = os.getenv("VELOUR_ACCESS_TOKEN", access_token)

        # check the connection by hitting the users endpoint
        email = self._get_users_email()
        success_str = f"Succesfully connected to {self.host}"
        success_str += f" with user {email}." if email else "."
        print(success_str)

    def _get_users_email(self) -> Union[str, None]:
        """Gets the users e-mail address (in the case when auth is enabled)
        or returns None in the case of a no-auth backend.
        """
        resp = self._requests_get_rel_host("user").json()
        return resp["email"]

    def _requests_wrapper(
        self, method_name: str, endpoint: str, *args, **kwargs
    ):
        assert method_name in ["get", "post", "put", "delete"]

        if endpoint[0] == "/":
            raise ValueError(
                "`endpoint` should not start with a forward slash."
            )

        url = urljoin(self.host, endpoint)
        requests_method = getattr(requests, method_name)

        if self.access_token is not None:
            headers = {"Authorization": f"Bearer {self.access_token}"}
        else:
            headers = None
        resp = requests_method(url, headers=headers, *args, **kwargs)
        if not resp.ok:
            try:
                raise ClientException(resp.json()["detail"])
            except (requests.exceptions.JSONDecodeError, KeyError):
                resp.raise_for_status()

        return resp

    def _requests_post_rel_host(self, endpoint: str, *args, **kwargs):
        return self._requests_wrapper(
            method_name="post", endpoint=endpoint, *args, **kwargs
        )

    def _requests_get_rel_host(self, endpoint: str, *args, **kwargs):
        return self._requests_wrapper(
            method_name="get", endpoint=endpoint, *args, **kwargs
        )

    def _requests_put_rel_host(self, endpoint: str, *args, **kwargs):
        return self._requests_wrapper(
            method_name="put", endpoint=endpoint, *args, **kwargs
        )

    def _requests_delete_rel_host(self, endpoint: str, *args, **kwargs):
        return self._requests_wrapper(
            method_name="delete", endpoint=endpoint, *args, **kwargs
        )

    def get_datasets(
        self,
    ) -> List[dict]:
        return self._requests_get_rel_host("datasets").json()

    def get_models(
        self,
    ) -> List[dict]:
        return self._requests_get_rel_host("models").json()

    def get_labels(
        self,
    ) -> List[schemas.Label]:
        return self._requests_get_rel_host("labels").json()

    def delete_dataset(self, name: str, timeout: int = 0) -> None:
        """
        Delete a dataset using FastAPI's BackgroundProcess

        Parameters
        ----------
        name
            The name of the dataset to be deleted
        timeout
            The number of seconds to wait in order to confirm that the dataset was deleted
        """
        try:
            self._requests_delete_rel_host(f"datasets/{name}")

            if timeout:
                for _ in range(timeout):
                    if self.get_dataset_status(name) == State.NONE:
                        break
                    else:
                        time.sleep(1)
                else:
                    raise TimeoutError(
                        "Dataset wasn't deleted within timeout interval"
                    )

        except ClientException as e:
            if "does not exist" not in str(e):
                raise e

    def delete_model(self, name: str):
        try:
            self._requests_delete_rel_host(f"models/{name}")
        except ClientException as e:
            if "does not exist" not in str(e):
                raise e

    def get_dataset_status(
        self,
        dataset_name: str,
    ) -> State:
        try:
            resp = self._requests_get_rel_host(
                f"datasets/{dataset_name}/status"
            ).json()
        except Exception:
            resp = State.NONE

        return resp


class Evaluation:
    def __init__(
        self,
        client: Client,
        job_id: int,
        dataset: str,
        model: str,
        **kwargs,
    ):
        self._id: int = job_id
        self._client: Client = client
        self.dataset = dataset
        self.model = model

        settings = self._client._requests_get_rel_host(
            f"evaluations/{self._id}/dataset/{self.dataset}/model/{self.model}/settings"
        ).json()
        self._settings = schemas.EvaluationSettings(**settings)

        for k, v in kwargs.items():
            setattr(self, k, v)

    @property
<<<<<<< HEAD
    def id(self) -> int:
        return self._id

    @property
    def settings(self) -> schemas.EvaluationSettings:
        return self._settings

    @property
    def status(self) -> str:
        resp = self._client._requests_get_rel_host(
            f"evaluations/{self._id}/dataset/{self.dataset}/model/{self.model}"
=======
    def status(
        self,
    ) -> str:
        resp = self.client._requests_get_rel_host(
            f"evaluations/{self._id}/dataset/{self.dataset_name}/model/{self.model_name}"
>>>>>>> 9c4bd85c
        ).json()
        return JobStatus(resp)

    @property
<<<<<<< HEAD
    def type(self) -> enums.TaskType:
        return self._settings.type
=======
    def settings(
        self,
    ) -> dict:
        return self.client._requests_get_rel_host(
            f"evaluations/{self._id}/dataset/{self.dataset_name}/model/{self.model_name}/settings"
        ).json()
>>>>>>> 9c4bd85c

    @property
    def task_type(self) -> enums.TaskType:
        return self._settings.task_type

    @property
    def annotation_type(self) -> enums.TaskType:
        return self._settings.annotation_type

    @property
    def parameters(self) -> List[schemas.Metadatum]:
        return self._settings.parameters

    @property
    def metrics(
        self,
    ) -> List[dict]:
        if self.status != JobStatus.DONE:
            return []
        return self._client._requests_get_rel_host(
            f"evaluations/{self._id}/dataset/{self.dataset}/model/{self.model}/metrics"
        ).json()

    @property
    def confusion_matrices(
        self,
    ) -> List[dict]:
        if self.status != JobStatus.DONE:
            return []
        return self._client._requests_get_rel_host(
            f"evaluations/{self._id}/dataset/{self.dataset}/model/{self.model}/confusion-matrices"
        ).json()

    def wait_for_completion(self, *, interval=1.0, timeout=None):
        if timeout:
            timeout_counter = int(math.ceil(timeout / interval))
        while self.status not in [JobStatus.DONE, JobStatus.FAILED]:
            time.sleep(interval)
            if timeout:
                timeout_counter -= 1
                if timeout_counter < 0:
                    raise TimeoutError


class Dataset:
    def __init__(
        self,
        client: Client,
        info: schemas.Dataset,
    ):
        self.client = client
        self.info = info
        self._metadata = {
            metadatum.key: metadatum.value for metadatum in info.metadata
        }

    @property
    def id(self):
        return self.info.id

    @property
    def name(self):
        return self.info.name

    @property
    def metadata(self) -> Dict[str, Any]:
        return self._metadata

    @classmethod
    def create(
        cls,
        client: Client,
        name: str,
        **kwargs,
    ):
        # Create the dataset on server side first to get ID info
        ds = schemas.Dataset(
            name=name,
            metadata=[],
        )
        for key in kwargs:
            ds.metadata.append(
                schemas.Metadatum(
                    key=key,
                    value=kwargs[key],
                )
            )
        resp = client._requests_post_rel_host("datasets", json=asdict(ds))

        # @TODO: Handle this response
        if resp:
            pass

        # Retrive newly created dataset with its ID
        return cls.get(client, name)

    @classmethod
    def get(cls, client: Client, name: str):
        resp = client._requests_get_rel_host(f"datasets/{name}").json()
        metadata = [
            schemas.Metadatum(
                key=metadatum["key"],
                value=metadatum["value"],
            )
            for metadatum in resp["metadata"]
        ]
        info = schemas.Dataset(
            name=resp["name"],
            id=resp["id"],
            metadata=metadata,
        )
        return cls(
            client=client,
            info=info,
        )

    def add_metadatum(self, metadatum: schemas.Metadatum):
        # @TODO: Add endpoint to allow adding custom metadatums
        self.info.metadata.append(metadatum)
        self.__metadata__[metadatum.key] = metadatum

    def add_groundtruth(
        self,
        groundtruth: schemas.GroundTruth,
    ):
        try:
            assert isinstance(groundtruth, schemas.GroundTruth)
        except AssertionError:
            raise TypeError(f"Invalid type `{type(groundtruth)}`")

        if len(groundtruth.annotations) == 0:
            warnings.warn(
                f"GroundTruth for datum with uid `{groundtruth.datum.uid}` contains no annotations. Skipping..."
            )
            return

        groundtruth.datum.dataset = self.info.name
        self.client._requests_post_rel_host(
            "groundtruths",
            json=asdict(groundtruth),
        )

    def get_groundtruth(self, uid: str) -> schemas.GroundTruth:
        resp = self.client._requests_get_rel_host(
            f"groundtruths/dataset/{self.info.name}/datum/{uid}"
        ).json()
        return schemas.GroundTruth(**resp)

<<<<<<< HEAD
    def get_labels(self) -> List[schemas.Label]:
=======
    def get_labels(
        self,
    ) -> List[schemas.LabelDistribution]:
>>>>>>> 9c4bd85c
        labels = self.client._requests_get_rel_host(
            f"labels/dataset/{self.name}"
        ).json()

        return [
            schemas.Label(key=label["key"], value=label["value"])
            for label in labels
        ]

    def get_datums(
        self,
    ) -> List[schemas.Datum]:
        """Returns a list of datums."""
        datums = self.client._requests_get_rel_host(
            f"data/dataset/{self.name}"
        ).json()
        return [schemas.Datum(**datum) for datum in datums]

    def get_images(
        self,
    ) -> List[schemas.ImageMetadata]:
        """Returns a list of Image Metadata if it exists, otherwise raises Dataset contains no images."""
        return [
            schemas.ImageMetadata.from_datum(datum)
            for datum in self.get_datums()
            if schemas.ImageMetadata.valid(datum)
        ]

    def get_evaluations(
        self,
    ) -> List[Evaluation]:
        model_evaluations = self.client._requests_get_rel_host(
            f"evaluations/datasets/{self.name}"
        ).json()
        return [
            Evaluation(
                client=self.client,
                dataset=self.name,
                model=model_name,
                job_id=job_id,
            )
            for model_name in model_evaluations
            for job_id in model_evaluations[model_name]
        ]

<<<<<<< HEAD
    def finalize(self):
=======
        # TODO: implement after backend functions are complete
        # def get_info(
        #     self,
        # ) -> schemas.Info:
        #     resp = self.client._requests_get_rel_host(
        #         f"datasets/{self.name}/info"
        #     ).json()

        # return schemas.Info(
        #     annotation_type=resp["annotation_type"],
        #     number_of_classifications=resp["number_of_classifications"],
        #     number_of_bounding_boxes=resp["number_of_bounding_boxes"],
        #     number_of_bounding_polygons=resp["number_of_bounding_polygons"],
        #     number_of_segmentations=resp["number_of_segmentation_rasters"],
        #     associated=resp["associated"],
        # )

    def finalize(
        self,
    ):
>>>>>>> 9c4bd85c
        return self.client._requests_put_rel_host(
            f"datasets/{self.name}/finalize"
        )

    def delete(
        self,
    ):
        self.client._requests_delete_rel_host(f"datasets/{self.name}").json()
        del self


class Model:
    def __init__(
        self,
        client: Client,
        info: schemas.Model,
    ):
        self.client = client
        self.info = info
        self._metadata = {
            metadatum.key: metadatum.value for metadatum in info.metadata
        }

    @property
    def id(self):
        return self.info.id

    @property
    def name(self):
        return self.info.name

    @property
    def metadata(self) -> Dict[str, Any]:
        return self._metadata

    @classmethod
    def create(
        cls,
        client: Client,
        name: str,
        **kwargs,
    ):
        # Create the dataset on server side first to get ID info
        md = schemas.Model(
            name=name,
            metadata=[],
        )
        for key in kwargs:
            md.metadata.append(
                schemas.Metadatum(
                    key=key,
                    value=kwargs[key],
                )
            )
        resp = client._requests_post_rel_host("models", json=asdict(md))

        # @TODO: Handle this response
        if resp:
            pass

        # Retrive newly created dataset with its ID
        return cls.get(client, name)

    @classmethod
    def get(cls, client: Client, name: str):
        resp = client._requests_get_rel_host(f"models/{name}").json()
        metadata = [
            schemas.Metadatum(
                key=metadatum["key"],
                value=metadatum["value"],
            )
            for metadatum in resp["metadata"]
        ]
        info = schemas.Model(
            name=resp["name"],
            id=resp["id"],
            metadata=metadata,
        )
        return cls(
            client=client,
            info=info,
        )

    def delete(
        self,
    ):
        self.client._requests_delete_rel_host(f"models/{self.name}").json()
        del self

    def add_metadatum(self, metadatum: schemas.Metadatum):
        # @TODO: Add endpoint to allow adding custom metadatums
        self.info.metadata.append(metadatum)
        self.__metadata__[metadatum.key] = metadatum

    def add_prediction(self, prediction: schemas.Prediction):
        try:
            assert isinstance(prediction, schemas.Prediction)
        except AssertionError:
            raise TypeError(
                f"Expected `velour.schemas.Prediction`, got `{type(prediction)}`"
            )

        if len(prediction.annotations) == 0:
            warnings.warn(
                f"Prediction for datum with uid `{prediction.datum.uid}` contains no annotations. Skipping..."
            )
            return

        prediction.model = self.info.name
        return self.client._requests_post_rel_host(
            "predictions",
            json=asdict(prediction),
        )

    def get_prediction(self, datum: schemas.Datum) -> schemas.Prediction:
        resp = self.client._requests_get_rel_host(
            f"predictions/model/{self.info.name}/dataset/{datum.dataset}/datum/{datum.uid}",
        ).json()
        return schemas.Prediction(**resp)

    def finalize_inferences(self, dataset: "Dataset") -> None:
        return self.client._requests_put_rel_host(
            f"models/{self.name}/datasets/{dataset.name}/finalize"
        ).json()

    def evaluate_classification(
        self,
        dataset: Dataset,
    ) -> Evaluation:
        """Start a classification evaluation job

        Parameters
        ----------
        dataset
            the dataset to evaluate against
        group_by
            optional name of metadatum to group the results by

        Returns
        -------
        Evaluation
            a job object that can be used to track the status of the job
            and get the metrics of it upon completion
        """

        evaluation = schemas.EvaluationSettings(
            model=self.name,
            dataset=dataset.name,
        )

        resp = self.client._requests_post_rel_host(
            "evaluations/clf-metrics", json=asdict(evaluation)
        ).json()

        return Evaluation(
            client=self.client,
            dataset=dataset.name,
            model=self.name,
            **resp,
        )

    def evaluate_segmentation(self, dataset: Dataset) -> Evaluation:
        evaluation = schemas.EvaluationSettings(
            model=self.name,
            dataset=dataset.name,
        )

        resp = self.client._requests_post_rel_host(
            "evaluations/semantic-segmentation-metrics",
            json=asdict(evaluation),
        ).json()

        return Evaluation(
            client=self.client,
            dataset=dataset.name,
            model=self.name,
            **resp,
        )

    def evaluate_detection(
        self,
        dataset: "Dataset",
        annotation_type: AnnotationType = AnnotationType.NONE,
        iou_thresholds_to_compute: List[float] = None,
        iou_thresholds_to_keep: List[float] = None,
        min_area: float = None,
        max_area: float = None,
        label_key: Optional[str] = None,
    ) -> Evaluation:
        """Evaluate object detections."""

        # Default iou thresholds
        if iou_thresholds_to_compute is None:
            iou_thresholds_to_compute = [
                round(0.5 + 0.05 * i, 2) for i in range(10)
            ]
        if iou_thresholds_to_keep is None:
            iou_thresholds_to_keep = [0.5, 0.75]

        parameters = schemas.DetectionParameters(
            annotation_type=annotation_type,
            label_key=label_key,
            min_area=min_area,
            max_area=max_area,
            iou_thresholds_to_compute=iou_thresholds_to_compute,
            iou_thresholds_to_keep=iou_thresholds_to_keep,
        )

        evaluation = schemas.EvaluationSettings(
            model=self.name,
            dataset=dataset.name,
            parameters=parameters,
        )

        resp = self.client._requests_post_rel_host(
            "evaluations/ap-metrics", json=asdict(evaluation)
        ).json()

        # resp should have keys "missing_pred_labels", "ignored_pred_labels", with values
        # list of label dicts. convert label dicts to Label objects

        for k in ["missing_pred_labels", "ignored_pred_labels"]:
            resp[k] = [schemas.Label(**la) for la in resp[k]]

        return Evaluation(
            client=self.client,
            dataset=dataset.name,
            model=self.name,
            **resp,
        )

    def get_evaluations(
        self,
    ) -> List[Evaluation]:
        dataset_evaluations = self.client._requests_get_rel_host(
            f"evaluations/models/{self.name}"
        ).json()
        return [
            Evaluation(
                client=self.client,
                dataset=dataset_name,
                model=self.name,
                job_id=job_id,
            )
            for dataset_name in dataset_evaluations
            for job_id in dataset_evaluations[dataset_name]
        ]

    def get_metric_dataframes(
        self,
    ):
        try:
            import pandas as pd
        except ModuleNotFoundError:
            raise ModuleNotFoundError(
                "Must have pandas installed to use `get_metric_dataframes`."
            )

        ret = []
        for evaluation in self.get_evaluations():
            metrics = [
                {**m, "dataset": evaluation.dataset}
                for m in evaluation.metrics
            ]
            df = pd.DataFrame(metrics)
            for k in ["label", "parameters"]:
                df[k] = df[k].fillna("n/a")
            df["parameters"] = df["parameters"].apply(json.dumps)
            df["label"] = df["label"].apply(
                lambda x: f"{x['key']}: {x['value']}" if x != "n/a" else x
            )
            df = df.pivot(
                index=["type", "parameters", "label"], columns=["dataset"]
            )
            ret.append({"settings": evaluation.settings, "df": df})

        return ret

    def get_labels(
        self,
    ) -> List[schemas.Label]:
        labels = self.client._requests_get_rel_host(
            f"labels/model/{self.name}"
        ).json()

        return [
            schemas.Label(key=label["key"], value=label["value"])
            for label in labels
<<<<<<< HEAD
        ]
=======
        ]

    def get_label_distribution(
        self,
    ) -> Dict[schemas.Label, int]:
        distribution = self.client._requests_get_rel_host(
            f"models/{self.name}/labels/distribution"
        ).json()

        return {
            schemas.Label(
                key=label["label"]["key"], value=label["label"]["value"]
            ): {
                "count": label["count"],
                "scores": label["scores"],
            }
            for label in distribution
        }

    # TODO: implement after crud.get_info is complete
    # def get_info(
    #     self,
    # ) -> schemas.Info:
    #     resp = self.client._requests_get_rel_host(
    #         f"models/{self.name}/info"
    #     ).json()

    #     return schemas.Info(
    #         annotation_type=resp["annotation_type"],
    #         number_of_classifications=resp["number_of_classifications"],
    #         number_of_bounding_boxes=resp["number_of_bounding_boxes"],
    #         number_of_bounding_polygons=resp["number_of_bounding_polygons"],
    #         number_of_segmentations=resp["number_of_segmentation_rasters"],
    #         associated=resp["associated"],
    #     )
>>>>>>> 9c4bd85c
<|MERGE_RESOLUTION|>--- conflicted
+++ resolved
@@ -45,7 +45,9 @@
         success_str += f" with user {email}." if email else "."
         print(success_str)
 
-    def _get_users_email(self) -> Union[str, None]:
+    def _get_users_email(
+        self,
+    ) -> Union[str, None]:
         """Gets the users e-mail address (in the case when auth is enabled)
         or returns None in the case of a no-auth backend.
         """
@@ -186,51 +188,48 @@
             setattr(self, k, v)
 
     @property
-<<<<<<< HEAD
-    def id(self) -> int:
+    def id(
+        self,
+    ) -> int:
         return self._id
 
     @property
-    def settings(self) -> schemas.EvaluationSettings:
+    def settings(
+        self,
+    ) -> schemas.EvaluationSettings:
         return self._settings
 
     @property
-    def status(self) -> str:
+    def status(
+        self,
+    ) -> str:
         resp = self._client._requests_get_rel_host(
             f"evaluations/{self._id}/dataset/{self.dataset}/model/{self.model}"
-=======
-    def status(
-        self,
-    ) -> str:
-        resp = self.client._requests_get_rel_host(
-            f"evaluations/{self._id}/dataset/{self.dataset_name}/model/{self.model_name}"
->>>>>>> 9c4bd85c
         ).json()
         return JobStatus(resp)
 
     @property
-<<<<<<< HEAD
-    def type(self) -> enums.TaskType:
+    def type(
+        self,
+    ) -> enums.TaskType:
         return self._settings.type
-=======
-    def settings(
-        self,
-    ) -> dict:
-        return self.client._requests_get_rel_host(
-            f"evaluations/{self._id}/dataset/{self.dataset_name}/model/{self.model_name}/settings"
-        ).json()
->>>>>>> 9c4bd85c
-
-    @property
-    def task_type(self) -> enums.TaskType:
+
+    @property
+    def task_type(
+        self,
+    ) -> enums.TaskType:
         return self._settings.task_type
 
     @property
-    def annotation_type(self) -> enums.TaskType:
+    def annotation_type(
+        self,
+    ) -> enums.TaskType:
         return self._settings.annotation_type
 
     @property
-    def parameters(self) -> List[schemas.Metadatum]:
+    def parameters(
+        self,
+    ) -> List[schemas.Metadatum]:
         return self._settings.parameters
 
     @property
@@ -277,15 +276,21 @@
         }
 
     @property
-    def id(self):
+    def id(
+        self,
+    ):
         return self.info.id
 
     @property
-    def name(self):
+    def name(
+        self,
+    ):
         return self.info.name
 
     @property
-    def metadata(self) -> Dict[str, Any]:
+    def metadata(
+        self,
+    ) -> Dict[str, Any]:
         return self._metadata
 
     @classmethod
@@ -368,13 +373,9 @@
         ).json()
         return schemas.GroundTruth(**resp)
 
-<<<<<<< HEAD
-    def get_labels(self) -> List[schemas.Label]:
-=======
     def get_labels(
         self,
-    ) -> List[schemas.LabelDistribution]:
->>>>>>> 9c4bd85c
+    ) -> List[schemas.Label]:
         labels = self.client._requests_get_rel_host(
             f"labels/dataset/{self.name}"
         ).json()
@@ -420,30 +421,9 @@
             for job_id in model_evaluations[model_name]
         ]
 
-<<<<<<< HEAD
-    def finalize(self):
-=======
-        # TODO: implement after backend functions are complete
-        # def get_info(
-        #     self,
-        # ) -> schemas.Info:
-        #     resp = self.client._requests_get_rel_host(
-        #         f"datasets/{self.name}/info"
-        #     ).json()
-
-        # return schemas.Info(
-        #     annotation_type=resp["annotation_type"],
-        #     number_of_classifications=resp["number_of_classifications"],
-        #     number_of_bounding_boxes=resp["number_of_bounding_boxes"],
-        #     number_of_bounding_polygons=resp["number_of_bounding_polygons"],
-        #     number_of_segmentations=resp["number_of_segmentation_rasters"],
-        #     associated=resp["associated"],
-        # )
-
     def finalize(
         self,
     ):
->>>>>>> 9c4bd85c
         return self.client._requests_put_rel_host(
             f"datasets/{self.name}/finalize"
         )
@@ -468,15 +448,21 @@
         }
 
     @property
-    def id(self):
+    def id(
+        self,
+    ):
         return self.info.id
 
     @property
-    def name(self):
+    def name(
+        self,
+    ):
         return self.info.name
 
     @property
-    def metadata(self) -> Dict[str, Any]:
+    def metadata(
+        self,
+    ) -> Dict[str, Any]:
         return self._metadata
 
     @classmethod
@@ -732,42 +718,4 @@
         return [
             schemas.Label(key=label["key"], value=label["value"])
             for label in labels
-<<<<<<< HEAD
-        ]
-=======
-        ]
-
-    def get_label_distribution(
-        self,
-    ) -> Dict[schemas.Label, int]:
-        distribution = self.client._requests_get_rel_host(
-            f"models/{self.name}/labels/distribution"
-        ).json()
-
-        return {
-            schemas.Label(
-                key=label["label"]["key"], value=label["label"]["value"]
-            ): {
-                "count": label["count"],
-                "scores": label["scores"],
-            }
-            for label in distribution
-        }
-
-    # TODO: implement after crud.get_info is complete
-    # def get_info(
-    #     self,
-    # ) -> schemas.Info:
-    #     resp = self.client._requests_get_rel_host(
-    #         f"models/{self.name}/info"
-    #     ).json()
-
-    #     return schemas.Info(
-    #         annotation_type=resp["annotation_type"],
-    #         number_of_classifications=resp["number_of_classifications"],
-    #         number_of_bounding_boxes=resp["number_of_bounding_boxes"],
-    #         number_of_bounding_polygons=resp["number_of_bounding_polygons"],
-    #         number_of_segmentations=resp["number_of_segmentation_rasters"],
-    #         associated=resp["associated"],
-    #     )
->>>>>>> 9c4bd85c
+        ]