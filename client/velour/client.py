--- conflicted
+++ resolved
@@ -204,48 +204,6 @@
     def get_all_labels(self) -> List[Label]:
         return self._requests_get_rel_host("labels").json()
 
-<<<<<<< HEAD
-=======
-    def evaluate_ap(
-        self,
-        model: "Model",
-        dataset: "Dataset",
-        model_pred_task_type: Task = None,
-        dataset_gt_task_type: Task = None,
-        iou_thresholds: List[float] = None,
-        ious_to_keep: List[float] = None,
-        min_area: float = None,
-        max_area: float = None,
-    ) -> "EvalJob":
-        payload = {
-            "settings": {
-                "model_name": model.name,
-                "dataset_name": dataset.name,
-                "model_pred_task_type": model_pred_task_type.value
-                if model_pred_task_type is not None
-                else None,
-                "dataset_gt_task_type": dataset_gt_task_type.value
-                if dataset_gt_task_type is not None
-                else None,
-                "min_area": min_area,
-                "max_area": max_area,
-            }
-        }
-
-        if iou_thresholds is not None:
-            payload["iou_thresholds"] = iou_thresholds
-        if ious_to_keep is not None:
-            payload["ious_to_keep"] = ious_to_keep
-
-        resp = self._requests_post_rel_host("/ap-metrics", json=payload).json()
-        # resp should have keys "missing_pred_labels", "ignored_pred_labels", with values
-        # list of label dicts. convert label dicts to Label objects
-        for k in ["missing_pred_labels", "ignored_pred_labels"]:
-            resp[k] = [Label(**la) for la in resp[k]]
-
-        return EvalJob(client=self, **resp)
-
->>>>>>> 5c140376
 
 class Dataset:
     def __init__(self, client: Client, name: str):
@@ -511,7 +469,6 @@
         dataset_gt_task_type: Task = None,
         iou_thresholds: List[float] = None,
         ious_to_keep: List[float] = None,
-        labels: List[Label] = None,
         min_area: float = None,
         max_area: float = None,
     ) -> "EvalJob":
@@ -530,8 +487,6 @@
             }
         }
 
-        if labels is not None:
-            payload["labels"] = [label.__dict__ for label in labels]
         if iou_thresholds is not None:
             payload["iou_thresholds"] = iou_thresholds
         if ious_to_keep is not None:
