import datetime
import json
import math
import time
import warnings
from dataclasses import asdict, dataclass
from typing import Dict, List, Tuple, Union

from velour.client import Client, ClientException
from velour.enums import AnnotationType, EvaluationStatus, TaskType
from velour.exceptions import SchemaTypeError
from velour.schemas.evaluation import EvaluationParameters, EvaluationRequest
from velour.schemas.filters import BinaryExpression, DeclarativeMapper, Filter
from velour.schemas.geometry import BoundingBox, MultiPolygon, Polygon, Raster
from velour.schemas.metadata import (
    dump_metadata,
    load_metadata,
    validate_metadata,
)

MetadataType = Dict[
    str,
    Union[
        int, float, str, bool, datetime.datetime, datetime.date, datetime.time
    ],
]


class Label:
    """
    An object for labeling datasets, models, and annotations.

    Parameters
    ----------
    key : str
        A key for the `Label`.
    value : str
        A value for the `Label`.
    score : float
        The score associated with the `Label` (where applicable).

    Attributes
    ----------
    id : int
        A unique ID for the `Label`.
    """

    def __init__(self, key: str, value: str, score: Union[float, None] = None):
        self.key = key
        self.value = value
        self.score = score
        self._validate()

    def _validate(self):
        """
        Validate the inputs of the `Label`.
        """
        if not isinstance(self.key, str):
            raise TypeError("key should be of type `str`")
        if not isinstance(self.value, str):
            raise TypeError("value should be of type `str`")
        if isinstance(self.score, int):
            self.score = float(self.score)
        if not isinstance(self.score, (float, type(None))):
            raise TypeError("score should be of type `float`")

    def __str__(self):
        return str(self.dict())

    def tuple(self) -> Tuple[str, str, Union[float, None]]:
        """
        Defines how the `Label` is turned into a tuple.

        Returns
        ----------
        tuple
            A tuple of the `Label's` arguments.
        """
        return (self.key, self.value, self.score)

    def __eq__(self, other):
        """
        Defines how `Labels` are compared to one another

        Parameters
        ----------
        other : Label
            The object to compare with the `Label`.

        Returns
        ----------
        boolean
            A boolean describing whether the two objects are equal.
        """
        if (
            not hasattr(other, "key")
            or not hasattr(other, "key")
            or not hasattr(other, "score")
        ):
            return False

        # if the scores aren't the same type return False
        if (other.score is None) != (self.score is None):
            return False

        scores_equal = (other.score is None and self.score is None) or (
            math.isclose(self.score, other.score)
        )

        return (
            scores_equal
            and self.key == other.key
            and self.value == other.value
        )

    def __hash__(self) -> int:
        """
        Defines how a `Label` is hashed.

        Returns
        ----------
        int
            The hashed 'Label`.
        """
        return hash(f"key:{self.key},value:{self.value},score:{self.score}")

    def dict(self) -> dict:
        """
        Defines how a `Label` is transformed into a dictionary.

        Returns
        ----------
        dict
            A dictionary of the `Label's` attributes.
        """
        return {
            "key": self.key,
            "value": self.value,
            "score": self.score,
        }

    @classmethod
    def all(cls, client: Client) -> List["Label"]:
        """
        Returns a list of all labels in the backend.
        """
        return [
            cls(key=label["key"], value=label["value"], score=label["score"])
            for label in client.get_labels()
        ]


class Datum:
    """
    A class used to store datum about `GroundTruths` and `Predictions`.

    Parameters
    ----------
    uid : str
        The UID of the `Datum`.
    metadata : dict
        A dictionary of metadata that describes the `Datum`.
    geospatial :  dict
        A GeoJSON-style dictionary describing the geospatial coordinates of the `Datum`.
    """

    def __init__(
        self,
        uid: str,
        metadata: MetadataType = None,
        geospatial: Dict[
            str,
            Union[
                List[List[List[List[Union[float, int]]]]],
                List[List[List[Union[float, int]]]],
                List[Union[float, int]],
                str,
            ],
        ] = None,
    ):
        self.uid = uid
        self.metadata = metadata if metadata else {}
        self.geospatial = geospatial if geospatial else {}
        self._dataset_name = None
        self._validate()

    def _validate(self):
        """
        Validates the parameters used to create a `Datum` object.
        """
        if not isinstance(self.uid, str):
            raise SchemaTypeError("uid", str, self.uid)
        validate_metadata(self.metadata)
        self.metadata = load_metadata(self.metadata)

    def __str__(self):
        return str(self.dict())

    def dict(self) -> dict:
        """
        Defines how a `Datum` object is transformed into a dictionary.

        Returns
        ----------
        dict
            A dictionary of the `Datum's` attributes.
        """
        return {
            "dataset_name": self._dataset_name,
            "uid": self.uid,
            "metadata": dump_metadata(self.metadata),
            "geospatial": self.geospatial if self.geospatial else None,
        }

    @classmethod
    def _from_dict(cls, d: dict) -> "Datum":
        dataset_name = d.pop("dataset_name", None)
        datum = cls(**d)
        datum._set_dataset_name(dataset_name)
        return datum

    def __eq__(self, other):
        """
        Defines how `Datums` are compared to one another

        Parameters
        ----------
        other : Datum
            The object to compare with the `Datum`.

        Returns
        ----------
        boolean
            A boolean describing whether the two objects are equal.
        """
        if not isinstance(other, Datum):
            raise TypeError(f"Expected type `{type(Datum)}`, got `{other}`")
        return self.dict() == other.dict()

    def _set_dataset_name(self, dataset: Union["Dataset", str]) -> None:
        """Sets the dataset the datum belongs to. This should never be called by the user."""
        self._dataset_name = (
            dataset.name if isinstance(dataset, Dataset) else dataset
        )


class Annotation:
    """
    A class used to annotate `GroundTruths` and `Predictions`.

    Parameters
    ----------
    task_type: TaskType
        The task type associated with the `Annotation`.
    labels: List[Label]
        A list of labels to use for the `Annotation`.
    metadata: Dict[str, Union[int, float, str, bool, datetime.datetime, datetime.date, datetime.time]]
        A dictionary of metadata that describes the `Annotation`.
    bounding_box: BoundingBox
        A bounding box to assign to the `Annotation`.
    polygon: Polygon
        A polygon to assign to the `Annotation`.
    multipolygon: MultiPolygon
        A multipolygon to assign to the `Annotation`.
    raster: Raster
        A raster to assign to the `Annotation`.
    jsonb: Dict
        A jsonb to assign to the `Annotation`.

    Attributes
    ----------
    geometric_area : float
        The area of the annotation.

    Examples
    --------

    Classification
    >>> Annotation(
    ...     task_type=TaskType.CLASSIFICATION,
    ...     labels=[
    ...         Label(key="class", value="dog"),
    ...         Label(key="category", value="animal"),
    ...     ]
    ... )

    Object-Detection BoundingBox
    >>> annotation = Annotation(
    ...     task_type=TaskType.DETECTION,
    ...     labels=[Label(key="k1", value="v1")],
    ...     bounding_box=box2,
    ... )

    Object-Detection Polygon
    >>> annotation = Annotation(
    ...     task_type=TaskType.DETECTION,
    ...     labels=[Label(key="k1", value="v1")],
    ...     polygon=polygon1,
    ... )

    Object-Detection Mulitpolygon
    >>> annotation = Annotation(
    ...     task_type=TaskType.DETECTION,
    ...     labels=[Label(key="k1", value="v1")],
    ...     multipolygon=multipolygon,
    ... )

    Object-Detection Raster
    >>> annotation = Annotation(
    ...     task_type=TaskType.DETECTION,
    ...     labels=[Label(key="k1", value="v1")],
    ...     raster=raster1,
    ... )

    Semantic-Segmentation Raster
    >>> annotation = Annotation(
    ...     task_type=TaskType.SEGMENTATION,
    ...     labels=[Label(key="k1", value="v1")],
    ...     raster=raster1,
    ... )

    Defining all supported annotation-types for a given task_type is allowed!
    >>> Annotation(
    ...     task_type=TaskType.DETECTION,
    ...     labels=[Label(key="k1", value="v1")],
    ...     bounding_box=box1,
    ...     polygon=polygon1,
    ...     multipolygon=multipolygon,
    ...     raster=raster1,
    ... )
    """

    def __init__(
        self,
        task_type: TaskType,
        labels: List[Label],
        metadata: MetadataType = None,
        bounding_box: BoundingBox = None,
        polygon: Polygon = None,
        multipolygon: MultiPolygon = None,
        raster: Raster = None,
        jsonb: Dict = None,
    ):
        self.task_type = task_type
        self.labels = labels
        self.metadata = metadata if metadata else {}
        self.bounding_box = bounding_box
        self.polygon = polygon
        self.multipolygon = multipolygon
        self.raster = raster
        self.jsonb = jsonb
        self._validate()

    def _validate(self):
        """
        Validates the parameters used to create a `Annotation` object.
        """

        # task_type
        if not isinstance(self.task_type, TaskType):
            self.task_type = TaskType(self.task_type)

        # labels
        if not isinstance(self.labels, list):
            raise SchemaTypeError("labels", List[Label], self.labels)
        for idx, label in enumerate(self.labels):
            if isinstance(self.labels[idx], dict):
                self.labels[idx] = Label(**label)
            if not isinstance(self.labels[idx], Label):
                raise SchemaTypeError("label", Label, self.labels[idx])

        # annotation data
        if self.bounding_box:
            if isinstance(self.bounding_box, dict):
                self.bounding_box = BoundingBox(**self.bounding_box)
            if not isinstance(self.bounding_box, BoundingBox):
                raise SchemaTypeError(
                    "bounding_box", BoundingBox, self.bounding_box
                )
        if self.polygon:
            if isinstance(self.polygon, dict):
                self.polygon = Polygon(**self.polygon)
            if not isinstance(self.polygon, Polygon):
                raise SchemaTypeError("polygon", Polygon, self.polygon)
        if self.multipolygon:
            if isinstance(self.multipolygon, dict):
                self.multipolygon = MultiPolygon(**self.multipolygon)
            if not isinstance(self.multipolygon, MultiPolygon):
                raise SchemaTypeError(
                    "multipolygon", MultiPolygon, self.multipolygon
                )
        if self.raster:
            if isinstance(self.raster, dict):
                self.raster = Raster(**self.raster)
            if not isinstance(self.raster, Raster):
                raise SchemaTypeError("raster", Raster, self.raster)

        # metadata
        validate_metadata(self.metadata)
        self.metadata = load_metadata(self.metadata)

    def __str__(self):
        return str(self.dict())

    def dict(self) -> dict:
        """
        Defines how a `Annotation` object is transformed into a dictionary.

        Returns
        ----------
        dict
            A dictionary of the `Annotation's` attributes.
        """
        return {
            "task_type": self.task_type.value,
            "labels": [label.dict() for label in self.labels],
            "metadata": dump_metadata(self.metadata),
            "bounding_box": asdict(self.bounding_box)
            if self.bounding_box
            else None,
            "polygon": asdict(self.polygon) if self.polygon else None,
            "multipolygon": asdict(self.multipolygon)
            if self.multipolygon
            else None,
            "raster": asdict(self.raster) if self.raster else None,
            "jsonb": self.jsonb,
        }

    def __eq__(self, other):
        """
        Defines how `Annotations` are compared to one another

        Parameters
        ----------
        other : Annotation
            The object to compare with the `Annotation`.

        Returns
        ----------
        boolean
            A boolean describing whether the two objects are equal.
        """
        if not isinstance(other, Annotation):
            raise TypeError(
                f"Expected type `{type(Annotation)}`, got `{other}`"
            )
        return self.dict() == other.dict()


class GroundTruth:
    """
    An object describing a groundtruth (e.g., a human-drawn bounding box on an image).

    Parameters
    ----------
    datum : Datum
        The `Datum` associated with the `GroundTruth`.
    annotations : List[Annotation]
        The list of `Annotations` associated with the `GroundTruth`.
    """

    def __init__(self, datum: Datum, annotations: List[Annotation]):
        self.datum = datum
        self.annotations = annotations
        self._validate()

    def _validate(self):
        """
        Validate the inputs of the `GroundTruth`.
        """
        # validate datum
        if not isinstance(self.datum, Datum):
            raise SchemaTypeError("datum", Datum, self.datum)

        # validate annotations
        if not isinstance(self.annotations, list):
            raise SchemaTypeError(
                "annotations", List[Annotation], self.annotations
            )
        for idx, annotation in enumerate(self.annotations):
            if isinstance(self.annotations[idx], dict):
                self.annotations[idx] = Annotation(**annotation)
            if not isinstance(self.annotations[idx], Annotation):
                raise SchemaTypeError(
                    "annotation", Annotation, self.annotations[idx]
                )

    def __str__(self):
        return str(self.dict())

    def dict(self) -> dict:
        """
        Defines how a `GroundTruth` is transformed into a dictionary.

        Returns
        ----------
        dict
            A dictionary of the `GroundTruth's` attributes.
        """
        return {
            "datum": self.datum.dict(),
            "annotations": [
                annotation.dict() for annotation in self.annotations
            ],
        }

    @classmethod
    def _from_dict(cls, d: dict) -> "GroundTruth":
        return cls(
            datum=Datum._from_dict(d["datum"]), annotations=d["annotations"]
        )

    def __eq__(self, other):
        """
        Defines how `GroundTruths` are compared to one another

        Parameters
        ----------
        other : GroundTruth
            The object to compare with the `GroundTruth`.

        Returns
        ----------
        boolean
            A boolean describing whether the two objects are equal.
        """
        if not isinstance(other, GroundTruth):
            raise TypeError(
                f"Expected type `{type(GroundTruth)}`, got `{other}`"
            )
        return self.dict() == other.dict()


class Prediction:
    """
    An object describing a prediction (e.g., a machine-drawn bounding box on an image).

    Parameters
    ----------
    datum : Datum
        The `Datum` associated with the `Prediction`.
    annotations : List[Annotation]
        The list of `Annotations` associated with the `Prediction`.

    Attributes
    ----------
    score : Union[float, int]
        The score assigned to the `Prediction`.
    """

    def __init__(self, datum: Datum, annotations: List[Annotation] = None):
        self.datum = datum
        self.annotations = annotations
        self._model_name = None
        self._validate()

    def _validate(self):
        """
        Validate the inputs of the `Prediction`.
        """
        # validate datum
        if isinstance(self.datum, dict):
            self.datum = Datum(**self.datum)
        if not isinstance(self.datum, Datum):
            raise SchemaTypeError("datum", Datum, self.datum)

        # validate annotations
        if not isinstance(self.annotations, list):
            raise SchemaTypeError(
                "annotations", List[Annotation], self.annotations
            )
        for idx, annotation in enumerate(self.annotations):
            if isinstance(self.annotations[idx], dict):
                self.annotations[idx] = Annotation(**annotation)
            if not isinstance(self.annotations[idx], Annotation):
                raise SchemaTypeError(
                    "annotation", Annotation, self.annotations[idx]
                )

        # TaskType-specific validations
        for annotation in self.annotations:
            if annotation.task_type in [
                TaskType.CLASSIFICATION,
                TaskType.DETECTION,
            ]:
                for label in annotation.labels:
                    if label.score is None:
                        raise ValueError(
                            f"For task type `{annotation.task_type}` prediction labels must have scores, but got `None`"
                        )
            if annotation.task_type == TaskType.CLASSIFICATION:
                label_keys_to_sum = {}
                for scored_label in annotation.labels:
                    label_key = scored_label.key
                    if label_key not in label_keys_to_sum:
                        label_keys_to_sum[label_key] = 0.0
                    label_keys_to_sum[label_key] += scored_label.score

                for k, total_score in label_keys_to_sum.items():
                    if abs(total_score - 1) > 1e-5:
                        raise ValueError(
                            "For each label key, prediction scores must sum to 1, but"
                            f" for label key {k} got scores summing to {total_score}."
                        )

    def __str__(self):
        return str(self.dict())

    def dict(self) -> dict:
        """
        Defines how a `Prediction` is transformed into a dictionary.

        Returns
        ----------
        dict
            A dictionary of the `Prediction's` attributes.
        """
        return {
            "datum": self.datum.dict(),
            "model_name": self._model_name,
            "annotations": [
                annotation.dict() for annotation in self.annotations
            ],
        }

    @classmethod
    def _from_dict(cls, d: dict) -> "Prediction":
        pred = cls(
            datum=Datum._from_dict(d["datum"]),
            annotations=d["annotations"],
        )
        pred._set_model_name(d["model_name"])
        return pred

    def __eq__(self, other):
        """
        Defines how `Predictions` are compared to one another

        Parameters
        ----------
        other : Prediction
            The object to compare with the `Prediction`.

        Returns
        ----------
        boolean
            A boolean describing whether the two objects are equal.
        """
        if not isinstance(other, Prediction):
            raise TypeError(
                f"Expected type `{type(Prediction)}`, got `{other}`"
            )
        return self.dict() == other.dict()

    def _set_model_name(self, model: Union["Model", str]):
        self._model_name = model.name if isinstance(model, Model) else model


@dataclass
class DatasetSummary:
    """Dataclass for storing dataset summary information"""

    name: str
    num_datums: int
    num_annotations: int
    num_bounding_boxes: int
    num_polygons: int
    num_groundtruth_multipolygons: int
    num_rasters: int
    task_types: List[TaskType]
    labels: List[Label]
    datum_metadata: List[MetadataType]
    annotation_metadata: List[MetadataType]

    def __post_init__(self):
        for i, tt in enumerate(self.task_types):
            if isinstance(tt, str):
                self.task_types[i] = TaskType(tt)
        for i, label in enumerate(self.labels):
            if isinstance(label, dict):
                self.labels[i] = Label(**label)


class Evaluation:
    """
    Wraps `velour.client.Job` to provide evaluation-specifc members.
    """

    def __init__(self, client: Client, *_, **kwargs):
        """
        Defines important attributes of the API's `EvaluationResult`.

        Attributes
        ----------
        id : int
            The id of the evaluation.
        model_name : str
            The name of the evaluated model.
        datum_filter : schemas.Filter
            The filter used to select the datums for evaluation.
        status : EvaluationStatus
            The status of the evaluation.
        metrics : List[dict]
            A list of metric dictionaries returned by the job.
        confusion_matrices : List[dict]
            A list of confusion matrix dictionaries returned by the job.
        """
        self.client = client
        self._from_dict(**kwargs)

    def dict(self):
        return {
            "id": self.id,
            "model_name": self.model_name,
            "datum_filter": asdict(self.datum_filter),
            "parameters": asdict(self.parameters),
            "status": self.status.value,
            "metrics": self.metrics,
            "confusion_matrices": self.confusion_matrices,
            **self.kwargs,
        }

    def _from_dict(
        self,
        *_,
        id: int,
        model_name: str,
        datum_filter: Filter,
        parameters: EvaluationParameters,
        status: EvaluationStatus,
        metrics: List[dict],
        confusion_matrices: List[dict],
        **kwargs,
    ):
        self.id = id
        self.model_name = model_name
        self.datum_filter = (
            Filter(**datum_filter)
            if isinstance(datum_filter, dict)
            else datum_filter
        )
        self.parameters = (
            EvaluationParameters(**parameters)
            if isinstance(parameters, dict)
            else parameters
        )
        self.status = EvaluationStatus(status)
        self.metrics = metrics
        self.confusion_matrices = confusion_matrices
        self.kwargs = kwargs

        for k, v in kwargs.items():
            setattr(self, k, v)

    def poll(self) -> EvaluationStatus:
        """
        Poll the backend.

        Updates the evaluation with the latest state from the backend.

        Returns
        -------
        enums.EvaluationStatus
            The status of the evaluation.

        Raises
        ----------
        ClientException
            If an Evaluation with the given `evaluation_id` is not found.
        """
        response = self.client.get_evaluations(evaluation_ids=[self.id])
        if not response:
            raise ClientException("Not Found")
        self._from_dict(**response[0])
        return self.status

    def wait_for_completion(
        self,
        *,
        timeout: int = None,
        interval: float = 1.0,
    ) -> EvaluationStatus:
        """
        Blocking function that waits for evaluation to finish.

        Parameters
        ----------
        timeout : int, optional
            Length of timeout in seconds.
        interval : float, default=1.0
            Polling interval in seconds.
        """
        t_start = time.time()
        while self.poll() not in [
            EvaluationStatus.DONE,
            EvaluationStatus.FAILED,
        ]:
            time.sleep(interval)
            if timeout and time.time() - t_start > timeout:
                raise TimeoutError
        return self.status

    def to_dataframe(
        self,
        stratify_by: Tuple[str, str] = None,
    ):
        """
        Get all metrics associated with a Model and return them in a `pd.DataFrame`.

        Returns
        ----------
        pd.DataFrame
            Evaluation metrics being displayed in a `pd.DataFrame`.

        Raises
        ------
        ModuleNotFoundError
            This function requires the use of `pandas.DataFrame`.

        """
        try:
            import pandas as pd
        except ModuleNotFoundError:
            raise ModuleNotFoundError(
                "Must have pandas installed to use `get_metric_dataframes`."
            )

        if not stratify_by:
            column_type = "evaluation"
            column_name = self.id
        else:
            column_type = stratify_by[0]
            column_name = stratify_by[1]

        metrics = [
            {**metric, column_type: column_name} for metric in self.metrics
        ]
        df = pd.DataFrame(metrics)
        for k in ["label", "parameters"]:
            df[k] = df[k].fillna("n/a")
        df["parameters"] = df["parameters"].apply(json.dumps)
        df["label"] = df["label"].apply(
            lambda x: f"{x['key']}: {x['value']}" if x != "n/a" else x
        )
        df = df.pivot(
            index=["type", "parameters", "label"], columns=[column_type]
        )
        return df


class Dataset:
    """
    A class describing a given dataset.

    Attribute
    ----------
    client : Client
        The `Client` object associated with the session.
    id : int
        The ID of the dataset.
    name : str
        The name of the dataset.
    metadata : dict
        A dictionary of metadata that describes the dataset.
    geospatial :  dict
        A GeoJSON-style dictionary describing the geospatial coordinates of the dataset.
    """

    def __init__(
        self,
        client: Client,
        name: str,
        metadata: MetadataType = None,
        geospatial: Dict[
            str,
            Union[
                List[List[List[List[Union[float, int]]]]],
                List[List[List[Union[float, int]]]],
                List[Union[float, int]],
                str,
            ],
        ] = None,
        id: Union[int, None] = None,
        delete_if_exists: bool = False,
    ):
        """
        Create or get a `Dataset` object.

        Parameters
        ----------
        client : Client
            The `Client` object associated with the session.
        name : str
            The name of the dataset.
        metadata : dict
            A dictionary of metadata that describes the dataset.
        geospatial : dict
            A GeoJSON-style dictionary describing the geospatial coordinates of the dataset.
        id : int, optional
            SQL index for model.
        delete_if_exists : bool, default=False
            Deletes any existing dataset with the same name.
        """
        self.name = name
        self.metadata = metadata
        self.geospatial = geospatial
        self.id = id
        self._validate_coretype()

        if delete_if_exists and client.get_dataset(name) is not None:
            client.delete_dataset(name, timeout=30)

        if delete_if_exists or client.get_dataset(name) is None:
            client.create_dataset(self.dict())

        for k, v in client.get_dataset(name).items():
            setattr(self, k, v)
        self.client = client

    def _validate_coretype(self):
        """
        Validates the arguments used to create a `Dataset` object.
        """
        # validation
        if not isinstance(self.name, str):
            raise TypeError("`name` should be of type `str`")
        if not isinstance(self.id, int) and self.id is not None:
            raise TypeError("`id` should be of type `int`")
        if not self.metadata:
            self.metadata = {}
        if not self.geospatial:
            self.geospatial = {}

        # metadata
        validate_metadata(self.metadata)
        self.metadata = load_metadata(self.metadata)

    def __str__(self):
        return str(self.dict())

    def dict(self) -> dict:
        """
        Defines how a `Dataset` object is transformed into a dictionary.

        Returns
        ----------
        dict
            A dictionary of the `Dataset's` attributes.
        """
        return {
            "id": self.id,
            "name": self.name,
            "metadata": dump_metadata(self.metadata),
            "geospatial": self.geospatial if self.geospatial else None,
        }

    def add_groundtruth(
        self,
        groundtruth: GroundTruth,
    ):
        """
        Add a groundtruth to a given dataset.

        Parameters
        ----------
        groundtruth : GroundTruth
            The `GroundTruth` object to add to the `Dataset`.
        """
        if not isinstance(groundtruth, GroundTruth):
            raise TypeError(f"Invalid type `{type(groundtruth)}`")

        if len(groundtruth.annotations) == 0:
            warnings.warn(
                f"GroundTruth for datum with uid `{groundtruth.datum.uid}` contains no annotations."
            )

        groundtruth.datum._set_dataset_name(self.name)
        self.client._requests_post_rel_host(
            "groundtruths",
            json=groundtruth.dict(),
        )

    def get_groundtruth(self, datum: Union[Datum, str]) -> GroundTruth:
        """
        Fetches a given groundtruth from the backend.

        Parameters
        ----------
        datum : Datum
            The Datum of the 'GroundTruth' to fetch.


        Returns
        ----------
        GroundTruth
            The requested `GroundTruth`.
        """
        uid = datum.uid if isinstance(datum, Datum) else datum
        resp = self.client._requests_get_rel_host(
            f"groundtruths/dataset/{self.name}/datum/{uid}"
        ).json()
        return GroundTruth._from_dict(resp)

    def get_labels(
        self,
    ) -> List[Label]:
        """
        Get all labels associated with a given dataset.

        Returns
        ----------
        List[Label]
            A list of `Labels` associated with the dataset.
        """
        labels = self.client._requests_get_rel_host(
            f"labels/dataset/{self.name}"
        ).json()

        return [
            Label(key=label["key"], value=label["value"]) for label in labels
        ]

    def get_datums(self) -> List[Datum]:
        """
        Get all datums associated with a given dataset.

        Returns
        ----------
        List[Datum]
            A list of `Datums` associated with the dataset.
        """
        datums = self.client.get_datums(self.name)
        return [Datum._from_dict(datum) for datum in datums]

    def get_evaluations(
        self,
    ) -> List[Evaluation]:
        """
        Get all evaluations associated with a given dataset.

        Returns
        ----------
        List[Evaluation]
            A list of `Evaluations` associated with the dataset.
        """
        return [
            Evaluation(self.client, **resp)
            for resp in self.client.get_evaluations(datasets=self.name)
        ]

    def get_summary(self) -> DatasetSummary:
        """
        Get the summary of a given dataset.

        Returns
        -------
        DatasetSummary
            The summary of the dataset. This class has the following fields:

            name: name of the dataset

            num_datums: total number of datums in the dataset

            num_annotations: total number of labeled annotations in the dataset. if an
            object (such as a bounding box) has multiple labels then each label is counted separately

            num_bounding_boxes: total number of bounding boxes in the dataset

            num_polygons: total number of polygons in the dataset

            num_groundtruth_multipolygons: total number of multipolygons in the dataset

            num_rasters: total number of rasters in the dataset

            task_types: list of the unique task types in the dataset

            labels: list of the unique labels in the dataset

            datum_metadata: list of the unique metadata dictionaries in the dataset that are associated
            to datums

            groundtruth_annotation_metadata: list of the unique metadata dictionaries in the dataset that are
            associated to annotations
        """
        resp = self.client.get_dataset_summary(self.name)
        return DatasetSummary(**resp)

    def finalize(
        self,
    ):
        """
        Finalize the `Dataset` object such that new `GroundTruths` cannot be added to it.
        """
        return self.client._requests_put_rel_host(
            f"datasets/{self.name}/finalize"
        )

    def delete(
        self,
    ):
        """
        Delete the `Dataset` object from the backend.
        """
        self.client._requests_delete_rel_host(f"datasets/{self.name}").json()


class Model:
    """
    A class describing a model that was trained on a particular dataset.

    Attribute
    ----------
    client : Client
        The `Client` object associated with the session.
    id : int
        The ID of the model.
    name : str
        The name of the model.
    metadata : dict
        A dictionary of metadata that describes the model.
    geospatial :  dict
        A GeoJSON-style dictionary describing the geospatial coordinates of the model.
    """

    def __init__(
        self,
        client: Client,
        name: str,
        metadata: MetadataType = None,
        geospatial: Dict[
            str,
            Union[
                List[List[List[List[Union[float, int]]]]],
                List[List[List[Union[float, int]]]],
                List[Union[float, int]],
                str,
            ],
        ] = None,
        id: Union[int, None] = None,
        delete_if_exists: bool = False,
    ):
        """
        Create or get a `Model` object.

        Parameters
        ----------
        client : Client
            The `Client` object associated with the session.
        name : str
            The name of the model.
        metadata : dict
            A dictionary of metadata that describes the model.
        geospatial : dict
            A GeoJSON-style dictionary describing the geospatial coordinates of the model.
        id : int, optional
            SQL index for model.
        delete_if_exists : bool, default=False
            Deletes any existing model with the same name.
        """
        self.name = name
        self.metadata = metadata
        self.geospatial = geospatial
        self.id = id
        self._validate()

        if delete_if_exists and client.get_model(name) is not None:
            client.delete_model(name, timeout=30)

        if delete_if_exists or client.get_model(name) is None:
            client.create_model(self.dict())

        for k, v in client.get_model(name).items():
            setattr(self, k, v)
        self.client = client

    def _validate(self):
        """
        Validates the arguments used to create a `Model` object.
        """
        if not isinstance(self.name, str):
            raise TypeError("`name` should be of type `str`")
        if not isinstance(self.id, int) and self.id is not None:
            raise TypeError("`id` should be of type `int`")
        if not self.metadata:
            self.metadata = {}
        if not self.geospatial:
            self.geospatial = {}

        # metadata
        validate_metadata(self.metadata)
        self.metadata = load_metadata(self.metadata)

    def __str__(self):
        return str(self.dict())

    def dict(self) -> dict:
        """
        Defines how a `Model` object is transformed into a dictionary.

        Returns
        ----------
        dict
            A dictionary of the `Model's` attributes.
        """
        return {
            "id": self.id,
            "name": self.name,
            "metadata": dump_metadata(self.metadata),
            "geospatial": self.geospatial if self.geospatial else None,
        }

    def add_prediction(
        self, dataset: Union[Dataset, str], prediction: Prediction
    ):
        """
        Add a prediction to a given model.

        Parameters
        ----------
        prediction : Prediction
            The `Prediction` object to add to the `Model`.
        """
        if not isinstance(prediction, Prediction):
            raise TypeError(
                f"Expected `velour.Prediction`, got `{type(prediction)}`"
            )

        if len(prediction.annotations) == 0:
            warnings.warn(
                f"Prediction for datum with uid `{prediction.datum.uid}` contains no annotations."
            )

        prediction._set_model_name(self.name)
        # should check not already set or set by equal to dataset?
        if prediction.datum._dataset_name is None:
            prediction.datum._set_dataset_name(dataset)
        else:
            dataset_name = (
                dataset.name if isinstance(dataset, Dataset) else dataset
            )
            if prediction.datum._dataset_name != dataset_name:
                raise RuntimeError(
                    f"Datum with uid `{prediction.datum.uid}` is already linked to the dataset `{prediction.datum._dataset_name}`"
                    f" but you are trying to add a prediction on it to the dataset `{dataset_name}`"
                )

        return self.client._requests_post_rel_host(
            "predictions",
            json=prediction.dict(),
        )

    def finalize_inferences(self, dataset: "Dataset") -> None:
        """
        Finalize the `Model` object such that new `Predictions` cannot be added to it.
        """
        return self.client._requests_put_rel_host(
            f"models/{self.name}/datasets/{dataset.name}/finalize"
        ).json()

    def _format_filters(
        self,
        datasets: Union[Dataset, List[Dataset]],
        filters: Union[Dict, List[BinaryExpression]],
    ) -> Union[dict, Filter]:
        """Formats evaluation request's `datum_filter` input."""

        # get list of dataset names
        dataset_names_from_obj = []
        if isinstance(datasets, list):
            dataset_names_from_obj = [dataset.name for dataset in datasets]
        elif isinstance(datasets, Dataset):
            dataset_names_from_obj = [datasets.name]

        # format filtering object
        if isinstance(filters, list) or filters is None:
            filters = filters if filters else []
            filters = Filter.create(filters)

            # reset model name
            filters.model_names = None
            filters.model_geospatial = None
            filters.model_metadata = None

            # set dataset names
            if not filters.dataset_names:
                filters.dataset_names = []
            filters.dataset_names.extend(dataset_names_from_obj)

        elif isinstance(filters, dict):
            # reset model name
            filters["model_names"] = None
            filters["model_geospatial"] = None
            filters["model_metadata"] = None

            # set dataset names
            if (
                "dataset_names" not in filters
                or filters["dataset_names"] is None
            ):
                filters["dataset_names"] = []
            filters["dataset_names"].extend(dataset_names_from_obj)

        return filters

    def evaluate_classification(
        self,
        datasets: Union[Dataset, List[Dataset]] = None,
        filters: Union[Dict, List[BinaryExpression]] = None,
    ) -> Evaluation:
        """
        Start a classification evaluation job.

        Parameters
        ----------
        datasets : Union[Dataset, List[Dataset]], optional
            The dataset or list of datasets to evaluate against.
        filters : Union[Dict, List[BinaryExpression]]
            Optional set of filters to constrain evaluation by.

        Returns
        -------
        Evaluation
            A job object that can be used to track the status of the job and get the metrics of it upon completion.
        """
        if not datasets and not filters:
            raise ValueError(
                "Evaluation requires the definition of either datasets, dataset filters or both."
            )

        datum_filter = self._format_filters(datasets, filters)

        evaluation = EvaluationRequest(
            model_names=self.name,
            datum_filter=datum_filter,
            parameters=EvaluationParameters(task_type=TaskType.CLASSIFICATION),
        )
        resp = self.client.evaluate(evaluation)
        if len(resp) != 1:
            raise RuntimeError
        resp = resp[0]

        # resp should have keys "missing_pred_keys", "ignored_pred_keys", with values
        # list of label dicts. convert label dicts to Label objects

        evaluation_job = Evaluation(
            client=self.client,
            **resp,
        )

        return evaluation_job

    def evaluate_detection(
        self,
        datasets: Union[Dataset, List[Dataset]] = None,
        filters: Union[Dict, List[BinaryExpression]] = None,
<<<<<<< HEAD
        label_map: Dict[Label, Label] = None,
=======
        convert_annotations_to_type: AnnotationType = None,
        iou_thresholds_to_compute: List[float] = None,
        iou_thresholds_to_return: List[float] = None,
>>>>>>> 1fc75690
    ) -> Evaluation:
        """
        Start a object-detection evaluation job.

        Parameters
        ----------
        datasets : Union[Dataset, List[Dataset]], optional
            The dataset or list of datasets to evaluate against.
        filters : Union[Dict, List[BinaryExpression]], optional
            Optional set of filters to constrain evaluation by.
        convert_annotations_to_type : enums.AnnotationType, optional
            Forces the object detection evaluation to compute over this type.
        iou_thresholds_to_compute : List[float], optional
            Thresholds to compute mAP against.
        iou_thresholds_to_return : List[float], optional
            Thresholds to return AP for. Must be subset of `iou_thresholds_to_compute`.
<<<<<<< HEAD
        filters : Union[Dict, List[BinaryExpression]]
            Optional set of filters to constrain evaluation by.
        label_map : Dict[Label, Label]
            Optional mapping of individual Labels to a grouper Label. Useful when you need to evaluate performance using Labels that differ across datasets and models.
=======
>>>>>>> 1fc75690

        Returns
        -------
        Evaluation
            A job object that can be used to track the status of the job and get the metrics of it upon completion.
        """
        if iou_thresholds_to_compute is None:
            iou_thresholds_to_compute = [
                round(0.5 + 0.05 * i, 2) for i in range(10)
            ]
        if iou_thresholds_to_return is None:
            iou_thresholds_to_return = [0.5, 0.75]

        parameters = EvaluationParameters(
            task_type=TaskType.DETECTION,
            convert_annotations_to_type=convert_annotations_to_type,
            iou_thresholds_to_compute=iou_thresholds_to_compute,
            iou_thresholds_to_return=iou_thresholds_to_return,
        )

        datum_filter = self._format_filters(datasets, filters)

<<<<<<< HEAD
        evaluation = EvaluationJob(
            model=self.name,
            dataset=dataset.name,
            task_type=TaskType.DETECTION.value,
            settings=EvaluationSettings(
                parameters=parameters, filters=filters, label_map=label_map
            ),
=======
        evaluation = EvaluationRequest(
            model_names=self.name,
            datum_filter=datum_filter,
            parameters=parameters,
>>>>>>> 1fc75690
        )
        resp = self.client.evaluate(evaluation)
        if len(resp) != 1:
            raise RuntimeError
        resp = resp[0]

        # resp should have keys "missing_pred_labels", "ignored_pred_labels", with values
        # list of label dicts. convert label dicts to Label objects

        evaluation_job = Evaluation(
            client=self.client,
            **resp,
        )

        return evaluation_job

    def evaluate_segmentation(
        self,
        datasets: Union[Dataset, List[Dataset]] = None,
        filters: Union[Dict, List[BinaryExpression]] = None,
    ) -> Evaluation:
        """
        Start a semantic-segmentation evaluation job.

        Parameters
        ----------
        datasets : Union[Dataset, List[Dataset]], optional
            The dataset or list of datasets to evaluate against.
        filters : Union[Dict, List[BinaryExpression]]
            Optional set of filters to constrain evaluation by.

        Returns
        -------
        Evaluation
            a job object that can be used to track the status of the job and get the metrics of it upon completion
        """

        datum_filter = self._format_filters(datasets, filters)

        # create evaluation job
        evaluation = EvaluationRequest(
            model_names=self.name,
            datum_filter=datum_filter,
            parameters=EvaluationParameters(task_type=TaskType.SEGMENTATION),
        )
        resp = self.client.evaluate(evaluation)
        if len(resp) != 1:
            raise RuntimeError
        resp = resp[0]

        # resp should have keys "missing_pred_labels", "ignored_pred_labels", with values
        # list of label dicts. convert label dicts to Label objects

        # create client-side evaluation handler
        evaluation_job = Evaluation(
            client=self.client,
            **resp,
        )

        return evaluation_job

    def delete(
        self,
    ):
        """
        Delete the `Model` object from the backend.
        """
        self.client._requests_delete_rel_host(f"models/{self.name}").json()

    def get_prediction(self, dataset: Dataset, datum: Datum) -> Prediction:
        """
        Fetch a particular prediction.

        Parameters
        ----------
        datum : Union[Datum, str]
            The `Datum` or datum UID of the prediction to return.

        Returns
        ----------
        Prediction
            The requested `Prediction`.
        """
        resp = self.client._requests_get_rel_host(
            f"predictions/model/{self.name}/dataset/{dataset.name}/datum/{datum.uid}",
        ).json()
        return Prediction._from_dict(resp)

    def get_labels(
        self,
    ) -> List[Label]:
        """
        Get all labels associated with a given model.

        Returns
        ----------
        List[Label]
            A list of `Labels` associated with the model.
        """
        labels = self.client._requests_get_rel_host(
            f"labels/model/{self.name}"
        ).json()

        return [
            Label(key=label["key"], value=label["value"]) for label in labels
        ]

    def get_evaluations(
        self,
    ) -> List[Evaluation]:
        """
        Get all evaluations associated with a given model.

        Returns
        ----------
        List[Evaluation]
            A list of `Evaluations` associated with the model.
        """
        return [
            Evaluation(self.client, **resp)
            for resp in self.client.get_evaluations(models=self.name)
        ]

    def get_metric_dataframes(
        self,
    ) -> dict:
        """
        Get all metrics associated with a Model and return them in a `pd.DataFrame`.

        Returns
        ----------
        dict
            A dictionary of the `Model's` metrics and settings, with the metrics being displayed in a `pd.DataFrame`.
        """
        try:
            import pandas as pd
        except ModuleNotFoundError:
            raise ModuleNotFoundError(
                "Must have pandas installed to use `get_metric_dataframes`."
            )

        ret = []
        for evaluation in self.get_evaluations():
            metrics = [
                {**metric, "dataset": evaluation.dataset}
                for metric in evaluation.metrics
            ]
            df = pd.DataFrame(metrics)
            for k in ["label", "parameters"]:
                df[k] = df[k].fillna("n/a")
            df["parameters"] = df["parameters"].apply(json.dumps)
            df["label"] = df["label"].apply(
                lambda x: f"{x['key']}: {x['value']}" if x != "n/a" else x
            )
            df = df.pivot(
                index=["type", "parameters", "label"], columns=["dataset"]
            )
            ret.append({"settings": evaluation.settings, "df": df})

        return ret


# Assign all DeclarativeMappers such that these coretypes can be used as filters.
# Label
Label.id = DeclarativeMapper("label_ids", int)
Label.key = DeclarativeMapper("label_keys", str)
Label.label = DeclarativeMapper("labels", Label)

# Datum
Datum.uid = DeclarativeMapper("datum_uids", str)
Datum.metadata = DeclarativeMapper(
    "datum_metadata",
    Union[int, float, str, datetime.datetime, datetime.date, datetime.time],
)
Datum.geospatial = DeclarativeMapper(
    "datum_geospatial",
    Union[
        List[List[List[List[Union[float, int]]]]],
        List[List[List[Union[float, int]]]],
        List[Union[float, int]],
        str,
    ],
)

# Prediction
Prediction.score = DeclarativeMapper("prediction_scores", Union[int, float])

# Dataset
Dataset.name = DeclarativeMapper("dataset_names", str)
Dataset.metadata = DeclarativeMapper(
    "dataset_metadata",
    Union[int, float, str, datetime.datetime, datetime.date, datetime.time],
)
Dataset.geospatial = DeclarativeMapper(
    "dataset_geospatial",
    Union[
        List[List[List[List[Union[float, int]]]]],
        List[List[List[Union[float, int]]]],
        List[Union[float, int]],
        str,
    ],
)

# Annotation
Annotation.task = DeclarativeMapper("task_types", TaskType)
Annotation.type = DeclarativeMapper("annotation_types", AnnotationType)
Annotation.geometric_area = DeclarativeMapper(
    "annotation_geometric_area", float
)
Annotation.metadata = DeclarativeMapper(
    "annotation_metadata",
    Union[int, float, str, datetime.datetime, datetime.date, datetime.time],
)
Annotation.geospatial = DeclarativeMapper(
    "annotation_geospatial",
    Union[
        List[List[List[List[Union[float, int]]]]],
        List[List[List[Union[float, int]]]],
        List[Union[float, int]],
        str,
    ],
)

# Model
Model.name = DeclarativeMapper("model_names", str)
Model.metadata = DeclarativeMapper(
    "model_metadata",
    Union[int, float, str, datetime.datetime, datetime.date, datetime.time],
)
Model.geospatial = DeclarativeMapper(
    "model_geospatial",
    Union[
        List[List[List[List[Union[float, int]]]]],
        List[List[List[Union[float, int]]]],
        List[Union[float, int]],
        str,
    ],
)<|MERGE_RESOLUTION|>--- conflicted
+++ resolved
@@ -1353,13 +1353,10 @@
         self,
         datasets: Union[Dataset, List[Dataset]] = None,
         filters: Union[Dict, List[BinaryExpression]] = None,
-<<<<<<< HEAD
-        label_map: Dict[Label, Label] = None,
-=======
         convert_annotations_to_type: AnnotationType = None,
         iou_thresholds_to_compute: List[float] = None,
         iou_thresholds_to_return: List[float] = None,
->>>>>>> 1fc75690
+        label_map: Dict[Label, Label] = None,
     ) -> Evaluation:
         """
         Start a object-detection evaluation job.
@@ -1376,13 +1373,8 @@
             Thresholds to compute mAP against.
         iou_thresholds_to_return : List[float], optional
             Thresholds to return AP for. Must be subset of `iou_thresholds_to_compute`.
-<<<<<<< HEAD
-        filters : Union[Dict, List[BinaryExpression]]
-            Optional set of filters to constrain evaluation by.
         label_map : Dict[Label, Label]
             Optional mapping of individual Labels to a grouper Label. Useful when you need to evaluate performance using Labels that differ across datasets and models.
-=======
->>>>>>> 1fc75690
 
         Returns
         -------
@@ -1405,20 +1397,11 @@
 
         datum_filter = self._format_filters(datasets, filters)
 
-<<<<<<< HEAD
-        evaluation = EvaluationJob(
-            model=self.name,
-            dataset=dataset.name,
-            task_type=TaskType.DETECTION.value,
-            settings=EvaluationSettings(
-                parameters=parameters, filters=filters, label_map=label_map
-            ),
-=======
         evaluation = EvaluationRequest(
             model_names=self.name,
             datum_filter=datum_filter,
             parameters=parameters,
->>>>>>> 1fc75690
+            label_map=label_map 
         )
         resp = self.client.evaluate(evaluation)
         if len(resp) != 1:
