import datetime
import json
import math
import warnings
<<<<<<< HEAD
from dataclasses import asdict, is_dataclass
=======
from dataclasses import asdict
>>>>>>> 12111cfe
from typing import Dict, List, Tuple, Union

from velour.client import Client, ClientException, Job, wait_for_predicate
from velour.enums import AnnotationType, JobStatus, TaskType
from velour.exceptions import SchemaTypeError
from velour.schemas.evaluation import (
    DetectionParameters,
    EvaluationJob,
    EvaluationResult,
    EvaluationSettings,
)
from velour.schemas.filters import BinaryExpression, DeclarativeMapper, Filter
from velour.schemas.geometry import BoundingBox, MultiPolygon, Polygon, Raster
from velour.schemas.metadata import (
    dump_metadata,
    load_metadata,
    validate_metadata,
)


class Label:
    """
    An object for labeling datasets, models, and annotations.

    Parameters
    ----------
    key : str
        A key for the `Label`.
    value : str
        A value for the `Label`.
    score : float
        The score associated with the `Label` (where applicable).

    Attributes
    ----------
    id : int
        A unique ID for the `Label`.
    """

    def __init__(self, key: str, value: str, score: Union[float, None] = None):
        self.key = key
        self.value = value
        self.score = score
        self._validate()

    def _validate(self):
        """
        Validate the inputs of the `Label`.
        """
        if not isinstance(self.key, str):
            raise TypeError("key should be of type `str`")
        if not isinstance(self.value, str):
            raise TypeError("value should be of type `str`")
        if isinstance(self.score, int):
            self.score = float(self.score)
        if not isinstance(self.score, (float, type(None))):
            raise TypeError("score should be of type `float`")

    def __str__(self):
        return str(self.dict())

    def tuple(self) -> Tuple[str, str, Union[float, None]]:
        """
        Defines how the `Label` is turned into a tuple.

        Returns
        ----------
        tuple
            A tuple of the `Label's` arguments.
        """
        return (self.key, self.value, self.score)

    def __eq__(self, other):
        """
        Defines how `Labels` are compared to one another

        Parameters
        ----------
        other : Label
            The object to compare with the `Label`.

        Returns
        ----------
        boolean
            A boolean describing whether the two objects are equal.
        """
        if (
            not hasattr(other, "key")
            or not hasattr(other, "key")
            or not hasattr(other, "score")
        ):
            return False

        # if the scores aren't the same type return False
        if (other.score is None) != (self.score is None):
            return False

        scores_equal = (other.score is None and self.score is None) or (
            math.isclose(self.score, other.score)
        )

        return (
            scores_equal
            and self.key == other.key
            and self.value == other.value
        )

    def __hash__(self) -> int:
        """
        Defines how a `Label` is hashed.

        Returns
        ----------
        int
            The hashed 'Label`.
        """
        return hash(f"key:{self.key},value:{self.value},score:{self.score}")

    def dict(self) -> dict:
        """
        Defines how a `Label` is transformed into a dictionary.

        Returns
        ----------
        dict
            A dictionary of the `Label's` attributes.
        """
        return {
            "key": self.key,
            "value": self.value,
            "score": self.score,
        }

    @classmethod
    def all(cls, client: Client) -> List["Label"]:
        """
        Returns a list of all labels in the backend.
        """
        return [
            cls(key=label["key"], value=label["value"], score=label["score"])
            for label in client.get_labels()
        ]


class Datum:
    """
    A class used to store datum about `GroundTruths` and `Predictions`.

    Parameters
    ----------
    uid : str
        The UID of the `Datum`.
    metadata : dict
        A dictionary of metadata that describes the `Datum`.
    geospatial :  dict
        A GeoJSON-style dictionary describing the geospatial coordinates of the `Datum`.
    dataset : str
        The name of the dataset to associate the `Datum` with.
    """

    def __init__(
        self,
        uid: str,
        metadata: Dict[
            str,
            Union[
                int,
                float,
                str,
                datetime.datetime,
                datetime.date,
                datetime.time,
            ],
        ] = None,
        geospatial: Dict[
            str,
            Union[
                List[List[List[List[Union[float, int]]]]],
                List[List[List[Union[float, int]]]],
                List[Union[float, int]],
                str,
            ],
        ] = None,
        dataset: Union["Dataset", str] = "",
    ):
        self.uid = uid
        self.metadata = metadata if metadata else {}
        self.geospatial = geospatial if geospatial else {}
        self.dataset_name = (
            dataset.name if isinstance(dataset, Dataset) else dataset
        )
        self._validate()

    def _validate(self):
        """
        Validates the parameters used to create a `Datum` object.
        """
        if not isinstance(self.dataset_name, str):
            raise SchemaTypeError("dataset_name", str, self.dataset_name)
        if not isinstance(self.uid, str):
            raise SchemaTypeError("uid", str, self.uid)
        validate_metadata(self.metadata)
        self.metadata = load_metadata(self.metadata)

    def __str__(self):
        return str(self.dict())

    def dict(self) -> dict:
        """
        Defines how a `Datum` object is transformed into a dictionary.

        Returns
        ----------
        dict
            A dictionary of the `Datum's` attributes.
        """
        return {
            "dataset": self.dataset_name,
            "uid": self.uid,
            "metadata": dump_metadata(self.metadata),
            "geospatial": self.geospatial if self.geospatial else None,
        }

    def __eq__(self, other):
        """
        Defines how `Datums` are compared to one another

        Parameters
        ----------
        other : Datum
            The object to compare with the `Datum`.

        Returns
        ----------
        boolean
            A boolean describing whether the two objects are equal.
        """
        if not isinstance(other, Datum):
            raise TypeError(f"Expected type `{type(Datum)}`, got `{other}`")
        return self.dict() == other.dict()


class Annotation:
    """
    A class used to annotate `GroundTruths` and `Predictions`.

    Parameters
    ----------
    task_type: TaskType
        The task type associated with the `Annotation`.
    labels: List[Label]
        A list of labels to use for the `Annotation`.
    metadata: Dict[str, Union[int, float, str, datetime.datetime, datetime.date, datetime.time]]
        A dictionary of metadata that describes the `Annotation`.
    bounding_box: BoundingBox
        A bounding box to assign to the `Annotation`.
    polygon: Polygon
        A polygon to assign to the `Annotation`.
    multipolygon: MultiPolygon
        A multipolygon to assign to the `Annotation`.
    raster: Raster
        A raster to assign to the `Annotation`.
    jsonb: Dict
        A jsonb to assign to the `Annotation`.

    Attributes
    ----------
    geometric_area : float
        The area of the annotation.

    Examples
    --------

    Classification
    >>> Annotation(
    ...     task_type=TaskType.CLASSIFICATION,
    ...     labels=[
    ...         Label(key="class", value="dog"),
    ...         Label(key="category", value="animal"),
    ...     ]
    ... )

    Object-Detection BoundingBox
    >>> annotation = Annotation(
    ...     task_type=TaskType.DETECTION,
    ...     labels=[Label(key="k1", value="v1")],
    ...     bounding_box=box2,
    ... )

    Object-Detection Polygon
    >>> annotation = Annotation(
    ...     task_type=TaskType.DETECTION,
    ...     labels=[Label(key="k1", value="v1")],
    ...     polygon=polygon1,
    ... )

    Object-Detection Mulitpolygon
    >>> annotation = Annotation(
    ...     task_type=TaskType.DETECTION,
    ...     labels=[Label(key="k1", value="v1")],
    ...     multipolygon=multipolygon,
    ... )

    Object-Detection Raster
    >>> annotation = Annotation(
    ...     task_type=TaskType.DETECTION,
    ...     labels=[Label(key="k1", value="v1")],
    ...     raster=raster1,
    ... )

    Semantic-Segmentation Raster
    >>> annotation = Annotation(
    ...     task_type=TaskType.SEGMENTATION,
    ...     labels=[Label(key="k1", value="v1")],
    ...     raster=raster1,
    ... )

    Defining all supported annotation-types for a given task_type is allowed!
    >>> Annotation(
    ...     task_type=TaskType.DETECTION,
    ...     labels=[Label(key="k1", value="v1")],
    ...     bounding_box=box1,
    ...     polygon=polygon1,
    ...     multipolygon=multipolygon,
    ...     raster=raster1,
    ... )
    """

    def __init__(
        self,
        task_type: TaskType,
        labels: List[Label],
        metadata: Dict[
            str,
            Union[
                int,
                float,
                str,
                datetime.datetime,
                datetime.date,
                datetime.time,
            ],
        ] = None,
        bounding_box: BoundingBox = None,
        polygon: Polygon = None,
        multipolygon: MultiPolygon = None,
        raster: Raster = None,
        jsonb: Dict = None,
    ):
        self.task_type = task_type
        self.labels = labels
        self.metadata = metadata if metadata else {}
        self.bounding_box = bounding_box
        self.polygon = polygon
        self.multipolygon = multipolygon
        self.raster = raster
        self.jsonb = jsonb
        self._validate()

    def _validate(self):
        """
        Validates the parameters used to create a `Annotation` object.
        """

        # task_type
        if not isinstance(self.task_type, TaskType):
            self.task_type = TaskType(self.task_type)

        # labels
        if not isinstance(self.labels, list):
            raise SchemaTypeError("labels", List[Label], self.labels)
        for idx, label in enumerate(self.labels):
            if isinstance(self.labels[idx], dict):
                self.labels[idx] = Label(**label)
            if not isinstance(self.labels[idx], Label):
                raise SchemaTypeError("label", Label, self.labels[idx])

        # annotation data
        if self.bounding_box:
            if isinstance(self.bounding_box, dict):
                self.bounding_box = BoundingBox(**self.bounding_box)
            if not isinstance(self.bounding_box, BoundingBox):
                raise SchemaTypeError(
                    "bounding_box", BoundingBox, self.bounding_box
                )
        if self.polygon:
            if isinstance(self.polygon, dict):
                self.polygon = Polygon(**self.polygon)
            if not isinstance(self.polygon, Polygon):
                raise SchemaTypeError("polygon", Polygon, self.polygon)
        if self.multipolygon:
            if isinstance(self.multipolygon, dict):
                self.multipolygon = MultiPolygon(**self.multipolygon)
            if not isinstance(self.multipolygon, MultiPolygon):
                raise SchemaTypeError(
                    "multipolygon", MultiPolygon, self.multipolygon
                )
        if self.raster:
            if isinstance(self.raster, dict):
                self.raster = Raster(**self.raster)
            if not isinstance(self.raster, Raster):
                raise SchemaTypeError("raster", Raster, self.raster)

        # metadata
        validate_metadata(self.metadata)
        self.metadata = load_metadata(self.metadata)

    def __str__(self):
        return str(self.dict())

    def dict(self) -> dict:
        """
        Defines how a `Annotation` object is transformed into a dictionary.

        Returns
        ----------
        dict
            A dictionary of the `Annotation's` attributes.
        """
        return {
            "task_type": self.task_type.value,
            "labels": [label.dict() for label in self.labels],
            "metadata": dump_metadata(self.metadata),
            "bounding_box": asdict(self.bounding_box)
            if self.bounding_box
            else None,
            "polygon": asdict(self.polygon) if self.polygon else None,
            "multipolygon": asdict(self.multipolygon)
            if self.multipolygon
            else None,
            "raster": asdict(self.raster) if self.raster else None,
            "jsonb": self.jsonb,
        }

    def __eq__(self, other):
        """
        Defines how `Annotations` are compared to one another

        Parameters
        ----------
        other : Annotation
            The object to compare with the `Annotation`.

        Returns
        ----------
        boolean
            A boolean describing whether the two objects are equal.
        """
        if not isinstance(other, Annotation):
            raise TypeError(
                f"Expected type `{type(Annotation)}`, got `{other}`"
            )
        return self.dict() == other.dict()


class GroundTruth:
    """
    An object describing a groundtruth (e.g., a human-drawn bounding box on an image).

    Parameters
    ----------
    datum : Datum
        The `Datum` associated with the `GroundTruth`.
    annotations : List[Annotation]
        The list of `Annotations` associated with the `GroundTruth`.
    """

    def __init__(
        self,
        datum: Datum,
        annotations: List[Annotation],
    ):
        self.datum = datum
        self.annotations = annotations
        self._validate()

    def _validate(self):
        """
        Validate the inputs of the `GroundTruth`.
        """
        # validate datum
        if isinstance(self.datum, dict):
            self.datum = Datum(**self.datum)
        if not isinstance(self.datum, Datum):
            raise SchemaTypeError("datum", Datum, self.datum)

        # validate annotations
        if not isinstance(self.annotations, list):
            raise SchemaTypeError(
                "annotations", List[Annotation], self.annotations
            )
        for idx, annotation in enumerate(self.annotations):
            if isinstance(self.annotations[idx], dict):
                self.annotations[idx] = Annotation(**annotation)
            if not isinstance(self.annotations[idx], Annotation):
                raise SchemaTypeError(
                    "annotation", Annotation, self.annotations[idx]
                )

    def __str__(self):
        return str(self.dict())

    def dict(self) -> dict:
        """
        Defines how a `GroundTruth` is transformed into a dictionary.

        Returns
        ----------
        dict
            A dictionary of the `GroundTruth's` attributes.
        """
        return {
            "datum": self.datum.dict(),
            "annotations": [
                annotation.dict() for annotation in self.annotations
            ],
        }

    def __eq__(self, other):
        """
        Defines how `GroundTruths` are compared to one another

        Parameters
        ----------
        other : GroundTruth
            The object to compare with the `GroundTruth`.

        Returns
        ----------
        boolean
            A boolean describing whether the two objects are equal.
        """
        if not isinstance(other, GroundTruth):
            raise TypeError(
                f"Expected type `{type(GroundTruth)}`, got `{other}`"
            )
        return self.dict() == other.dict()


class Prediction:
    """
    An object describing a prediction (e.g., a machine-drawn bounding box on an image).

    Parameters
    ----------
    datum : Datum
        The `Datum` associated with the `Prediction`.
    annotations : List[Annotation]
        The list of `Annotations` associated with the `Prediction`.
    model : str
        The name of the model that produced the `Prediction`.

    Attributes
    ----------
    score : Union[float, int]
        The score assigned to the `Prediction`.
    """

    def __init__(
        self,
        datum: Datum,
        annotations: List[Annotation] = None,
        model: Union["Model", str] = "",
    ):
        self.datum = datum
        self.annotations = annotations
        self.model_name = model.name if isinstance(model, Model) else model
        self._validate()

    def _validate(self):
        """
        Validate the inputs of the `Prediction`.
        """
        # validate datum
        if isinstance(self.datum, dict):
            self.datum = Datum(**self.datum)
        if not isinstance(self.datum, Datum):
            raise SchemaTypeError("datum", Datum, self.datum)

        # validate annotations
        if not isinstance(self.annotations, list):
            raise SchemaTypeError(
                "annotations", List[Annotation], self.annotations
            )
        for idx, annotation in enumerate(self.annotations):
            if isinstance(self.annotations[idx], dict):
                self.annotations[idx] = Annotation(**annotation)
            if not isinstance(self.annotations[idx], Annotation):
                raise SchemaTypeError(
                    "annotation", Annotation, self.annotations[idx]
                )

        # validate model
        if not isinstance(self.model_name, str):
            raise SchemaTypeError("model_name", str, self.model_name)

        # TaskType-specific validations
        for annotation in self.annotations:
            if annotation.task_type in [
                TaskType.CLASSIFICATION,
                TaskType.DETECTION,
            ]:
                for label in annotation.labels:
                    if label.score is None:
                        raise ValueError(
                            f"For task type `{annotation.task_type}` prediction labels must have scores, but got `None`"
                        )
            if annotation.task_type == TaskType.CLASSIFICATION:
                label_keys_to_sum = {}
                for scored_label in annotation.labels:
                    label_key = scored_label.key
                    if label_key not in label_keys_to_sum:
                        label_keys_to_sum[label_key] = 0.0
                    label_keys_to_sum[label_key] += scored_label.score

                for k, total_score in label_keys_to_sum.items():
                    if abs(total_score - 1) > 1e-5:
                        raise ValueError(
                            "For each label key, prediction scores must sum to 1, but"
                            f" for label key {k} got scores summing to {total_score}."
                        )

    def __str__(self):
        return str(self.dict())

    def dict(self) -> dict:
        """
        Defines how a `Prediction` is transformed into a dictionary.

        Returns
        ----------
        dict
            A dictionary of the `Prediction's` attributes.
        """
        return {
            "datum": self.datum.dict(),
            "model": self.model_name,
            "annotations": [
                annotation.dict() for annotation in self.annotations
            ],
        }

    def __eq__(self, other):
        """
        Defines how `Predictions` are compared to one another

        Parameters
        ----------
        other : Prediction
            The object to compare with the `Prediction`.

        Returns
        ----------
        boolean
            A boolean describing whether the two objects are equal.
        """
        if not isinstance(other, Prediction):
            raise TypeError(
                f"Expected type `{type(Prediction)}`, got `{other}`"
            )
        return self.dict() == other.dict()


class Dataset:
    """
    A class describing a given dataset.

    Attribute
    ----------
    client : Client
        The `Client` object associated with the session.
    id : int
        The ID of the dataset.
    name : str
        The name of the dataset.
    metadata : dict
        A dictionary of metadata that describes the dataset.
    geospatial :  dict
        A GeoJSON-style dictionary describing the geospatial coordinates of the dataset.
    """

    def __init__(
        self,
        client: Client,
        name: str,
        metadata: Dict[
            str,
            Union[
                int,
                float,
                str,
                datetime.datetime,
                datetime.date,
                datetime.time,
            ],
        ] = None,
        geospatial: Dict[
            str,
            Union[
                List[List[List[List[Union[float, int]]]]],
                List[List[List[Union[float, int]]]],
                List[Union[float, int]],
                str,
            ],
        ] = None,
        id: Union[int, None] = None,
        delete_if_exists: bool = False,
    ):
        """
        Create or get a `Dataset` object.

        Parameters
        ----------
        client : Client
            The `Client` object associated with the session.
        name : str
            The name of the dataset.
        metadata : dict
            A dictionary of metadata that describes the dataset.
        geospatial : dict
            A GeoJSON-style dictionary describing the geospatial coordinates of the dataset.
        id : int, optional
            SQL index for model.
        delete_if_exists : bool, default=False
            Deletes any existing dataset with the same name.
        """
        self.name = name
        self.metadata = metadata
        self.geospatial = geospatial
        self.id = id
        self._validate()

        if (
            delete_if_exists
            and client.get_dataset_status(name) != JobStatus.NONE
        ):
            client.delete_dataset(name, timeout=30)

        if client.get_dataset_status(name) == JobStatus.NONE:
            client.create_dataset(self.dict())

        for k, v in client.get_dataset(name).items():
            setattr(self, k, v)
        self.client = client

    def _validate(self):
        """
        Validates the arguments used to create a `Dataset` object.
        """
        # validation
        if not isinstance(self.name, str):
            raise TypeError("`name` should be of type `str`")
        if not isinstance(self.id, int) and self.id is not None:
            raise TypeError("`id` should be of type `int`")
        if not self.metadata:
            self.metadata = {}
        if not self.geospatial:
            self.geospatial = {}

        # metadata
        validate_metadata(self.metadata)
        self.metadata = load_metadata(self.metadata)

    def __str__(self):
        return str(self.dict())

    def dict(self) -> dict:
        """
        Defines how a `Dataset` object is transformed into a dictionary.

        Returns
        ----------
        dict
            A dictionary of the `Dataset's` attributes.
        """
        return {
            "id": self.id,
            "name": self.name,
            "metadata": dump_metadata(self.metadata),
            "geospatial": self.geospatial if self.geospatial else None,
        }

    def add_groundtruth(
        self,
        groundtruth: GroundTruth,
    ):
        """
        Add a groundtruth to a given dataset.

        Parameters
        ----------
        groundtruth : GroundTruth
            The `GroundTruth` object to add to the `Dataset`.
        """
        if not isinstance(groundtruth, GroundTruth):
            raise TypeError(f"Invalid type `{type(groundtruth)}`")

        if len(groundtruth.annotations) == 0:
            warnings.warn(
                f"GroundTruth for datum with uid `{groundtruth.datum.uid}` contains no annotations."
            )

        groundtruth.datum.dataset_name = self.name
        self.client._requests_post_rel_host(
            "groundtruths",
            json=groundtruth.dict(),
        )

    def get_groundtruth(self, datum: Union[Datum, str]) -> GroundTruth:
        """
        Fetches a given groundtruth from the backend.

        Parameters
        ----------
        datum : Datum
            The Datum of the 'GroundTruth' to fetch.


        Returns
        ----------
        GroundTruth
            The requested `GroundTruth`.
        """
        uid = datum.uid if isinstance(datum, Datum) else datum
        resp = self.client._requests_get_rel_host(
            f"groundtruths/dataset/{self.name}/datum/{uid}"
        ).json()
        return GroundTruth(**resp)

    def get_labels(
        self,
    ) -> List[Label]:
        """
        Get all labels associated with a given dataset.

        Returns
        ----------
        List[Label]
            A list of `Labels` associated with the dataset.
        """
        labels = self.client._requests_get_rel_host(
            f"labels/dataset/{self.name}"
        ).json()

        return [
            Label(key=label["key"], value=label["value"]) for label in labels
        ]

    def get_datums(
        self,
    ) -> List[Datum]:
        """
        Get all datums associated with a given dataset.

        Returns
        ----------
        List[Datum]
            A list of `Datums` associated with the dataset.
        """
        datums = self.client.get_datums(self.name)
        return [Datum(**datum) for datum in datums]

    def get_evaluations(
        self,
    ) -> List[EvaluationResult]:
        """
        Get all evaluations associated with a given dataset.

        Returns
        ----------
        List[Evaluation]
            A list of `Evaluations` associated with the dataset.
        """
        return self.client.get_bulk_evaluations(datasets=self.name)

    def finalize(
        self,
    ):
        """
        Finalize the `Dataset` object such that new `GroundTruths` cannot be added to it.
        """
        return self.client._requests_put_rel_host(
            f"datasets/{self.name}/finalize"
        )

    def delete(
        self,
    ):
        """
        Delete the `Dataset` object from the backend.
        """
        job = Job(self.client, dataset_name=self.name)
        self.client._requests_delete_rel_host(f"datasets/{self.name}").json()
        return job


class Evaluation:
    """
    Wraps `velour.client.Job` to provide evaluation-specifc members.
    """

    def __init__(self, client: Client, evaluation_id: int, **kwargs):
        self.client = client
        self.evaluation_id = evaluation_id

        for k, v in kwargs.items():
            setattr(self, k, v)

    @property
    def job_id(self):
        return self.evaluation_id

    def get_result(self) -> EvaluationResult:
        """
        Fetch the `EvaluationResult` for our `job_id`.

        Returns
        ----------
        schemas.EvaluationResult
            The result of the evaluation job

        Raises
        ----------
        ClientException
            If an Evaluation with the given `job_id` is not found.
        """
        response = self.client.get_bulk_evaluations(
            job_ids=[self.evaluation_id]
        )
        if not response:
            raise ClientException("Not Found")
        return response[0]

    def wait_for_completion(
        self,
        *,
        timeout: int = None,
        interval: float = 1.0,
    ) -> EvaluationResult:
        return wait_for_predicate(
            lambda: self.get_result(),
            lambda result: result.status in [JobStatus.DONE, JobStatus.FAILED],
            timeout,
            interval,
        )


class Model:
    """
    A class describing a model that was trained on a particular dataset.

    Attribute
    ----------
    client : Client
        The `Client` object associated with the session.
    id : int
        The ID of the model.
    name : str
        The name of the model.
    metadata : dict
        A dictionary of metadata that describes the model.
    geospatial :  dict
        A GeoJSON-style dictionary describing the geospatial coordinates of the model.
    """

    def __init__(
        self,
        client: Client,
        name: str,
        metadata: Dict[
            str,
            Union[
                int,
                float,
                str,
                datetime.datetime,
                datetime.date,
                datetime.time,
            ],
        ] = None,
        geospatial: Dict[
            str,
            Union[
                List[List[List[List[Union[float, int]]]]],
                List[List[List[Union[float, int]]]],
                List[Union[float, int]],
                str,
            ],
        ] = None,
        id: Union[int, None] = None,
        delete_if_exists: bool = False,
    ):
        """
        Create or get a `Model` object.

        Parameters
        ----------
        client : Client
            The `Client` object associated with the session.
        name : str
            The name of the model.
        metadata : dict
            A dictionary of metadata that describes the model.
        geospatial : dict
            A GeoJSON-style dictionary describing the geospatial coordinates of the model.
        id : int, optional
            SQL index for model.
        delete_if_exists : bool, default=False
            Deletes any existing model with the same name.
        """
        self.name = name
        self.metadata = metadata
        self.geospatial = geospatial
        self.id = id
        self._validate()

        if (
            delete_if_exists
            and client.get_model_status(name) != JobStatus.NONE
        ):
            client.delete_model(name, timeout=30)

        if client.get_model_status(name) == JobStatus.NONE:
            client.create_model(self.dict())

        for k, v in client.get_model(name).items():
            setattr(self, k, v)
        self.client = client

    def _validate(self):
        """
        Validates the arguments used to create a `Model` object.
        """
        if not isinstance(self.name, str):
            raise TypeError("`name` should be of type `str`")
        if not isinstance(self.id, int) and self.id is not None:
            raise TypeError("`id` should be of type `int`")
        if not self.metadata:
            self.metadata = {}
        if not self.geospatial:
            self.geospatial = {}

        # metadata
        validate_metadata(self.metadata)
        self.metadata = load_metadata(self.metadata)

    def __str__(self):
        return str(self.dict())

    def dict(self) -> dict:
        """
        Defines how a `Model` object is transformed into a dictionary.

        Returns
        ----------
        dict
            A dictionary of the `Model's` attributes.
        """
        return {
            "id": self.id,
            "name": self.name,
            "metadata": dump_metadata(self.metadata),
            "geospatial": self.geospatial if self.geospatial else None,
        }

    def add_prediction(self, prediction: Prediction):
        """
        Add a prediction to a given model.

        Parameters
        ----------
        prediction : Prediction
            The `Prediction` object to add to the `Model`.
        """
        if not isinstance(prediction, Prediction):
            raise TypeError(
                f"Expected `velour.Prediction`, got `{type(prediction)}`"
            )

        if len(prediction.annotations) == 0:
            warnings.warn(
                f"Prediction for datum with uid `{prediction.datum.uid}` contains no annotations."
            )

        prediction.model_name = self.name
        return self.client._requests_post_rel_host(
            "predictions",
            json=prediction.dict(),
        )

    def finalize_inferences(self, dataset: "Dataset") -> None:
        """
        Finalize the `Model` object such that new `Predictions` cannot be added to it.
        """
        return self.client._requests_put_rel_host(
            f"models/{self.name}/datasets/{dataset.name}/finalize"
        ).json()

    def evaluate_classification(
        self,
        dataset: Dataset,
        filters: Union[Dict, List[BinaryExpression]] = None,
    ) -> Evaluation:
        """
        Start a classification evaluation job.

        Parameters
        ----------
        dataset : Dataset
            The dataset to evaluate against.
        filters : Union[Dict, List[BinaryExpression]]
            Optional set of filters to constrain evaluation by.

        Returns
        -------
        Evaluation
            A job object that can be used to track the status of the job and get the metrics of it upon completion.
        """

        # If list[BinaryExpression], convert to filter object
        if not isinstance(filters, dict) and filters is not None:
            filters = Filter.create(filters)

        evaluation = EvaluationJob(
            model=self.name,
            dataset=dataset.name,
            task_type=TaskType.CLASSIFICATION.value,
            settings=EvaluationSettings(
                filters=filters,
            ),
        )

        resp = self.client._requests_post_rel_host(
            "evaluations", json=asdict(evaluation)
        ).json()

        evaluation_id = resp.pop("job_id")
        evaluation_job = Evaluation(
            client=self.client,
            dataset_name=dataset.name,
            model_name=self.name,
            evaluation_id=evaluation_id,
            **resp,
        )

        return evaluation_job

    def evaluate_detection(
        self,
        dataset: "Dataset",
        iou_thresholds_to_compute: List[float] = None,
        iou_thresholds_to_keep: List[float] = None,
        filters: Union[Dict, List[BinaryExpression]] = None,
    ) -> Evaluation:
        """
        Start a object-detection evaluation job.

        Parameters
        ----------
        dataset : Dataset
            The dataset to evaluate against.
        iou_thresholds_to_compute : List[float]
            Thresholds to compute mAP against.
        iou_thresholds_to_keep : List[float]
            Thresholds to return AP for. Must be subset of `iou_thresholds_to_compute`.
        filters : Union[Dict, List[BinaryExpression]]
            Optional set of filters to constrain evaluation by.

        Returns
        -------
        Evaluation
            A job object that can be used to track the status of the job and get the metrics of it upon completion.
        """

        # Default iou thresholds
        if iou_thresholds_to_compute is None:
            iou_thresholds_to_compute = [
                round(0.5 + 0.05 * i, 2) for i in range(10)
            ]
        if iou_thresholds_to_keep is None:
            iou_thresholds_to_keep = [0.5, 0.75]

        parameters = DetectionParameters(
            iou_thresholds_to_compute=iou_thresholds_to_compute,
            iou_thresholds_to_keep=iou_thresholds_to_keep,
        )

        if not isinstance(filters, dict) and filters is not None:
            filters = Filter.create(filters)

        evaluation = EvaluationJob(
            model=self.name,
            dataset=dataset.name,
            task_type=TaskType.DETECTION.value,
            settings=EvaluationSettings(
                parameters=parameters,
                filters=filters,
            ),
        )

        resp = self.client._requests_post_rel_host(
            "evaluations", json=asdict(evaluation)
        ).json()

        # resp should have keys "missing_pred_labels", "ignored_pred_labels", with values
        # list of label dicts. convert label dicts to Label objects

        for k in ["missing_pred_labels", "ignored_pred_labels"]:
            resp[k] = [Label(**la) for la in resp[k]]

        evaluation_id = resp.pop("job_id")
        evaluation_job = Evaluation(
            client=self.client,
            evaluation_id=evaluation_id,
            **resp,
        )

        return evaluation_job

    def evaluate_segmentation(
        self,
        dataset: Dataset,
        filters: Union[Dict, List[BinaryExpression]] = None,
    ) -> Evaluation:
        """
        Start a semantic-segmentation evaluation job.

        Parameters
        ----------
        dataset : Dataset
            The dataset to evaluate against.
        filters : Union[Dict, List[BinaryExpression]]
            Optional set of filters to constrain evaluation by.

        Returns
        -------
        Evaluation
            a job object that can be used to track the status of the job and get the metrics of it upon completion
        """

        # if list[BinaryExpression], convert to filter object
        if not isinstance(filters, dict) and filters is not None:
            filters = Filter.create(filters)

        # create evaluation job
        evaluation = EvaluationJob(
            model=self.name,
            dataset=dataset.name,
            task_type=TaskType.SEGMENTATION.value,
            settings=EvaluationSettings(
                filters=filters,
            ),
        )
        resp = self.client._requests_post_rel_host(
            "evaluations",
            json=asdict(evaluation),
        ).json()

        # create client-side evaluation handler
        evaluation_id = resp.pop("job_id")
        evaluation_job = Evaluation(
            client=self.client,
            evaluation_id=evaluation_id,
            **resp,
        )

        return evaluation_job

    def delete(
        self,
    ):
        """
        Delete the `Model` object from the backend.
        """
        job = Job(self.client, model_name=self.name)
        self.client._requests_delete_rel_host(f"models/{self.name}").json()
        return job

    def get_prediction(self, datum: Datum) -> Prediction:
        """
        Fetch a particular prediction.

        Parameters
        ----------
        datum : Union[Datum, str]
            The `Datum` or datum UID of the prediction to return.

        Returns
        ----------
        Prediction
            The requested `Prediction`.
        """
        resp = self.client._requests_get_rel_host(
            f"predictions/model/{self.name}/dataset/{datum.dataset_name}/datum/{datum.uid}",
        ).json()
        return Prediction(**resp)

    def get_labels(
        self,
    ) -> List[Label]:
        """
        Get all labels associated with a given model.

        Returns
        ----------
        List[Label]
            A list of `Labels` associated with the model.
        """
        labels = self.client._requests_get_rel_host(
            f"labels/model/{self.name}"
        ).json()

        return [
            Label(key=label["key"], value=label["value"]) for label in labels
        ]

    def get_evaluations(
        self,
    ) -> List[EvaluationResult]:
        """
        Get all evaluations associated with a given model.

        Returns
        ----------
        List[Evaluation]
            A list of `Evaluations` associated with the model.
        """
        return self.client.get_bulk_evaluations(models=self.name)

    def get_metric_dataframes(
        self,
    ) -> dict:
        """
        Get all metrics associated with a Model and return them in a `pd.DataFrame`.

        Returns
        ----------
        dict
            A dictionary of the `Model's` metrics and settings, with the metrics being displayed in a `pd.DataFrame`.
        """
        try:
            import pandas as pd
        except ModuleNotFoundError:
            raise ModuleNotFoundError(
                "Must have pandas installed to use `get_metric_dataframes`."
            )

        ret = []
        for evaluation in self.get_evaluations():
            metrics = [
                {**metric, "dataset": evaluation.dataset}
                for metric in evaluation.metrics
            ]
            df = pd.DataFrame(metrics)
            for k in ["label", "parameters"]:
                df[k] = df[k].fillna("n/a")
            df["parameters"] = df["parameters"].apply(json.dumps)
            df["label"] = df["label"].apply(
                lambda x: f"{x['key']}: {x['value']}" if x != "n/a" else x
            )
            df = df.pivot(
                index=["type", "parameters", "label"], columns=["dataset"]
            )
            ret.append({"settings": evaluation.settings, "df": df})

        return ret


# Assign all DeclarativeMappers such that these coretypes can be used as filters.
# Label
Label.id = DeclarativeMapper("label_ids", int)
Label.key = DeclarativeMapper("label_keys", str)
Label.label = DeclarativeMapper("labels", Label)

# Datum
Datum.uid = DeclarativeMapper("datum_uids", str)
Datum.metadata = DeclarativeMapper(
    "datum_metadata",
    Union[int, float, str, datetime.datetime, datetime.date, datetime.time],
)
Datum.geospatial = DeclarativeMapper(
    "datum_geospatial",
    Union[
        List[List[List[List[Union[float, int]]]]],
        List[List[List[Union[float, int]]]],
        List[Union[float, int]],
        str,
    ],
)

# Prediction
Prediction.score = DeclarativeMapper("prediction_scores", Union[int, float])

# Dataset
Dataset.name = DeclarativeMapper("dataset_names", str)
Dataset.metadata = DeclarativeMapper(
    "dataset_metadata",
    Union[int, float, str, datetime.datetime, datetime.date, datetime.time],
)
Dataset.geospatial = DeclarativeMapper(
    "dataset_geospatial",
    Union[
        List[List[List[List[Union[float, int]]]]],
        List[List[List[Union[float, int]]]],
        List[Union[float, int]],
        str,
    ],
)

# Annotation
Annotation.task = DeclarativeMapper("task_types", TaskType)
Annotation.type = DeclarativeMapper("annotation_types", AnnotationType)
Annotation.geometric_area = DeclarativeMapper(
    "annotation_geometric_area", float
)
Annotation.metadata = DeclarativeMapper(
    "annotation_metadata",
    Union[int, float, str, datetime.datetime, datetime.date, datetime.time],
)
Annotation.geospatial = DeclarativeMapper(
    "annotation_geospatial",
    Union[
        List[List[List[List[Union[float, int]]]]],
        List[List[List[Union[float, int]]]],
        List[Union[float, int]],
        str,
    ],
)

# Model
Model.name = DeclarativeMapper("models_names", str)
Model.metadata = DeclarativeMapper(
    "models_metadata",
    Union[int, float, str, datetime.datetime, datetime.date, datetime.time],
)
Model.geospatial = DeclarativeMapper(
    "model_geospatial",
    Union[
        List[List[List[List[Union[float, int]]]]],
        List[List[List[Union[float, int]]]],
        List[Union[float, int]],
        str,
    ],
)<|MERGE_RESOLUTION|>--- conflicted
+++ resolved
@@ -2,11 +2,7 @@
 import json
 import math
 import warnings
-<<<<<<< HEAD
-from dataclasses import asdict, is_dataclass
-=======
 from dataclasses import asdict
->>>>>>> 12111cfe
 from typing import Dict, List, Tuple, Union
 
 from velour.client import Client, ClientException, Job, wait_for_predicate
