import json
import time
import warnings
from dataclasses import asdict, dataclass
from typing import Dict, List, Optional, Sequence, Tuple, Union

import numpy as np

from velour.client import ClientConnection, get_connection
from velour.enums import (
    AnnotationType,
    EvaluationStatus,
    TableStatus,
    TaskType,
)
from velour.exceptions import ClientException
from velour.schemas.evaluation import EvaluationParameters, EvaluationRequest
from velour.schemas.filters import Filter, FilterExpressionsType
from velour.schemas.geometry import BoundingBox, MultiPolygon, Polygon, Raster
from velour.schemas.metadata import (
    dump_metadata,
    load_metadata,
    validate_metadata,
)
from velour.schemas.properties import (
    DictionaryProperty,
    GeometryProperty,
    GeospatialProperty,
    LabelProperty,
    NumericProperty,
    StringProperty,
)
from velour.types import GeoJSONType, MetadataType, is_floating


class Label:
    """
    An object for labeling datasets, models, and annotations.

    Parameters
    ----------
    key : str
        The class key of the label.
    value : str
        The class value of the label.
    score : float, optional
        The score associated with the label (if applicable).

    Attributes
    ----------
    filter_by : filter_factory
        Declarative mappers used to create filters.
    """

    value = NumericProperty("value")
    key = StringProperty("label_keys")
    score = NumericProperty("prediction_scores")

    def __init__(
        self,
        key: str,
        value: str,
        score: Union[float, np.floating, None] = None,
    ):
        if not isinstance(key, str):
            raise TypeError("Attribute `key` should have type `str`.")
        if not isinstance(value, str):
            raise TypeError("Attribute `value` should have type `str`.")
        if score is not None:
            if not is_floating(score):
                raise TypeError(
                    "Attribute `score` should be a floating-point number or `None`."
                )

        self.key = key
        self.value = value
        self.score = score

    def __str__(self):
        return str(self.tuple())

    def to_dict(self):
        return {
            "key": self.key,
            "value": self.value,
            "score": self.score,
        }

    @classmethod
    def from_dict(cls, resp):
        return cls(**resp)

    def __eq__(self, other):
        """
        Defines how `Labels` are compared to one another

        Parameters
        ----------
        other : Label
            The object to compare with the `Label`.

        Returns
        ----------
        boolean
            A boolean describing whether the two objects are equal.
        """
        # type mismatch
        if type(other) is not type(self):
            return False

        # k,v mismatch
        if self.key != other.key or self.value != other.value:
            return False

        # score is None
        if self.score is None or other.score is None:
            return (other.score is None) == (self.score is None)

        # scores not equal
        if is_floating(self.score) and is_floating(other.score):
            return np.isclose(self.score, other.score)

        return False

    def __hash__(self) -> int:
        """
        Defines how a `Label` is hashed.

        Returns
        ----------
        int
            The hashed 'Label`.
        """
        return hash(f"key:{self.key},value:{self.value},score:{self.score}")

    def tuple(self) -> Tuple[str, str, Union[float, np.floating, None]]:
        """
        Defines how the `Label` is turned into a tuple.

        Returns
        ----------
        tuple
            A tuple of the `Label's` arguments.
        """
        return (self.key, self.value, self.score)


class Datum:
    """
    A class used to store datum about `GroundTruths` and `Predictions`.

    Parameters
    ----------
    uid : str
        The UID of the `Datum`.
    metadata : dict
        A dictionary of metadata that describes the `Datum`.
    geospatial :  dict
        A GeoJSON-style dictionary describing the geospatial coordinates of the `Datum`.
    """

    uid = StringProperty("datum_uids")
    metadata = DictionaryProperty("datum_metadata")
    geospatial = GeospatialProperty("datum_geospatial")

    def __init__(
        self,
        uid: str,
        metadata: Optional[MetadataType] = None,
        geospatial: Optional[GeoJSONType] = None,
    ):
        self.uid = uid
        self.metadata = metadata if metadata else {}
        self.geospatial = geospatial

        if not isinstance(self.uid, str):
            raise TypeError("Attribute `uid` should have type `str`.")
        validate_metadata(self.metadata)
        self.metadata = load_metadata(self.metadata)

    def __str__(self):
        return str(self.to_dict(dataset_name=None).pop("dataset_name"))

    def to_dict(self, dataset_name: Optional[str] = None) -> dict:
        """
        Defines how a `Datum` object is transformed into a dictionary.

        Returns
        ----------
        dict
            A dictionary of the `Datum's` attributes.
        """
        return {
            "dataset_name": dataset_name,
            "uid": self.uid,
            "metadata": dump_metadata(self.metadata),
            "geospatial": self.geospatial if self.geospatial else None,
        }

    @classmethod
    def from_dict(cls, resp: dict) -> "Datum":
        resp.pop("dataset_name", None)
        return cls(**resp)

    def __eq__(self, other):
        """
        Defines how `Datums` are compared to one another

        Parameters
        ----------
        other : Datum
            The object to compare with the `Datum`.

        Returns
        ----------
        boolean
            A boolean describing whether the two objects are equal.
        """
        if not isinstance(other, Datum):
            raise TypeError(f"Expected type `{type(Datum)}`, got `{other}`")
        return self.to_dict() == other.to_dict()


class Annotation:
    """
    A class used to annotate `GroundTruths` and `Predictions`.

    Parameters
    ----------
    task_type: TaskType
        The task type associated with the `Annotation`.
    labels: List[Label]
        A list of labels to use for the `Annotation`.
    metadata: Dict[str, Union[int, float, str, bool, datetime.datetime, datetime.date, datetime.time]]
        A dictionary of metadata that describes the `Annotation`.
    bounding_box: BoundingBox
        A bounding box to assign to the `Annotation`.
    polygon: Polygon
        A polygon to assign to the `Annotation`.
    multipolygon: MultiPolygon
        A multipolygon to assign to the `Annotation`.
    raster: Raster
        A raster to assign to the `Annotation`.

    Attributes
    ----------
    geometric_area : float
        The area of the annotation.

    Examples
    --------

    Classification
    >>> Annotation(
    ...     task_type=TaskType.CLASSIFICATION,
    ...     labels=[
    ...         Label(key="class", value="dog"),
    ...         Label(key="category", value="animal"),
    ...     ]
    ... )

    Object-Detection BoundingBox
    >>> annotation = Annotation(
    ...     task_type=TaskType.DETECTION,
    ...     labels=[Label(key="k1", value="v1")],
    ...     bounding_box=box2,
    ... )

    Object-Detection Polygon
    >>> annotation = Annotation(
    ...     task_type=TaskType.DETECTION,
    ...     labels=[Label(key="k1", value="v1")],
    ...     polygon=polygon1,
    ... )

    Object-Detection Mulitpolygon
    >>> annotation = Annotation(
    ...     task_type=TaskType.DETECTION,
    ...     labels=[Label(key="k1", value="v1")],
    ...     multipolygon=multipolygon,
    ... )

    Object-Detection Raster
    >>> annotation = Annotation(
    ...     task_type=TaskType.DETECTION,
    ...     labels=[Label(key="k1", value="v1")],
    ...     raster=raster1,
    ... )

    Semantic-Segmentation Raster
    >>> annotation = Annotation(
    ...     task_type=TaskType.SEGMENTATION,
    ...     labels=[Label(key="k1", value="v1")],
    ...     raster=raster1,
    ... )

    Defining all supported annotation-types for a given task_type is allowed!
    >>> Annotation(
    ...     task_type=TaskType.DETECTION,
    ...     labels=[Label(key="k1", value="v1")],
    ...     bounding_box=box1,
    ...     polygon=polygon1,
    ...     multipolygon=multipolygon,
    ...     raster=raster1,
    ... )
    """

    task_type = StringProperty("task_types")
    labels = LabelProperty("labels")
    metadata = DictionaryProperty("annotation_metadata")
    bounding_box = GeometryProperty("annotation_bounding_box")
    polygon = GeometryProperty("annotation_polygon")
    multipolygon = GeometryProperty("annotation_multipolygon")
    raster = GeometryProperty("annotation_raster")

    def __init__(
        self,
        task_type: TaskType,
        labels: List[Label],
        metadata: Optional[MetadataType] = None,
        bounding_box: Optional[BoundingBox] = None,
        polygon: Optional[Polygon] = None,
        multipolygon: Optional[MultiPolygon] = None,
        raster: Optional[Raster] = None,
    ):
        self.task_type = TaskType(task_type)
        self.labels = labels
        self.metadata = metadata if metadata else {}
        self.bounding_box = bounding_box
        self.polygon = polygon
        self.multipolygon = multipolygon
        self.raster = raster
        self._validate()

    def _validate(self):
        """
        Validates the parameters used to create a `Annotation` object.
        """
        # labels
        if not isinstance(self.labels, list):
            raise TypeError(
                "Attribute `labels` should have type `List[velour.Label]`."
            )
        for idx, label in enumerate(self.labels):
            if not isinstance(label, Label):
                raise TypeError(
                    f"Attribute `labels[{idx}]` should have type `velour.Label`."
                )

        # bounding box
        if self.bounding_box:
            if not isinstance(self.bounding_box, BoundingBox):
                raise TypeError(
                    "Attribute `bounding_box` should have type `velour.schemas.BoundingBox`."
                )

        # polygon
        if self.polygon:
            if not isinstance(self.polygon, Polygon):
                raise TypeError(
                    "Attribute `polygon` should have type `velour.schemas.Polygon`."
                )

        # multipolygon
        if self.multipolygon:
            if not isinstance(self.multipolygon, MultiPolygon):
                raise TypeError(
                    "Attribute `multipolygon` should have type `velour.schemas.MultiPolygon`."
                )

        # raster
        if self.raster:
            if not isinstance(self.raster, Raster):
                raise TypeError(
                    "Attribute `raster` should have type `velour.schemas.Raster`."
                )

        # metadata
        if not isinstance(self.metadata, dict):
            raise TypeError("Attribute `metadata` should have type `dict`.")
        validate_metadata(self.metadata)
        self.metadata = load_metadata(self.metadata)

    @classmethod
    def from_dict(cls, resp: dict):
        """
        Deserializes a `velour.Annotation` from a dictionary.

        Parameters
        ----------
        resp : dict
            The serialized annotation.

        Returns
        -------
        velour.Annotation
            The deserialized Annotation object.
        """

        task_type = TaskType(resp["task_type"])
        labels = [Label.from_dict(label) for label in resp["labels"]]
        metadata = load_metadata(resp["metadata"])

        bounding_box = None
        polygon = None
        multipolygon = None
        raster = None
        if "bounding_box" in resp:
            bounding_box = (
                BoundingBox(**resp["bounding_box"])
                if resp["bounding_box"]
                else None
            )
        if "polygon" in resp:
            polygon = Polygon(**resp["polygon"]) if resp["polygon"] else None
        if "multipolygon" in resp:
            multipolygon = (
                MultiPolygon(**resp["multipolygon"])
                if resp["multipolygon"]
                else None
            )
        if "raster" in resp:
            raster = Raster(**resp["raster"]) if resp["raster"] else None

        return cls(
            task_type=task_type,
            labels=labels,
            metadata=metadata,
            bounding_box=bounding_box,
            polygon=polygon,
            multipolygon=multipolygon,
            raster=raster,
        )

    def to_dict(self) -> dict:
        """
        Defines how a `velour.Annotation` object is serialized into a dictionary.

        Returns
        ----------
        dict
            A dictionary of the `Annotation's` attributes.
        """
        return {
            "task_type": self.task_type.value,
            "labels": [label.to_dict() for label in self.labels],
            "metadata": dump_metadata(self.metadata),
            "bounding_box": asdict(self.bounding_box)
            if self.bounding_box
            else None,
            "polygon": asdict(self.polygon) if self.polygon else None,
            "multipolygon": asdict(self.multipolygon)
            if self.multipolygon
            else None,
            "raster": asdict(self.raster) if self.raster else None,
        }

    def __str__(self):
        return str(self.to_dict())

    def __eq__(self, other):
        """
        Defines how `Annotations` are compared to one another

        Parameters
        ----------
        other : Annotation
            The object to compare with the `Annotation`.

        Returns
        ----------
        boolean
            A boolean describing whether the two objects are equal.
        """
        if not isinstance(other, Annotation):
            raise TypeError(
                f"Expected type `{type(Annotation)}`, got `{other}`"
            )
        return self.to_dict() == other.to_dict()


class GroundTruth:
    """
    An object describing a groundtruth (e.g., a human-drawn bounding box on an image).

    Parameters
    ----------
    datum : Datum
        The `Datum` associated with the `GroundTruth`.
    annotations : List[Annotation]
        The list of `Annotations` associated with the `GroundTruth`.
    """

    def __init__(self, datum: Datum, annotations: List[Annotation]):
        self.datum = datum
        self.annotations = annotations
        self._validate()

    def _validate(self):
        """
        Validate the inputs of the `GroundTruth`.
        """
        # validate datum
        if not isinstance(self.datum, Datum):
            raise TypeError(
                "Attribute `datum` should have type `velour.Datum`."
            )

        # validate annotations
        if not isinstance(self.annotations, list):
            raise TypeError(
                "Attribute `datum` should have type `List[velour.Annotation]`."
            )
        for idx, annotation in enumerate(self.annotations):
            if not isinstance(annotation, Annotation):
                raise TypeError(
                    f"Attribute `annotations[{idx}]` should have type `velour.Annotation`."
                )

    def to_dict(
        self,
        dataset_name: Optional[str] = None,
    ) -> dict:
        """
        Defines how a `GroundTruth` is transformed into a dictionary.

        Returns
        ----------
        dict
            A dictionary of the `GroundTruth's` attributes.
        """
        return {
            "datum": self.datum.to_dict(dataset_name),
            "annotations": [
                annotation.to_dict() for annotation in self.annotations
            ],
        }

    @classmethod
    def from_dict(cls, resp: dict):
        expected_keys = {"datum", "annotations"}
        if set(resp.keys()) != expected_keys:
            raise ValueError(
                f"Expected keys `{expected_keys}`, received `{set(resp.keys())}`."
            )
        if not isinstance(resp["annotations"], list):
            raise TypeError("Expected `annotations` member to be a `list`.")
        return cls(
            datum=Datum.from_dict(resp["datum"]),
            annotations=[
                Annotation.from_dict(annotation)
                for annotation in resp["annotations"]
            ],
        )

    def __str__(self):
        return str(self.to_dict(None))

    def __eq__(self, other):
        """
        Defines how `GroundTruths` are compared to one another

        Parameters
        ----------
        other : GroundTruth
            The object to compare with the `GroundTruth`.

        Returns
        ----------
        boolean
            A boolean describing whether the two objects are equal.
        """
        if not isinstance(other, GroundTruth):
            raise TypeError(
                f"Expected type `{type(GroundTruth)}`, got `{other}`"
            )
        return self.to_dict() == other.to_dict()


class Prediction:
    """
    An object describing a prediction (e.g., a machine-drawn bounding box on an image).

    Parameters
    ----------
    datum : Datum
        The `Datum` associated with the `Prediction`.
    annotations : List[Annotation]
        The list of `Annotations` associated with the `Prediction`.

    Attributes
    ----------
    score : Union[float, int]
        The score assigned to the `Prediction`.
    """

    def __init__(
        self,
        datum: Datum,
        annotations: List[Annotation],
    ):
        self.datum = datum
        self.annotations = annotations
        self._validate()

    def _validate(self):
        """
        Validate the inputs of the `Prediction`.
        """
        # validate datum
        if not isinstance(self.datum, Datum):
            raise TypeError(
                "Attribute `datum` should have type `velour.Datum`."
            )

        # validate annotations
        if not isinstance(self.annotations, list):
            raise TypeError(
                "Attribute `datum` should have type `List[velour.Annotation]`."
            )
        for idx, annotation in enumerate(self.annotations):
            if not isinstance(annotation, Annotation):
                raise TypeError(
                    f"Attribute `annotations[{idx}]` should have type `velour.Annotation`."
                )

        # TaskType-specific validations
        for annotation in self.annotations:
            if annotation.task_type in [
                TaskType.CLASSIFICATION,
                TaskType.DETECTION,
            ]:
                for label in annotation.labels:
                    if label.score is None:
                        raise ValueError(
                            f"For task type `{annotation.task_type}` prediction labels must have scores, but got `None`"
                        )
            if annotation.task_type == TaskType.CLASSIFICATION:
                label_keys_to_sum = {}
                for scored_label in annotation.labels:
                    label_key = scored_label.key
                    if label_key not in label_keys_to_sum:
                        label_keys_to_sum[label_key] = 0.0
                    label_keys_to_sum[label_key] += scored_label.score

                for k, total_score in label_keys_to_sum.items():
                    if abs(total_score - 1) > 1e-5:
                        raise ValueError(
                            "For each label key, prediction scores must sum to 1, but"
                            f" for label key {k} got scores summing to {total_score}."
                        )

    def to_dict(
        self,
        dataset_name: Optional[str] = None,
        model_name: Optional[str] = None,
    ) -> dict:
        """
        Defines how a `Prediction` is transformed into a dictionary.

        Returns
        ----------
        dict
            A dictionary of the `Prediction's` attributes.
        """
        return {
            "datum": self.datum.to_dict(dataset_name=dataset_name),
            "model_name": model_name,
            "annotations": [
                annotation.to_dict() for annotation in self.annotations
            ],
        }

    @classmethod
    def from_dict(cls, resp: dict):
        expected_keys = {"datum", "annotations", "model_name"}
        if set(resp.keys()) != expected_keys:
            raise ValueError(
                f"Expected keys `{expected_keys}`, received `{set(resp.keys())}`."
            )
        if not isinstance(resp["annotations"], list):
            raise TypeError("Expected `annotations` member to be a `list`.")
        return cls(
            datum=Datum.from_dict(resp["datum"]),
            annotations=[
                Annotation.from_dict(annotation)
                for annotation in resp["annotations"]
            ],
        )

    def __str__(self):
        return str(self.to_dict(None, None))

    def __eq__(self, other):
        """
        Defines how `Predictions` are compared to one another

        Parameters
        ----------
        other : Prediction
            The object to compare with the `Prediction`.

        Returns
        ----------
        boolean
            A boolean describing whether the two objects are equal.
        """
        if not isinstance(other, Prediction):
            raise TypeError(
                f"Expected type `{type(Prediction)}`, got `{other}`"
            )
        return self.to_dict(None, None) == other.to_dict(None, None)


class Evaluation:
    """
    Wraps `velour.client.Job` to provide evaluation-specifc members.
    """

    def __init__(
        self, connection: Optional[ClientConnection] = None, **kwargs
    ):
        """
        Defines important attributes of the API's `EvaluationResult`.

        Attributes
        ----------
        id : int
            The id of the evaluation.
        model_name : str
            The name of the evaluated model.
        datum_filter : schemas.Filter
            The filter used to select the datums for evaluation.
        status : EvaluationStatus
            The status of the evaluation.
        metrics : List[dict]
            A list of metric dictionaries returned by the job.
        confusion_matrices : List[dict]
            A list of confusion matrix dictionaries returned by the job.
        """
        if not connection:
            connection = get_connection()
        self.conn = connection
        self.update(**kwargs)

    def to_dict(self):
        return {
            "id": self.id,
            "model_name": self.model_name,
            "datum_filter": asdict(self.datum_filter),
            "parameters": asdict(self.parameters),
            "status": self.status.value,
            "metrics": self.metrics,
            "confusion_matrices": self.confusion_matrices,
            **self.kwargs,
        }

    def update(
        self,
        *_,
        id: int,
        model_name: str,
        datum_filter: Filter,
        parameters: EvaluationParameters,
        status: EvaluationStatus,
        metrics: List[Dict],
        confusion_matrices: List[Dict],
        **kwargs,
    ):
        self.id = id
        self.model_name = model_name
        self.datum_filter = (
            Filter(**datum_filter)
            if isinstance(datum_filter, dict)
            else datum_filter
        )
        self.parameters = (
            EvaluationParameters(**parameters)
            if isinstance(parameters, dict)
            else parameters
        )
        self.status = EvaluationStatus(status)
        self.metrics = metrics
        self.confusion_matrices = confusion_matrices
        self.kwargs = kwargs
        self.ignored_pred_labels: Optional[List[Label]] = None
        self.missing_pred_labels: Optional[List[Label]] = None
        self.ignored_pred_keys: Optional[List[str]] = None
        self.missing_pred_keys: Optional[List[str]] = None

        for k, v in kwargs.items():
            setattr(self, k, v)

    def poll(self) -> EvaluationStatus:
        """
        Poll the backend.

        Updates the evaluation with the latest state from the backend.

        Returns
        -------
        enums.EvaluationStatus
            The status of the evaluation.

        Raises
        ----------
        ClientException
            If an Evaluation with the given `evaluation_id` is not found.
        """
        response = self.conn.get_evaluations(evaluation_ids=[self.id])
        if not response:
            raise ClientException("Not Found")
        self.update(**response[0])
        return self.status

    def wait_for_completion(
        self,
        *,
        timeout: Optional[int] = None,
        interval: float = 1.0,
    ) -> EvaluationStatus:
        """
        Blocking function that waits for evaluation to finish.

        Parameters
        ----------
        timeout : int, optional
            Length of timeout in seconds.
        interval : float, default=1.0
            Polling interval in seconds.
        """
        t_start = time.time()
        while self.poll() not in [
            EvaluationStatus.DONE,
            EvaluationStatus.FAILED,
        ]:
            time.sleep(interval)
            if timeout and time.time() - t_start > timeout:
                raise TimeoutError
        return self.status

    def to_dataframe(
        self,
        stratify_by: Optional[Tuple[str, str]] = None,
    ):
        """
        Get all metrics associated with a Model and return them in a `pd.DataFrame`.

        Returns
        ----------
        pd.DataFrame
            Evaluation metrics being displayed in a `pd.DataFrame`.

        Raises
        ------
        ModuleNotFoundError
            This function requires the use of `pandas.DataFrame`.

        """
        try:
            import pandas as pd
        except ModuleNotFoundError:
            raise ModuleNotFoundError(
                "Must have pandas installed to use `get_metric_dataframes`."
            )

        if not stratify_by:
            column_type = "evaluation"
            column_name = self.id
        else:
            column_type = stratify_by[0]
            column_name = stratify_by[1]

        metrics = [
            {**metric, column_type: column_name} for metric in self.metrics
        ]
        df = pd.DataFrame(metrics)
        for k in ["label", "parameters"]:
            df[k] = df[k].fillna("n/a")
        df["parameters"] = df["parameters"].apply(json.dumps)
        df["label"] = df["label"].apply(
            lambda x: f"{x['key']}: {x['value']}" if x != "n/a" else x
        )
        df = df.pivot(
            index=["type", "parameters", "label"], columns=[column_type]
        )
        return df


@dataclass
class DatasetSummary:
    """Dataclass for storing dataset summary information"""

    name: str
    num_datums: int
    num_annotations: int
    num_bounding_boxes: int
    num_polygons: int
    num_groundtruth_multipolygons: int
    num_rasters: int
    task_types: List[TaskType]
    labels: List[Label]
    datum_metadata: List[MetadataType]
    annotation_metadata: List[MetadataType]

    def __post_init__(self):
        for i, tt in enumerate(self.task_types):
            if isinstance(tt, str):
                self.task_types[i] = TaskType(tt)
        for i, label in enumerate(self.labels):
            if isinstance(label, dict):
                self.labels[i] = Label(**label)


class Dataset:
    """
    A class describing a given dataset.

    Parameters
    ----------
    name : str
        The name of the dataset.
    metadata : dict
        A dictionary of metadata that describes the dataset.
    geospatial :  dict
        A GeoJSON-style dictionary describing the geospatial coordinates of the dataset.
    """

    name = StringProperty("dataset_names")
    metadata = DictionaryProperty("dataset_metadata")
    geospatial = GeospatialProperty("dataset_geospatial")

    def __init__(
        self,
        name: str,
        metadata: Optional[MetadataType] = None,
        geospatial: Optional[GeoJSONType] = None,
        connection: Optional[ClientConnection] = None,
    ):
        """
        Create or get a `Dataset` object.

        Parameters
        ----------
        client : Client
            The `Client` object associated with the session.
        name : str
            The name of the dataset.
        metadata : dict
            A dictionary of metadata that describes the dataset.
        geospatial : dict
            A GeoJSON-style dictionary describing the geospatial coordinates of the dataset.
        delete_if_exists : bool, default=False
            Deletes any existing dataset with the same name.
        """
        self.conn = connection
        self.name = name
        self.metadata = metadata if metadata else {}
        self.geospatial = geospatial

        # validation
        if not isinstance(self.name, str):
            raise TypeError("`name` should be of type `str`")
        validate_metadata(self.metadata)
        self.metadata = load_metadata(self.metadata)

    @classmethod
    def create(
        cls,
        name: str,
        metadata: Optional[MetadataType] = None,
        geospatial: Optional[GeoJSONType] = None,
    ):
        """
        Creates a dataset that persists in the backend.

        Parameters
        ----------
        name : str
            The name of the dataset.
        metadata : dict
            A dictionary of metadata that describes the dataset.
        geospatial :  dict
            A GeoJSON-style dictionary describing the geospatial coordinates of the dataset.

        Returns
        -------
        velour.Dataset
            The created dataset.
        """
        dataset = cls(
            name=name,
            metadata=metadata,
            geospatial=geospatial,
        )
        Client(dataset.conn).create_dataset(dataset)
        return dataset

    @classmethod
    def get(
        cls,
        name: str,
    ):
        """
        Retrieves a dataset from the backend database.

        Parameters
        ----------
        dataset : str
            The name of the dataset.

        Returns
        -------
        Union[velour.Dataset, None]
            The dataset or 'None' if it doesn't exist.
        """
        return Client().get_dataset(name)

    @classmethod
    def from_dict(
        cls, resp: dict, connection: Optional[ClientConnection] = None
    ):
        """
        Construct a dataset from a dictionary.

        Parameters
        ----------
        resp : dict
            The dictionary containing a dataset definition.
        connection : ClientConnection, optional
            Option to share a ClientConnection rather than request a new one.

        Returns
        -------
        velour.Dataset
        """
        resp.pop("id")
        return cls(**resp, connection=connection)

    def to_dict(self, id: Optional[int] = None) -> dict:
        """
        Defines how a `Dataset` object is transformed into a dictionary.

        Returns
        ----------
        dict
            A dictionary of the `Dataset's` attributes.
        """
        return {
            "id": id,
            "name": self.name,
            "metadata": dump_metadata(self.metadata),
            "geospatial": self.geospatial,
        }

    def __str__(self):
        return str(self.to_dict())

    def add_groundtruth(
        self,
        groundtruth: GroundTruth,
    ) -> None:
        """
        Add a groundtruth to the dataset.

        Parameters
        ----------
        groundtruth : GroundTruth
            The groundtruth to create.
        """
        if not isinstance(groundtruth, GroundTruth):
            raise TypeError(f"Invalid type `{type(groundtruth)}`")

        if len(groundtruth.annotations) == 0:
            warnings.warn(
                f"GroundTruth for datum with uid `{groundtruth.datum.uid}` contains no annotations."
            )

        Client(self.conn).create_groundtruth(self, groundtruth)

    def get_groundtruth(
        self,
        datum: Union[Datum, str],
    ) -> Union[GroundTruth, None]:
        """
        Get a particular groundtruth.

        Parameters
        ----------
        datum: Union[Datum, str]
            The desired datum.

        Returns
        ----------
        Union[GroundTruth, None]
            The matching groundtruth or 'None' if it doesn't exist.
        """
        return Client(self.conn).get_groundtruth(dataset=self, datum=datum)

    def get_labels(
        self,
    ) -> List[Label]:
        """
        Get all labels associated with a given dataset.

        Returns
        ----------
        List[Label]
            A list of `Labels` associated with the dataset.
        """
        return Client(self.conn).get_labels_from_dataset(self)

    def get_datums(self) -> List[Datum]:
        """
        Get all datums associated with a given dataset.

        Returns
        ----------
        List[Datum]
            A list of `Datums` associated with the dataset.
        """
        return Client(self.conn).get_datums(
            filter_=Filter(dataset_names=[self.name])
        )

    def get_evaluations(
        self,
    ) -> List[Evaluation]:
        """
        Get all evaluations associated with a given dataset.

        Returns
        ----------
        List[Evaluation]
            A list of `Evaluations` associated with the dataset.
        """
        return Client(self.conn).get_evaluations(datasets=[self])

    def get_summary(self) -> DatasetSummary:
        """
        Get the summary of a given dataset.

        Returns
        -------
        DatasetSummary
            The summary of the dataset. This class has the following fields:

            name: name of the dataset

            num_datums: total number of datums in the dataset

            num_annotations: total number of labeled annotations in the dataset. if an
            object (such as a bounding box) has multiple labels then each label is counted separately

            num_bounding_boxes: total number of bounding boxes in the dataset

            num_polygons: total number of polygons in the dataset

            num_groundtruth_multipolygons: total number of multipolygons in the dataset

            num_rasters: total number of rasters in the dataset

            task_types: list of the unique task types in the dataset

            labels: list of the unique labels in the dataset

            datum_metadata: list of the unique metadata dictionaries in the dataset that are associated
            to datums

            groundtruth_annotation_metadata: list of the unique metadata dictionaries in the dataset that are
            associated to annotations
        """
        return Client(self.conn).get_dataset_summary(self.name)

    def finalize(
        self,
    ):
        """
        Finalizes the dataset such that new groundtruths cannot be added to it.
        """
        return Client(self.conn).finalize_dataset(self)

    def delete(
        self,
        timeout: int = 0,
    ):
        """
        Delete the dataset from the backend.

        Parameters
        ----------
        timeout : int, default=0
            Sets a timeout in seconds.
        """
        Client(self.conn).delete_dataset(self.name, timeout)


class Model:
    """
    A class describing a model that was trained on a particular dataset.

    Parameters
    ----------
    name : str
        The name of the model.
    metadata : dict
        A dictionary of metadata that describes the model.
    geospatial :  dict
        A GeoJSON-style dictionary describing the geospatial coordinates of the model.
    """

    name = StringProperty("model_names")
    metadata = DictionaryProperty("model_metadata")
    geospatial = GeospatialProperty("model_geospatial")

    def __init__(
        self,
        name: str,
        metadata: Optional[MetadataType] = None,
        geospatial: Optional[GeoJSONType] = None,
        connection: Optional[ClientConnection] = None,
    ):
        """
        Create or get a `Model` object.

        Parameters
        ----------
        client : Client
            The `Client` object associated with the session.
        name : str
            The name of the model.
        metadata : dict
            A dictionary of metadata that describes the model.
        geospatial : dict
            A GeoJSON-style dictionary describing the geospatial coordinates of the model.
        delete_if_exists : bool, default=False
            Deletes any existing model with the same name.
        """
        self.conn = connection
        self.name = name
        self.metadata = metadata if metadata else {}
        self.geospatial = geospatial

        # validation
        if not isinstance(self.name, str):
            raise TypeError("`name` should be of type `str`")
        validate_metadata(self.metadata)
        self.metadata = load_metadata(self.metadata)

    @classmethod
    def create(
        cls,
        name: str,
        metadata: Optional[MetadataType] = None,
        geospatial: Optional[GeoJSONType] = None,
    ):
        """
        Creates a model that persists in the backend.

        Parameters
        ----------
        name : str
            The name of the model.
        metadata : dict
            A dictionary of metadata that describes the model.
        geospatial :  dict
            A GeoJSON-style dictionary describing the geospatial coordinates of the model.

        Returns
        -------
        velour.Model
            The created model.
        """
        model = cls(
            name=name,
            metadata=metadata,
            geospatial=geospatial,
        )
        Client(model.conn).create_model(model)
        return model

    @classmethod
    def get(
        cls,
        name: str,
    ):
        """
        Retrieves a model from the backend database.

        Parameters
        ----------
        name : str
            The name of the model.

        Returns
        -------
        Union[velour.Model, None]
            The model or 'None' if it doesn't exist.
        """
        return Client().get_model(name)

    @classmethod
    def from_dict(
        cls, resp: dict, connection: Optional[ClientConnection] = None
    ):
        """
        Construct a model from a dictionary.

        Parameters
        ----------
        resp : dict
            The dictionary containing a model definition.
        connection : ClientConnection, optional
            Option to share a ClientConnection rather than request a new one.

        Returns
        velour.Model
        """
        resp.pop("id")
        return cls(**resp, connection=connection)

    def to_dict(self, id: Optional[int] = None) -> dict:
        """
        Defines how a `Model` object is transformed into a dictionary.

        Returns
        ----------
        dict
            A dictionary of the `Model's` attributes.
        """
        return {
            "id": id,
            "name": self.name,
            "metadata": dump_metadata(self.metadata),
            "geospatial": self.geospatial,
        }

    def __str__(self):
        return str(self.to_dict())

    def add_prediction(
        self,
        dataset: Union[Dataset, str],
        prediction: Prediction,
    ) -> None:
        """
        Add a prediction to the model.

        Parameters
        ----------
        dataset : velour.Dataset
            The dataset that is being operated over.
        prediction : velour.Prediction
            The prediction to create.
        """

        if not isinstance(prediction, Prediction):
            raise TypeError(f"Invalid type `{type(prediction)}`")

        if len(prediction.annotations) == 0:
            warnings.warn(
                f"Prediction for datum with uid `{prediction.datum.uid}` contains no annotations."
            )

        Client(self.conn).create_prediction(
            dataset=dataset, model=self, prediction=prediction
        )

    def get_prediction(
        self, dataset: Union[Dataset, str], datum: Union[Datum, str]
    ) -> Union[Prediction, None]:
        """
        Get a particular prediction.

        Parameters
        ----------
        dataset: Union[Dataset, str]
            The dataset the datum belongs to.
        datum: Union[Datum, str]
            The desired datum.

        Returns
        ----------
        Union[Prediction, None]
            The matching prediction or 'None' if it doesn't exist.
        """
        return Client(self.conn).get_prediction(
            dataset=dataset, model=self, datum=datum
        )

    def finalize_inferences(self, dataset: Union[Dataset, str]) -> None:
        """
        Finalizes the model over a dataset such that new prediction cannot be added to it.
        """
        if isinstance(dataset, Dataset):
            dataset = dataset.name
        return Client(self.conn).finalize_inferences(
            dataset=dataset, model=self
        )

    def _format_filters(
        self,
        datasets: Optional[Union[Dataset, List[Dataset]]],
        filters: Optional[Union[Dict, FilterExpressionsType]],
    ) -> Filter:
        """Formats evaluation request's `datum_filter` input."""

        # get list of dataset names
        dataset_names_from_obj = []
        if isinstance(datasets, list):
            dataset_names_from_obj = [dataset.name for dataset in datasets]
        elif isinstance(datasets, Dataset):
            dataset_names_from_obj = [datasets.name]

        # format filtering object
        if isinstance(filters, Sequence) or filters is None:
            filters = filters if filters else []
            filter_obj = Filter.create(filters)

            # reset model name
            filter_obj.model_names = None
            filter_obj.model_geospatial = None
            filter_obj.model_metadata = None

            # set dataset names
            if not filter_obj.dataset_names:
                filter_obj.dataset_names = []
            filter_obj.dataset_names.extend(dataset_names_from_obj)
            return filter_obj

        elif isinstance(filters, dict):
            # reset model name
            filters["model_names"] = None
            filters["model_geospatial"] = None
            filters["model_metadata"] = None

            # set dataset names
            if (
                "dataset_names" not in filters
                or filters["dataset_names"] is None
            ):
                filters["dataset_names"] = []
            filters["dataset_names"].extend(dataset_names_from_obj)

        return Filter(**filters)

    def _create_label_map(
        self, label_map: Dict[Label, Label]
    ) -> List[List[List[str]]]:
        """Convert a dictionary of label maps to a serializable list format."""
        if not label_map:
            return None

        if not isinstance(label_map, dict) or not all(
            [
                isinstance(key, Label) and isinstance(value, Label)
                for key, value in label_map.items()
            ]
        ):
            raise TypeError(
                "label_map should be a dictionary with valid Labels for both the key and value."
            )

        return_value = [
            [[key.key, key.value], [value.key, value.value]]
            for key, value in label_map.items()
        ]

        return return_value

    def evaluate_classification(
        self,
        datasets: Optional[Union[Dataset, List[Dataset]]] = None,
        filters: Optional[Union[Dict, FilterExpressionsType]] = None,
        label_map: Optional[Dict[Label, Label]] = None,
    ) -> Evaluation:
        """
        Start a classification evaluation job.

        Parameters
        ----------
        datasets : Union[Dataset, List[Dataset]], optional
            The dataset or list of datasets to evaluate against.
        filters : Union[Dict, FilterExpressionsType = Sequence[Union[BinaryExpression, Sequence[BinaryExpression]]]], optional
            Optional set of filters to constrain evaluation by.
        label_map : Dict[Label, Label]
            Optional mapping of individual Labels to a grouper Label. Useful when you need to evaluate performance using Labels that differ across datasets and models.

        Returns
        -------
        Evaluation
            A job object that can be used to track the status of the job and get the metrics of it upon completion.
        """
        if not datasets and not filters:
            raise ValueError(
                "Evaluation requires the definition of either datasets, dataset filters or both."
            )

        # format request
        datum_filter = self._format_filters(datasets, filters)
        request = EvaluationRequest(
            model_names=self.name,
            datum_filter=datum_filter,
            parameters=EvaluationParameters(
                task_type=TaskType.CLASSIFICATION,
                label_map=self._create_label_map(label_map=label_map),
            ),
        )

        # create evaluation
        evaluation = Client(self.conn).evaluate(request)
        if len(evaluation) != 1:
            raise RuntimeError
        return evaluation[0]

    def evaluate_detection(
        self,
        datasets: Optional[Union[Dataset, List[Dataset]]] = None,
        filters: Optional[Union[Dict, FilterExpressionsType]] = None,
        convert_annotations_to_type: Optional[AnnotationType] = None,
        iou_thresholds_to_compute: Optional[List[float]] = None,
        iou_thresholds_to_return: Optional[List[float]] = None,
        label_map: Optional[Dict[Label, Label]] = None,
    ) -> Evaluation:
        """
        Start a object-detection evaluation job.

        Parameters
        ----------
        datasets : Union[Dataset, List[Dataset]], optional
            The dataset or list of datasets to evaluate against.
        filters : Union[Dict, FilterExpressionsType = Sequence[Union[BinaryExpression, Sequence[BinaryExpression]]]], optional
            Optional set of filters to constrain evaluation by.
        convert_annotations_to_type : enums.AnnotationType, optional
            Forces the object detection evaluation to compute over this type.
        iou_thresholds_to_compute : List[float], optional
            Thresholds to compute mAP against.
        iou_thresholds_to_return : List[float], optional
            Thresholds to return AP for. Must be subset of `iou_thresholds_to_compute`.
        label_map : Dict[Label, Label]
            Optional mapping of individual Labels to a grouper Label. Useful when you need to evaluate performance using Labels that differ across datasets and models.

        Returns
        -------
        Evaluation
            A job object that can be used to track the status of the job and get the metrics of it upon completion.
        """
        if iou_thresholds_to_compute is None:
            iou_thresholds_to_compute = [
                round(0.5 + 0.05 * i, 2) for i in range(10)
            ]
        if iou_thresholds_to_return is None:
            iou_thresholds_to_return = [0.5, 0.75]

        # format request
        parameters = EvaluationParameters(
            task_type=TaskType.DETECTION,
            convert_annotations_to_type=convert_annotations_to_type,
            iou_thresholds_to_compute=iou_thresholds_to_compute,
            iou_thresholds_to_return=iou_thresholds_to_return,
            label_map=self._create_label_map(label_map=label_map),
        )
        datum_filter = self._format_filters(datasets, filters)
        request = EvaluationRequest(
            model_names=self.name,
            datum_filter=datum_filter,
            parameters=parameters,
        )
<<<<<<< HEAD
=======

        resp = self.client.evaluate(evaluation)
        if len(resp) != 1:
            raise RuntimeError
        resp = resp[0]

        # resp should have keys "missing_pred_labels", "ignored_pred_labels", with values
        # list of label dicts. convert label dicts to Label objects
>>>>>>> 6a431388

        # create evaluation
        evaluation = Client(self.conn).evaluate(request)
        if len(evaluation) != 1:
            raise RuntimeError
        return evaluation[0]

    def evaluate_segmentation(
        self,
        datasets: Optional[Union[Dataset, List[Dataset]]] = None,
        filters: Optional[Union[Dict, FilterExpressionsType]] = None,
        label_map: Optional[Dict[Label, Label]] = None,
    ) -> Evaluation:
        """
        Start a semantic-segmentation evaluation job.

        Parameters
        ----------
        datasets : Union[Dataset, List[Dataset]], optional
            The dataset or list of datasets to evaluate against.
        filters : Union[Dict, FilterExpressionsType = Sequence[Union[BinaryExpression, Sequence[BinaryExpression]]]], optional
            Optional set of filters to constrain evaluation by.
        label_map : Dict[Label, Label]
            Optional mapping of individual Labels to a grouper Label. Useful when you need to evaluate performance using Labels that differ across datasets and models.


        Returns
        -------
        Evaluation
            a job object that can be used to track the status of the job and get the metrics of it upon completion
        """
        # format request
        datum_filter = self._format_filters(datasets, filters)
        request = EvaluationRequest(
            model_names=self.name,
            datum_filter=datum_filter,
            parameters=EvaluationParameters(
                task_type=TaskType.SEGMENTATION,
                label_map=self._create_label_map(label_map=label_map),
            ),
        )

        # create evaluation
        evaluation = Client(self.conn).evaluate(request)
        if len(evaluation) != 1:
            raise RuntimeError
        return evaluation[0]

    def delete(self, timeout: int = 0):
        """
        Delete the `Model` object from the backend.

        Parameters
        ----------
        timeout : int, default=0
            Sets a timeout in seconds.
        """
        Client(self.conn).delete_model(self.name, timeout)

    def get_labels(
        self,
    ) -> List[Label]:
        """
        Get all labels associated with a given model.

        Returns
        ----------
        List[Label]
            A list of `Labels` associated with the model.
        """
        return Client(self.conn).get_labels_from_model(self)

    def get_evaluations(
        self,
    ) -> List[Evaluation]:
        """
        Get all evaluations associated with a given model.

        Returns
        ----------
        List[Evaluation]
            A list of `Evaluations` associated with the model.
        """
        return Client(self.conn).get_evaluations(models=[self])


class Client:
    """
    Velour client object for interacting with the api.

    Parameters
    ----------
    connection : ClientConnection, optional
        Option to use an existing connection object.
    """

    def __init__(self, connection: Optional[ClientConnection] = None):
        if not connection:
            connection = get_connection()
        self.conn = connection

    def get_labels(
        self,
        filter_: Union[Filter, dict, None] = None,
    ) -> List[Label]:
        """
        Gets all labels with option to filter.

        Parameters
        ----------
        filter_ : velour.Filter, optional
            Optional filter to constrain by.

        Returns
        ------
        List[velour.Label]
            A list of labels.
        """
        if isinstance(filter_, Filter):
            filter_ = asdict(filter_)
        return [
            Label.from_dict(label) for label in self.conn.get_labels(filter_)
        ]

    def get_labels_from_dataset(
        self, dataset: Union[Dataset, str]
    ) -> List[Label]:
        """
        Get all labels associated with a dataset's groundtruths.

        Parameters
        ----------
        dataset : velour.Dataset
            The dataset to search by.

        Returns
        ------
        List[velour.Label]
            A list of labels.
        """
        if isinstance(dataset, Dataset):
            dataset = dataset.name
        return [
            Label.from_dict(label)
            for label in self.conn.get_labels_from_dataset(dataset)
        ]

    def get_labels_from_model(self, model: Union[Model, str]) -> List[Label]:
        """
        Get all labels associated with a model's groundtruths.

        Parameters
        ----------
        model : velour.Model
            The model to search by.

        Returns
        ------
        List[velour.Label]
            A list of labels.
        """
        if isinstance(model, Model):
            model = model.name
        return [
            Label.from_dict(label)
            for label in self.conn.get_labels_from_model(model)
        ]

    def create_dataset(
        self,
        dataset: Union[Dataset, dict],
    ) -> None:
        """
        Creates a dataset.

        Parameters
        ----------
        dataset : velour.Dataset
            The dataset to create.
        """
        if isinstance(dataset, Dataset):
            dataset = dataset.to_dict()
        self.conn.create_dataset(dataset)

    def create_groundtruth(
        self,
        dataset: Union[Dataset, str],
        groundtruth: Union[GroundTruth, dict],
    ):
        """
        Create a groundtruth.

        Parameters
        ----------
        dataset : velour.Dataset
            The dataset to create the groundtruth for.
        groundtruth : velour.GroundTruth
            The groundtruth to create.
        """
        if isinstance(groundtruth, GroundTruth):
            if isinstance(dataset, Dataset):
                dataset = dataset.name
            groundtruth = groundtruth.to_dict(dataset_name=dataset)
        return self.conn.create_groundtruths(groundtruth)

    def get_groundtruth(
        self,
        dataset: Union[Dataset, str],
        datum: Union[Datum, str],
    ) -> Union[GroundTruth, None]:
        """
        Get a particular groundtruth.

        Parameters
        ----------
        dataset: Union[Dataset, str]
            The dataset the datum belongs to.
        datum: Union[Datum, str]
            The desired datum.

        Returns
        ----------
        Union[GroundTruth, None]
            The matching groundtruth or 'None' if it doesn't exist.
        """
        if isinstance(dataset, Dataset):
            dataset = dataset.name
        if isinstance(datum, Datum):
            datum = datum.uid

        try:
            resp = self.conn.get_groundtruth(
                dataset_name=dataset, datum_uid=datum
            )
            return GroundTruth.from_dict(resp)
        except ClientException as e:
            if e.status_code == 404:
                return None
            raise e

    def finalize_dataset(self, dataset: Union[Dataset, str]) -> None:
        """
        Finalizes a dataset such that new groundtruths cannot be added to it.

        Parameters
        ----------
        dataset : str
            The dataset to be finalized.
        """
        if isinstance(dataset, Dataset):
            dataset = dataset.name
        return self.conn.finalize_dataset(name=dataset)

    def get_dataset(
        self,
        name: str,
    ) -> Union[Dataset, None]:
        """
        Gets a dataset by name.

        Parameters
        ----------
        name : str
            The name of the dataset to fetch.

        Returns
        -------
        Union[Dataset, None]
            A Dataset with matching name or 'None' if one doesn't exist.
        """
        try:
            return Dataset.from_dict(
                self.conn.get_dataset(name), connection=self.conn
            )
        except ClientException as e:
            if e.status_code == 404:
                return None
            raise e

    def get_datasets(
        self,
        filter_: Union[Filter, dict, None] = None,
    ) -> List[Dataset]:
        """
        Get all datasets with option to filter results.

        Parameters
        ----------
        filter_ : velour.Filter, optional
            Optional filter to constrain by.

        Returns
        ------
        List[velour.Dataset]
            A list of datasets.
        """
        if isinstance(filter_, Filter):
            filter_ = asdict(filter_)
        return [
            Dataset.from_dict(dataset, connection=self.conn)
            for dataset in self.conn.get_datasets(filter_)
        ]

    def get_datums(
        self,
        filter_: Union[Filter, dict, None] = None,
    ) -> List[Datum]:
        """
        Get all datums with option to filter results.

        Parameters
        ----------
        filter_ : velour.Filter, optional
            Optional filter to constrain by.

        Returns
        -------
        List[velour.Datum]
            A list datums.
        """
        if isinstance(filter_, Filter):
            filter_ = asdict(filter_)
        return [
            Datum.from_dict(datum) for datum in self.conn.get_datums(filter_)
        ]

    def get_datum(
        self,
        dataset: Union[Dataset, str],
        uid: str,
    ) -> Union[Datum, None]:
        """
        Get datum.

        `GET` endpoint.

        Parameters
        ----------
        dataset : velour.Dataset
            The dataset the datum belongs to.
        uid : str
            The uid of the datum.

        Returns
        -------
        velour.Datum
            The requested datum or 'None' if it doesn't exist.
        """
        if isinstance(dataset, Dataset):
            dataset = dataset.name
        try:
            resp = self.conn.get_datum(dataset_name=dataset, uid=uid)
            return Datum.from_dict(resp)
        except ClientException as e:
            if e.status_code == 404:
                return None
            raise e

    def get_dataset_status(
        self,
        name: str,
    ) -> Union[TableStatus, None]:
        """
        Get the state of a given dataset.

        Parameters
        ----------
        name : str
            The name of the dataset we want to fetch the state of.

        Returns
        ------
        TableStatus | None
            The state of the dataset or 'None' if dataset does not exist.
        """
        try:
            return self.conn.get_dataset_status(name)
        except ClientException as e:
            if e.status_code == 404:
                return None
            raise e

    def get_dataset_summary(self, name: str) -> DatasetSummary:
        """
        Gets the summary of a dataset.

        Parameters
        ----------
        name : str
            The name of the dataset to create a summary for.

        Returns
        -------
        DatasetSummary
            A dataclass containing the dataset summary.
        """
        return DatasetSummary(**self.conn.get_dataset_summary(name))

    def delete_dataset(self, name: str, timeout: int = 0) -> None:
        """
        Deletes a dataset.

        Parameters
        ----------
        name : str
            The name of the dataset to be deleted.
        timeout : int
            The number of seconds to wait in order to confirm that the dataset was deleted.
        """
        self.conn.delete_dataset(name)
        if timeout:
            for _ in range(timeout):
                if self.get_dataset(name) is None:
                    break
                else:
                    time.sleep(1)
            else:
                raise TimeoutError(
                    "Dataset wasn't deleted within timeout interval"
                )

    def create_model(
        self,
        model: Union[Model, dict],
    ):
        """
        Creates a model.

        Parameters
        ----------
        model : velour.Model
            The model to create.
        """
        if isinstance(model, Model):
            model = model.to_dict()
        self.conn.create_model(model)

    def create_prediction(
        self,
        dataset: Union[Dataset, str],
        model: Union[Model, str],
        prediction: Union[Prediction, dict],
    ) -> None:
        """
        Create a prediction.

        Parameters
        ----------
        dataset : velour.Dataset
            The dataset that is being operated over.
        model : velour.Model
            The model making the prediction.
        prediction : velour.Prediction
            The prediction to create.
        """
        if isinstance(prediction, Prediction):
            if isinstance(dataset, Dataset):
                dataset = dataset.name
            if isinstance(model, Model):
                model = model.name
            prediction = prediction.to_dict(
                dataset_name=dataset,
                model_name=model,
            )
        return self.conn.create_predictions(prediction)

    def get_prediction(
        self,
        dataset: Union[Dataset, str],
        model: Union[Model, str],
        datum: Union[Datum, str],
    ) -> Union[Prediction, None]:
        """
        Get a particular prediction.

        Parameters
        ----------
        dataset: Union[Dataset, str]
            The dataset the datum belongs to.
        model: Union[Model, str]
            The model that made the prediction.
        datum: Union[Datum, str]
            The desired datum.

        Returns
        ----------
        Union[Prediction, None]
            The matching prediction or 'None' if it doesn't exist.
        """
        if isinstance(dataset, Dataset):
            dataset = dataset.name
        if isinstance(model, Model):
            model = model.name
        if isinstance(datum, Datum):
            datum = datum.uid

        try:
            resp = self.conn.get_prediction(
                dataset_name=dataset, model_name=model, datum_uid=datum
            )
            return Prediction.from_dict(resp)
        except ClientException as e:
            if e.status_code == 404:
                return None
            raise e

    def finalize_inferences(
        self, dataset: Union[Dataset, str], model: Union[Model, str]
    ) -> None:
        """
        Finalizes a model-dataset pairing such that new prediction cannot be added to it.
        """
        if isinstance(dataset, Dataset):
            dataset = dataset.name
        if isinstance(model, Model):
            model = model.name
        return self.conn.finalize_inferences(
            dataset_name=dataset, model_name=model
        )

    def get_model(
        self,
        name: str,
    ) -> Union[Model, None]:
        """
        Gets a model by name.

        Parameters
        ----------
        name : str
            The name of the model to fetch.

        Returns
        -------
        Union[velour.Model, None]
            A Model with matching name or 'None' if one doesn't exist.
        """
        try:
            return Model.from_dict(
                self.conn.get_model(name), connection=self.conn
            )
        except ClientException as e:
            if e.status_code == 404:
                return None
            raise e

    def get_models(
        self,
        filter_: Union[Filter, dict, None] = None,
    ) -> List[Model]:
        """
        Get all models with option to filter results.

        Parameters
        ----------
        filter_ : velour.Filter, optional
            Optional filter to constrain by.

        Returns
        ------
        List[velour.Model]
            A list of models.
        """
        if isinstance(filter_, Filter):
            filter_ = asdict(filter_)
        return [
            Model.from_dict(model, connection=self.conn)
            for model in self.conn.get_models(filter_)
        ]

    def get_model_status(
        self,
        dataset_name: str,
        model_name: str,
    ) -> Optional[TableStatus]:
        """
        Get the state of a given model over a dataset.

        Parameters
        ----------
        dataset_name : str
            The name of the dataset that the model is operating over.
        model_name : str
            The name of the model we want to fetch the state of.

        Returns
        ------
        Union[TableStatus, None]
            The state of the model or 'None' if the model doesn't exist.
        """
        try:
            return self.conn.get_model_status(dataset_name, model_name)
        except ClientException as e:
            if e.status_code == 404:
                return None
            raise e

    def get_model_eval_requests(
        self, model: Union[Model, str]
    ) -> List[Evaluation]:
        """
        Get all evaluations that have been created for a model.

        This does not return evaluation results.

        `GET` endpoint.

        Parameters
        ----------
        model : str
            The model to search by.

        Returns
        -------
        List[Evaluation]
            A list of evaluations.
        """
        if isinstance(model, Model):
            model = model.name
        return [
            Evaluation(**evaluation, connection=self.conn)
            for evaluation in self.conn.get_model_eval_requests(model)
        ]

    def delete_model(self, name: str, timeout: int = 0) -> None:
        """
        Deletes a model.

        Parameters
        ----------
        name : str
            The name of the model to be deleted.
        timeout : int
            The number of seconds to wait in order to confirm that the model was deleted.
        """
        self.conn.delete_model(name)
        if timeout:
            for _ in range(timeout):
                if self.get_model(name) is None:
                    break
                else:
                    time.sleep(1)
            else:
                raise TimeoutError(
                    "Model wasn't deleted within timeout interval"
                )

    def get_evaluations(
        self,
        *,
        evaluation_ids: Optional[List[int]] = None,
        models: Union[List[Model], List[str], None] = None,
        datasets: Union[List[Dataset], List[str], None] = None,
    ) -> List[Evaluation]:
        """
        Returns all evaluations associated with user-supplied dataset and/or model names.

        Parameters
        ----------
        evaluation_ids : List[int], optional.
            A list of job ids to return metrics for.
        models : Union[List[velour.Model], List[str]], optional
            A list of model names that we want to return metrics for.
        datasets : Union[List[velour.Dataset], List[str]], optional
            A list of dataset names that we want to return metrics for.

        Returns
        -------
        List[velour.Evaluation]
            A list of evaluations.
        """
        if isinstance(datasets, list):
            datasets = [
                element.name if isinstance(element, Dataset) else element
                for element in datasets
            ]
        if isinstance(models, list):
            models = [
                element.name if isinstance(element, Model) else element
                for element in models
            ]
        return [
            Evaluation(connection=self.conn, **evaluation)
            for evaluation in self.conn.get_evaluations(
                evaluation_ids=evaluation_ids,
                models=models,
                datasets=datasets,
            )
        ]

    def evaluate(self, request: EvaluationRequest) -> List[Evaluation]:
        """
        Creates as many evaluations as necessary to fulfill the request.

        Parameters
        ----------
        request : schemas.EvaluationRequest
            The requested evaluation parameters.

        Returns
        -------
        List[Evaluation]
            A list of evaluations that meet the parameters.
        """
        return [
            Evaluation(**evaluation)
            for evaluation in self.conn.evaluate(request)
        ]<|MERGE_RESOLUTION|>--- conflicted
+++ resolved
@@ -1566,17 +1566,6 @@
             datum_filter=datum_filter,
             parameters=parameters,
         )
-<<<<<<< HEAD
-=======
-
-        resp = self.client.evaluate(evaluation)
-        if len(resp) != 1:
-            raise RuntimeError
-        resp = resp[0]
-
-        # resp should have keys "missing_pred_labels", "ignored_pred_labels", with values
-        # list of label dicts. convert label dicts to Label objects
->>>>>>> 6a431388
 
         # create evaluation
         evaluation = Client(self.conn).evaluate(request)
