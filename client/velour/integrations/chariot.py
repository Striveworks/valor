import gzip
import json
import tempfile
import urllib
from pathlib import Path
from typing import Union

import requests
from tqdm import tqdm

from velour.client import Client, ImageDataset, ImageModel, TabularModel
from velour.data_types import (
    BoundingBox,
    BoundingPolygon,
    GroundTruthDetection,
    GroundTruthImageClassification,
    GroundTruthSemanticSegmentation,
    Image,
    Label,
    Point,
    PolygonWithHole,
    PredictedDetection,
    ScoredLabel,
)

try:
<<<<<<< HEAD
    import chariot
    from chariot.datasets import Dataset as ChariotDataset
    from chariot.models import Model as ChariotModel
    from chariot.models import TaskType as ChariotTaskType
=======
    from chariot.config import settings
    from chariot.datasets import Dataset, get_latest_vertical_dataset_version
>>>>>>> 95d1e21e
except ModuleNotFoundError:
    "`chariot` package not found. if you have an account on Chariot please see https://production.chariot.striveworks.us/docs/sdk/sdk for how to install the python SDK"


def _construct_url(
    project_id: str, dataset_id: str = None, model_id: str = None
):

    if dataset_id is not None and model_id is not None:
        raise ValueError("Please provide EITHER model id or dataset id.")
    elif dataset_id is not None:
        href = f"/projects/{project_id}/datasets/{dataset_id}"
    elif model_id is not None:
        href = f"/projects/{project_id}/models/{model_id}"
    else:
        href = f"/projects/{project_id}"

    return urllib.parse.urljoin(
        chariot.config.settings.base_url,
        href,
    )


def _retrieve_chariot_annotations(manifest_url: str):
    """Retrieves and unpacks Chariot dataset annotations from a manifest url."""

    chariot_dataset = []

    # Create a temporary file
    with tempfile.TemporaryFile(mode="w+b") as f:
        # Download compressed jsonl file
        response = requests.get(manifest_url, stream=True)

        # Progress bar
        total_size_in_bytes = int(response.headers.get("content-length", 0))
        block_size = 1024  # 1 Kibibyte
        progress_bar = tqdm(
            total=total_size_in_bytes,
            unit="iB",
            unit_scale=True,
            desc="Download Chariot Manifest",
        )

        # Write to tempfile if status ok
        if response.status_code == 200:
            for data in response.iter_content(block_size):
                progress_bar.update(len(data))
                f.write(data)
            f.flush()
            f.seek(0)
        progress_bar.close()

        # Unzip
        gzf = gzip.GzipFile(mode="rb", fileobj=f)
        jsonl = gzf.read().decode().strip().split("\n")

        # Parse into list of json object(s)
        for line in jsonl:
            chariot_dataset.append(json.loads(line))

    return chariot_dataset


def parse_image_classification(
    datum: dict,
) -> GroundTruthImageClassification:
    """Parses Chariot image classification annotation."""

    # Strip UID from URL path
    uid = Path(datum["path"]).stem

    gt_dets = []
    for annotation in datum["annotations"]:
        gt_dets.append(
            GroundTruthImageClassification(
                image=Image(
                    uid=uid,
                    height=-1,
                    width=-1,
                ),
                labels=[
                    Label(key="class_label", value=annotation["class_label"])
                ],
            )
        )
    return gt_dets


def parse_image_segmentation(
    datum: dict,
) -> GroundTruthSemanticSegmentation:
    """Parses Chariot image segmentation annotation."""

    # Strip UID from URL path
    uid = Path(datum["path"]).stem

    annotated_regions = {}
    for annotation in datum["annotations"]:
        annotation_label = annotation["class_label"]

        hole = None

        # Create BoundingPolygon
        points = [
            Point(x=point["x"], y=point["y"])
            for point in annotation["contours"][0]
        ]
        polygon = BoundingPolygon(points)

        # Create BoundingPolygon if hole exists
        hole = None
        if len(annotation["contours"]) > 1:
            points = [
                Point(x=point["x"], y=point["y"])
                for point in annotation["contours"][1]
            ]
            hole = BoundingPolygon(points)

        # Populate PolygonWithHole
        region = PolygonWithHole(polygon=polygon, hole=hole)

        # Add annotated region to list
        if region is not None:
            if annotation_label not in annotated_regions:
                annotated_regions[annotation_label] = []
            annotated_regions[annotation_label].append(region)

    # Create a list of GroundTruths
    gt_dets = []
    for label in annotated_regions.keys():
        gt_dets.append(
            GroundTruthSemanticSegmentation(
                shape=annotated_regions[label],
                labels=[Label(key="class_label", value=label)],
                image=Image(
                    uid=uid,
                    height=-1,
                    width=-1,
                ),
            )
        )
    return gt_dets


def parse_object_detection(
    datum: dict,
) -> GroundTruthDetection:
    """Parses Chariot object detection annotation."""

    # Strip UID from URL path
    uid = Path(datum["path"]).stem

    gt_dets = []
    for annotation in datum["annotations"]:
        gt_dets.append(
            GroundTruthDetection(
                bbox=BoundingBox(
                    xmin=annotation["bbox"]["xmin"],
                    ymin=annotation["bbox"]["ymin"],
                    xmax=annotation["bbox"]["xmax"],
                    ymax=annotation["bbox"]["ymax"],
                ),
                labels=[
                    Label(key="class_label", value=annotation["class_label"])
                ],
                image=Image(
                    uid=uid,
                    height=-1,
                    width=-1,
                ),
            )
        )
    return gt_dets


def _parse_chariot_annotations(
    chariot_manifest, chariot_task_type, use_training_manifest: bool = True
) -> list:
    """Get chariot dataset annotations.

    Parameters
    ----------
    chariot_manifest
        List of dictionaries containing data annotations and metadata.
    chariot_task_type
        Pass-through property chariot.datasets.DatasetVersion.supported_task_types
    using_training_manifest
        (OPTIONAL) Defaults to true, setting false will use the evaluation manifest which is a
        super set of the training manifest. Not recommended as the evaluation manifest may
        contain unlabeled data.

    Returns
    -------
    Chariot annotations in velour 'groundtruth' format.
    """

    # Image Classification
    if chariot_task_type.image_classification:
        groundtruth_annotations = [
            gt
            for datum in chariot_manifest
            for gt in parse_image_classification(datum)
        ]

    # Image Segmentation
    elif chariot_task_type.image_segmentation:
        groundtruth_annotations = [
            gt
            for datum in chariot_manifest
            for gt in parse_image_segmentation(datum)
        ]

    # Object Detection
    elif chariot_task_type.object_detection:
        groundtruth_annotations = [
            gt
            for datum in chariot_manifest
            for gt in parse_object_detection(datum)
        ]

    # Text Sentiment
    elif chariot_task_type.text_sentiment:
        raise NotImplementedError(
            "Text-based datasets not currently supported."
        )

    # Text Summarization
    elif chariot_task_type.text_summarization:
        raise NotImplementedError(
            "Text-based datasets not currently supported."
        )

    # Text Token Classifier
    elif chariot_task_type.text_token_classification:
        raise NotImplementedError(
            "Text-based datasets not currently supported."
        )

    # Text Translation
    elif chariot_task_type.text_translation:
        raise NotImplementedError(
            "Text-based datasets not currently supported."
        )

    return groundtruth_annotations


def create_dataset(
    client: Client,
    dataset: ChariotDataset,
    dataset_version_id: str = None,
    name: str = None,
    use_training_manifest: bool = True,
    chunk_size: int = 1000,
    show_progress_bar: bool = True,
):
    """Converts chariot dataset to a velour dataset.

    Parameters
    ----------
    client
        Velour client object
    dataset
        Chariot Dataset object
    dataset_version_id
        (OPTIONAL) Chariot Dataset version ID, defaults to latest vertical version.
    name
        (OPTIONAL) Defaults to the name of the chariot dataset, setting this will override the
        name of the velour dataset.
    using_training_manifest
        (OPTIONAL) Defaults to true, setting false will use the evaluation manifest which is a
        super set of the training manifest. Not recommended as the evaluation manifest may
        contain unlabeled data.
    chunk_size
        (OPTIONAL) Defaults to 1000. Chunk_size is the maximum number of 'groundtruths' that are
        uploaded in one call to the backend.
    show_progress_bar
        (OPTIONAL) Defaults to True. Controls whether a tqdm progress bar is displayed
        to show upload progress.

    Returns
    -------
    Velour image dataset
    """

    if len(dataset.versions) < 1:
        raise ValueError("Chariot dataset has no existing versions.")

    # Get Chariot Datset Version
    dsv = None
    if dataset_version_id is None:
        # Use the latest version
        dsv = chariot.datasets.get_latest_vertical_dataset_version(
            project_id=dataset.project_id,
            dataset_id=dataset.id,
        )
    else:
        for _dsv in dataset.versions:
            if _dsv.id == dataset_version_id:
                dsv = _dsv
                break
        if dsv is None:
            raise ValueError(
                f"Chariot DatasetVersion not found with id: {dataset_version_id}"
            )

    # Get the manifest url
    manifest_url = (
        dsv.get_training_manifest_url()
        if use_training_manifest
        else dsv.get_evaluation_manifest_url()
    )

    # Retrieve the manifest
    chariot_annotations = _retrieve_chariot_annotations(manifest_url)

    # Get GroundTruth Annotations
    groundtruth_annotations = _parse_chariot_annotations(
        chariot_annotations,
        dsv.supported_task_types,
        use_training_manifest,
    )

    # Check if name has been overwritten
    if name is None:
        name = dataset.name

    # Construct url
    href = _construct_url(project_id=dsv.project_id, dataset_id=dsv.dataset_id)

    # Create velour dataset
    velour_dataset = client.create_image_dataset(name=name, href=href)

    # Upload velour dataset
    velour_dataset.add_groundtruth(
        groundtruth_annotations,
        chunk_size=chunk_size,
    )

    # Finalize and return
    velour_dataset.finalize()
    return velour_dataset


def create_model(
    client: Client,
    model: ChariotModel,
    name: str = None,
    description: str = None,
) -> Union(ImageModel, TabularModel):
    """Converts chariot dataset to a velour dataset.

    Parameters
    ----------
    client
        Velour client object
    model
        Chariot model object

    Returns
    -------
    Velour image model
    """

    cv_tasks = [
        ChariotTaskType.IMAGE_AUTOENCODER,
        ChariotTaskType.IMAGE_CLASSIFICATION,
        ChariotTaskType.IMAGE_EMBEDDING,
        ChariotTaskType.IMAGE_GENERATION,
        ChariotTaskType.IMAGE_SEGMENTATION,
        ChariotTaskType.OBJECT_DETECTION,
        ChariotTaskType.OTHER_COMPUTER_VISION,
    ]

    tabular_tasks = [
        ChariotTaskType.STRUCTURED_DATA_CLASSIFICATION,
        ChariotTaskType.STRUCTURED_DATA_REGRESSION,
        ChariotTaskType.OTHER_STRUCTURED_DATA,
    ]

    nlp_tasks = [
        ChariotTaskType.TEXT_CLASSIFICATION,
        ChariotTaskType.TEXT_FILL_MASK,
        ChariotTaskType.TEXT_GENERATION,
        ChariotTaskType.TOKEN_CLASSIFICATION,
        ChariotTaskType.TRANSLATION,
        ChariotTaskType.OTHER_NATURAL_LANGUAGE,
    ]

    if name is None:
        name = model.name

    if description is None:
        # Chariot model does not expose its description at this time
        pass

    href = _construct_url(project_id=model.project_id, model_id=model.id)

    if model.task in cv_tasks:
        return client.create_image_model(name, href, description)
    elif model.task in tabular_tasks:
        return client.create_tabular_model(name, href, description)
    elif model.task in nlp_tasks:
        raise NotImplementedError(
            f"NLP tasks are currently not supported. '{model.task}'"
        )
    else:
        raise NotImplementedError(
            f"Task type {model.task} is currently not supported."
        )


def parse_chariot_detection(
    detection: dict,
    image: Image,
    label_key: str = "class",
) -> PredictedDetection:

    expected_keys = {
        "num_detections",
        "detection_classes",
        "detection_boxes",
        "detection_scores",
    }

    if set(detection.keys()) != expected_keys:
        raise ValueError(
            f"Expected `dets` to have keys {expected_keys} but got {detection.keys()}"
        )

    return [
        PredictedDetection(
            bbox=BoundingBox(
                ymin=box[0], xmin=box[1], ymax=box[2], xmax=box[3]
            ),
            scored_labels=[
                ScoredLabel(
                    label=Label(key=label_key, value=label), score=score
                )
            ],
            image=image,
        )
        for box, score, label in zip(
            detection["detection_boxes"],
            detection["detection_scores"],
            detection["detection_classes"],
        )
    ]


def upload_inferences(
    model: ImageModel,
    dataset: ImageDataset,
    inferences: list,
    chunk_size: int = 1000,
    show_progress_bar: bool = True,
) -> ImageModel:
    """Converts the outputs of a Chariot detection model to velour's format

    Parameters
    ----------
    client
        Velour client object
    dataset
        Velour Dataset object
    model_name:
        Name of the model used to generate these inferences.
    dets:
        Chariot detections.
    image:
        Velour Image object.
    label_key:
        (OPTIONAL) Defaults to 'class'. Key to class label of inference.
    chunk_size
        (OPTIONAL) Defaults to 1000. Chunk_size is the maximum number of 'groundtruths' that are
        uploaded in one call to the backend.
    show_progress_bar
        (OPTIONAL) Defaults to True. Controls whether a tqdm progress bar is displayed
        to show upload progress.

    Returns
    -------
    Velour image model.
    """

    # Create & Populate Model
    model.add_predictions(
        dataset=dataset,
        predictions=inferences,
        chunk_size=chunk_size,
        show_progress_bar=show_progress_bar,
    )
    model.finalize_inferences()<|MERGE_RESOLUTION|>--- conflicted
+++ resolved
@@ -24,15 +24,10 @@
 )
 
 try:
-<<<<<<< HEAD
     import chariot
     from chariot.datasets import Dataset as ChariotDataset
     from chariot.models import Model as ChariotModel
     from chariot.models import TaskType as ChariotTaskType
-=======
-    from chariot.config import settings
-    from chariot.datasets import Dataset, get_latest_vertical_dataset_version
->>>>>>> 95d1e21e
 except ModuleNotFoundError:
     "`chariot` package not found. if you have an account on Chariot please see https://production.chariot.striveworks.us/docs/sdk/sdk for how to install the python SDK"
 
