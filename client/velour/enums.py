from enum import Enum


class JobStatus(Enum):
    PENDING = "pending"
    PROCESSING = "processing"
    FAILED = "failed"
    DONE = "done"


class DataType(Enum):
    IMAGE = "image"
    TABULAR = "tabular"

    @classmethod
    def invert(cls, value: str):
        for member in cls:
            if member.value == value:
                return member
        raise ValueError(f"the value {value} is not in enum {cls.__name__}.")


class AnnotationType(str, Enum):
    NONE = "none"
    BOX = "box"
    POLYGON = "polygon"
    MULTIPOLYGON = "multipolygon"
    RASTER = "raster"


class TaskType(str, Enum):
<<<<<<< HEAD
    CLF = "classification"
    DET = "object-detection"
    SEG = "semantic-segmentation"
=======
    CLASSIFICATION = "classification"
    DETECTION = "detection"
    INSTANCE_SEGMENTATION = "instance_segmentation"
    SEMANTIC_SEGMENTATION = "semantic_segmentation"


class Table(str, Enum):
    DATASET = "dataset"
    MODEL = "model"
    DATUM = "datum"
    ANNOTATION = "annotation"
    GROUND_TRUTH = "groundtruth"
    PREDICTION = "prediction"
    LABEL = "label"
    METADATA = "metadatum"


class State(str, Enum):
    NONE = "none"
    CREATE = "create"
    READY = "ready"
    EVALUATE = "evaluate"
    DELETE = "delete"

    def next(self):
        if self == self.NONE:
            return {self.CREATE, self.DELETE}
        elif self == self.CREATE:
            return {self.CREATE, self.READY, self.DELETE}
        elif self == self.READY:
            return {self.READY, self.EVALUATE, self.DELETE}
        elif self == self.EVALUATE:
            return {self.EVALUATE, self.READY}
        elif self == self.DELETE:
            return {self.DELETE}
        else:
            raise ValueError
>>>>>>> 828ec1f4
<|MERGE_RESOLUTION|>--- conflicted
+++ resolved
@@ -29,26 +29,9 @@
 
 
 class TaskType(str, Enum):
-<<<<<<< HEAD
     CLF = "classification"
     DET = "object-detection"
     SEG = "semantic-segmentation"
-=======
-    CLASSIFICATION = "classification"
-    DETECTION = "detection"
-    INSTANCE_SEGMENTATION = "instance_segmentation"
-    SEMANTIC_SEGMENTATION = "semantic_segmentation"
-
-
-class Table(str, Enum):
-    DATASET = "dataset"
-    MODEL = "model"
-    DATUM = "datum"
-    ANNOTATION = "annotation"
-    GROUND_TRUTH = "groundtruth"
-    PREDICTION = "prediction"
-    LABEL = "label"
-    METADATA = "metadatum"
 
 
 class State(str, Enum):
@@ -70,5 +53,4 @@
         elif self == self.DELETE:
             return {self.DELETE}
         else:
-            raise ValueError
->>>>>>> 828ec1f4
+            raise ValueError