--- conflicted
+++ resolved
@@ -23,16 +23,11 @@
     task_type: TaskType
 
     # object detection
-<<<<<<< HEAD
-    convert_annotations_to_type: AnnotationType = None
-    iou_thresholds_to_compute: List[float] = None
-    iou_thresholds_to_return: List[float] = None
-    label_map: Union[List[List[List[str]]], None] = None
-=======
     convert_annotations_to_type: Optional[AnnotationType] = None
     iou_thresholds_to_compute: Optional[List[float]] = None
     iou_thresholds_to_return: Optional[List[float]] = None
->>>>>>> 0ed9f42f
+    label_map: Optional[Union[List[List[List[str]]], None]] = None
+
 
 
 @dataclass
