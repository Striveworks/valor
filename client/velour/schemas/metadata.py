import datetime
<<<<<<< HEAD
from copy import deepcopy
=======
from typing import Dict, Mapping, Union

from velour.exceptions import SchemaTypeError
>>>>>>> 0ed9f42f

MetadataValueType = Union[
    int,
    float,
    str,
    bool,
    datetime.datetime,
    datetime.date,
    datetime.time,
    datetime.timedelta,
]
MetadataType = Mapping[str, MetadataValueType]
DictMetadataType = Dict[str, MetadataValueType]
ConvertibleMetadataType = Mapping[
    str,
    Union[
        MetadataValueType,
        Dict[str, str],
    ],
]


def _validate_href(value: str):
    if not isinstance(value, str):
        raise TypeError("`href` key should have a `str` as its value.")
    if not (value.startswith("http://") or value.startswith("https://")):
        raise ValueError("`href` must start with http:// or https://")


def validate_metadata(metadata: MetadataType):
    """Validates metadata dictionary."""
    if not isinstance(metadata, dict):
        raise TypeError("`metadata` should be an object of type `dict`.")
    for key, value in metadata.items():
        if not isinstance(key, str):
            raise TypeError("`metadata` key should have type `str`.")
        if not (
            isinstance(value, int)
            or isinstance(value, float)
            or isinstance(value, str)
            or isinstance(value, datetime.datetime)
            or isinstance(value, datetime.date)
            or isinstance(value, datetime.time)
        ):
            raise TypeError(
                "`metadata` value should have type `str`, `int`, `float` or `datetime`."
            )

        # Handle special key-values
        if key == "href":
            if not isinstance(value, str):
                raise SchemaTypeError("href", str, value)
            _validate_href(value)


def dump_metadata(metadata: MetadataType) -> ConvertibleMetadataType:
    """Ensures that all nested attributes are numerics or str types."""
    _metadata: ConvertibleMetadataType = {}
    for key, value in metadata.items():
        if isinstance(value, datetime.datetime):
            _metadata[key] = {"datetime": value.isoformat()}
        elif isinstance(value, datetime.date):
            _metadata[key] = {"date": value.isoformat()}
        elif isinstance(value, datetime.time):
            _metadata[key] = {"time": value.isoformat()}
        elif isinstance(value, datetime.timedelta):
            _metadata[key] = {"duration": str(value.total_seconds())}
        else:
            _metadata[key] = value
    return _metadata


def load_metadata(metadata: ConvertibleMetadataType) -> MetadataType:
    """Reconstructs nested objects from primitive types."""
    _metadata: DictMetadataType = {}
    for key, value in metadata.items():
        if isinstance(value, dict):
            if "datetime" in value:
                _metadata[key] = datetime.datetime.fromisoformat(
                    value["datetime"]
                )
            elif "date" in value:
                _metadata[key] = datetime.date.fromisoformat(value["date"])
            elif "time" in value:
                _metadata[key] = datetime.time.fromisoformat(value["time"])
            elif "duration" in value:
                _metadata[key] = datetime.timedelta(
                    seconds=float(value["duration"])
                )
        else:
            _metadata[key] = value
    return _metadata<|MERGE_RESOLUTION|>--- conflicted
+++ resolved
@@ -1,31 +1,6 @@
 import datetime
-<<<<<<< HEAD
-from copy import deepcopy
-=======
-from typing import Dict, Mapping, Union
 
-from velour.exceptions import SchemaTypeError
->>>>>>> 0ed9f42f
-
-MetadataValueType = Union[
-    int,
-    float,
-    str,
-    bool,
-    datetime.datetime,
-    datetime.date,
-    datetime.time,
-    datetime.timedelta,
-]
-MetadataType = Mapping[str, MetadataValueType]
-DictMetadataType = Dict[str, MetadataValueType]
-ConvertibleMetadataType = Mapping[
-    str,
-    Union[
-        MetadataValueType,
-        Dict[str, str],
-    ],
-]
+from velour.types import MetadataType, ConvertibleMetadataType, DictMetadataType
 
 
 def _validate_href(value: str):
@@ -57,7 +32,7 @@
         # Handle special key-values
         if key == "href":
             if not isinstance(value, str):
-                raise SchemaTypeError("href", str, value)
+                raise TypeError("The metadata key `href` is reserved for values of type `str`.")
             _validate_href(value)
 
 
