--- conflicted
+++ resolved
@@ -151,14 +151,7 @@
     image: Image
 
     def __post_init__(self):
-<<<<<<< HEAD
-        if self.mask.dtype != bool:
-            raise ValueError(
-                f"Expecting a binary mask (i.e. of dtype bool) but got dtype {self.mask.dtype}"
-            )
-=======
         _validate_mask(self.mask)
->>>>>>> 097ad166
 
 
 @dataclass
