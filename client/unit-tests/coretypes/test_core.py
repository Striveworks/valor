--- conflicted
+++ resolved
@@ -185,11 +185,7 @@
     string = str(pred)
     assert (
         string
-<<<<<<< HEAD
-        == "{'datum': {'uid': 'somefile', 'text': None, 'metadata': {}}, 'annotations': [{'task_type': <TaskType.CLASSIFICATION: 'classification'>, 'metadata': {}, 'labels': [{'key': 'test', 'value': 'value', 'score': 1.0}], 'bounding_box': None, 'polygon': None, 'raster': None, 'embedding': None, 'text': None, 'context': None}, {'task_type': <TaskType.CLASSIFICATION: 'classification'>, 'metadata': {}, 'labels': [{'key': 'test', 'value': 'value', 'score': 1.0}], 'bounding_box': None, 'polygon': None, 'raster': None, 'embedding': None, 'text': None, 'context': None}]}"
-=======
         == "{'datum': {'uid': 'somefile', 'metadata': {}}, 'annotations': [{'metadata': {}, 'labels': [{'key': 'test', 'value': 'value', 'score': 1.0}], 'bounding_box': None, 'polygon': None, 'raster': None, 'embedding': None, 'is_instance': None, 'implied_task_types': None}, {'metadata': {}, 'labels': [{'key': 'test', 'value': 'value', 'score': 1.0}], 'bounding_box': None, 'polygon': None, 'raster': None, 'embedding': None, 'is_instance': None, 'implied_task_types': None}]}"
->>>>>>> 8926aa01
     )
     assert "dataset_name" not in string
 
