import numpy as np
import pytest

from velour import Label


def test_label():
    # valid
    l1 = Label(key="test", value="value")

    # test `__post_init__`
    with pytest.raises(TypeError) as e:
<<<<<<< HEAD
        Label(key=123, value="123")

    assert "str" in str(e)
    with pytest.raises(TypeError) as e:
        Label(key="123", value=123)
    assert "str" in str(e)
=======
        Label(key=123, value="123")  # type: ignore
    assert "should be of type `str`" in str(e)
    with pytest.raises(TypeError) as e:
        Label(key="123", value=123)  # type: ignore
    assert "should be of type `str`" in str(e)
>>>>>>> 0ed9f42f

    # test member fn `tuple`
    assert l1.tuple() == ("test", "value", None)

    # test member fn `__eq__`
    l2 = Label(key="test", value="value")
    assert l1 == l2

    # test member fn `__hash__`
    assert l1.__hash__() == l2.__hash__()


def test_scored_label():
    l1 = Label(key="test", value="value")

    # valid
    s1 = Label(key="test", value="value", score=0.5)
    s2 = Label(key="test", value="value", score=0.5)
    s3 = Label(key="test", value="value", score=0.1)
    s4 = Label(key="test", value="other", score=0.5)
    s5 = Label(key="other", value="value", score=0.5)
    s6 = Label(key="test", value="value", score=np.float32(0.5))

    # test `__post_init__`

    with pytest.raises(TypeError) as e:
        Label(key="k", value="v", score="boo")  # type: ignore
    assert "score should be convertible to `float`" in str(e)

    # test property `key`
    assert l1._key == "test"

    # test property `value`
    assert l1.value == "value"

    # test member fn `__eq__`
    assert s1 == s2
    assert s1 == s6
    assert not s1 == s3
    assert not s1 == s4
    assert not s1 == s5
    assert not s1 == 123
    assert not s1 == "123"

    # test member fn `__eq__`
    assert not s1 != s2
    assert s1 != s3
    assert s1 != s4
    assert s1 != s5
    assert s1 != 123
    assert s1 != "123"

    # test member fn `__hash__`
    assert s1.__hash__() == s2.__hash__()
    assert s1.__hash__() != s3.__hash__()
    assert s1.__hash__() != s4.__hash__()
    assert s1.__hash__() != s5.__hash__()<|MERGE_RESOLUTION|>--- conflicted
+++ resolved
@@ -10,20 +10,12 @@
 
     # test `__post_init__`
     with pytest.raises(TypeError) as e:
-<<<<<<< HEAD
-        Label(key=123, value="123")
+        Label(key=123, value="123") # type: ignore
 
     assert "str" in str(e)
     with pytest.raises(TypeError) as e:
-        Label(key="123", value=123)
+        Label(key="123", value=123) # type: ignore
     assert "str" in str(e)
-=======
-        Label(key=123, value="123")  # type: ignore
-    assert "should be of type `str`" in str(e)
-    with pytest.raises(TypeError) as e:
-        Label(key="123", value=123)  # type: ignore
-    assert "should be of type `str`" in str(e)
->>>>>>> 0ed9f42f
 
     # test member fn `tuple`
     assert l1.tuple() == ("test", "value", None)
@@ -54,7 +46,7 @@
     assert "score should be convertible to `float`" in str(e)
 
     # test property `key`
-    assert l1._key == "test"
+    assert l1.key == "test"
 
     # test property `value`
     assert l1.value == "value"
