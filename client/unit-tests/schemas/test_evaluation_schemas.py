from valor import enums, schemas


def test_evaluation_request():
    params = {
        "dataset_names": ["ds"],
        "model_names": ["md"],
<<<<<<< HEAD
        "filter": {},
=======
        "filters": {},
>>>>>>> 711a99cf
        "parameters": {
            "task_type": enums.TaskType.OBJECT_DETECTION.value,
            "convert_annotations_to_type": enums.AnnotationType.BOX.value,
        },
    }
    schemas.EvaluationRequest(**params)<|MERGE_RESOLUTION|>--- conflicted
+++ resolved
@@ -5,11 +5,7 @@
     params = {
         "dataset_names": ["ds"],
         "model_names": ["md"],
-<<<<<<< HEAD
-        "filter": {},
-=======
         "filters": {},
->>>>>>> 711a99cf
         "parameters": {
             "task_type": enums.TaskType.OBJECT_DETECTION.value,
             "convert_annotations_to_type": enums.AnnotationType.BOX.value,
