import datetime
from typing import Dict, List, Union

import pytest

from velour import Label
from velour.schemas.filters import (
    DeclarativeMapper,
    Filter,
    GeospatialFilter,
    ValueFilter,
)


def test_labels_filter():
    f = Filter.create(
        [
            Label.label.in_(
                [Label(key="k1", value="v1"), Label(key="k2", value="v2")]
            )
        ]
    )
    assert {"k1": "v1"} in f.labels
    assert {"k2": "v2"} in f.labels


def test_value_filter():
    def _test_numeric(value):
        for operator in ["==", "!=", ">=", "<=", ">", "<"]:
            ValueFilter(value=value, operator=operator)
        for operator in ["inside", "outside", "intersect", "@"]:
            with pytest.raises(ValueError):
                ValueFilter(value=value, operator=operator)

    def _test_string(value):
        for operator in ["==", "!="]:
            ValueFilter(value=value, operator=operator)
        for operator in [
            ">=",
            "<=",
            ">",
            "<",
            "inside",
            "outside",
            "intersect",
            "@",
        ]:
            with pytest.raises(ValueError):
                ValueFilter(value=value, operator=operator)

    # int
    _test_numeric(int(123))

    # float
    _test_numeric(float(123))

    # string
    _test_string(str(123))

    # datetime.datetime
    _test_numeric(datetime.datetime.now())

    # datetime.date
    _test_numeric(datetime.date.today())

    # datetime.time
    _test_numeric(datetime.datetime.now().time())

    # datetime.timedelta
    _test_numeric(datetime.timedelta(days=1))

    # unsupported type
    class SomeUnsupportedType:
        pass

    with pytest.raises(TypeError):
        _test_numeric(SomeUnsupportedType())
    with pytest.raises(TypeError):
        _test_string(SomeUnsupportedType())


def test_geospatial_schema():
    GeospatialFilter(value={}, operator="intersect")
    GeospatialFilter(value={}, operator="inside")
    GeospatialFilter(value={}, operator="outside")

    for operator in ["==", "!=", ">=", "<=", ">", "<", "@"]:
        with pytest.raises(ValueError):
            GeospatialFilter(value={}, operator=operator)


def test_declarative_mapper_string():
<<<<<<< HEAD

=======
>>>>>>> 12111cfe
    expression = (
        DeclarativeMapper(
            name="name",
            object_type=str,
        )
        == "value"
    )
    assert expression.name == "name"
    assert expression.operator == "=="
    assert expression.value == "value"
    assert expression.key is None

    expression = (
        DeclarativeMapper(name="name", object_type=str, key="key") != "value"
    )
    assert expression.name == "name"
    assert expression.operator == "!="
    assert expression.value == "value"
    assert expression.key == "key"

    expression = DeclarativeMapper(
        name="name",
        object_type=str,
    ).in_(["value1", "value2"])
    assert expression[0].name == "name"
    assert expression[0].operator == "=="
    assert expression[0].value == "value1"
    assert expression[0].key is None
    assert expression[1].name == "name"
    assert expression[1].operator == "=="
    assert expression[1].value == "value2"
    assert expression[1].key is None

    with pytest.raises(TypeError):
        expression = (
            DeclarativeMapper(
                name="name",
                object_type=str,
            )
            >= "value"
        )
    with pytest.raises(TypeError):
        expression = (
            DeclarativeMapper(
                name="name",
                object_type=str,
            )
            <= "value"
        )
    with pytest.raises(TypeError):
        expression = (
            DeclarativeMapper(
                name="name",
                object_type=str,
            )
            > "value"
        )
    with pytest.raises(TypeError):
        expression = (
            DeclarativeMapper(
                name="name",
                object_type=str,
            )
            < "value"
        )
    with pytest.raises(TypeError):
        expression = DeclarativeMapper(
            name="name",
            object_type=str,
        ).intersect("value")
    with pytest.raises(TypeError):
        expression = DeclarativeMapper(
            name="name",
            object_type=str,
        ).inside("value")
    with pytest.raises(TypeError):
        expression = DeclarativeMapper(
            name="name",
            object_type=str,
        ).outside("value")


def test_declarative_mapper_int():
<<<<<<< HEAD

=======
>>>>>>> 12111cfe
    expression = (
        DeclarativeMapper(
            name="name",
            object_type=int,
        )
        == 1234
    )
    assert expression.name == "name"
    assert expression.operator == "=="
    assert expression.value == 1234
    assert expression.key is None

    expression = (
        DeclarativeMapper(name="name", object_type=int, key="key") != 1234
    )
    assert expression.name == "name"
    assert expression.operator == "!="
    assert expression.value == 1234
    assert expression.key == "key"

    expression = DeclarativeMapper(
        name="name",
        object_type=int,
    ).in_([123, 987])
    assert expression[0].name == "name"
    assert expression[0].operator == "=="
    assert expression[0].value == 123
    assert expression[0].key is None
    assert expression[1].name == "name"
    assert expression[1].operator == "=="
    assert expression[1].value == 987
    assert expression[1].key is None

    expression = (
        DeclarativeMapper(
            name="name",
            object_type=int,
        )
        >= 1234
    )
    assert expression.name == "name"
    assert expression.operator == ">="
    assert expression.value == 1234
    assert expression.key is None

    expression = (
        DeclarativeMapper(
            name="name",
            object_type=int,
        )
        <= 1234
    )
    assert expression.name == "name"
    assert expression.operator == "<="
    assert expression.value == 1234
    assert expression.key is None

    expression = (
        DeclarativeMapper(
            name="name",
            object_type=int,
        )
        > 1234
    )
    assert expression.name == "name"
    assert expression.operator == ">"
    assert expression.value == 1234
    assert expression.key is None

    expression = (
        DeclarativeMapper(
            name="name",
            object_type=int,
        )
        < 1234
    )
    assert expression.name == "name"
    assert expression.operator == "<"
    assert expression.value == 1234
    assert expression.key is None

    with pytest.raises(TypeError):
        expression = DeclarativeMapper(
            name="name",
            object_type=int,
        ).intersect(1234)
    with pytest.raises(TypeError):
        expression = DeclarativeMapper(
            name="name",
            object_type=int,
        ).inside(1234)
    with pytest.raises(TypeError):
        expression = DeclarativeMapper(
            name="name",
            object_type=int,
        ).outside(1234)


def test_declarative_mapper_float():
<<<<<<< HEAD

=======
>>>>>>> 12111cfe
    expression = (
        DeclarativeMapper(
            name="name",
            object_type=float,
        )
        == 12.34
    )
    assert expression.name == "name"
    assert expression.operator == "=="
    assert expression.value == 12.34
    assert expression.key is None

    expression = (
        DeclarativeMapper(name="name", object_type=float, key="key") != 12.34
    )
    assert expression.name == "name"
    assert expression.operator == "!="
    assert expression.value == 12.34
    assert expression.key == "key"

    expression = DeclarativeMapper(
        name="name",
        object_type=float,
    ).in_([12.3, 98.7])
    assert expression[0].name == "name"
    assert expression[0].operator == "=="
    assert expression[0].value == 12.3
    assert expression[0].key is None
    assert expression[1].name == "name"
    assert expression[1].operator == "=="
    assert expression[1].value == 98.7
    assert expression[1].key is None

    expression = (
        DeclarativeMapper(
            name="name",
            object_type=float,
        )
        >= 12.34
    )
    assert expression.name == "name"
    assert expression.operator == ">="
    assert expression.value == 12.34
    assert expression.key is None

    expression = (
        DeclarativeMapper(
            name="name",
            object_type=float,
        )
        <= 12.34
    )
    assert expression.name == "name"
    assert expression.operator == "<="
    assert expression.value == 12.34
    assert expression.key is None

    expression = (
        DeclarativeMapper(
            name="name",
            object_type=float,
        )
        > 12.34
    )
    assert expression.name == "name"
    assert expression.operator == ">"
    assert expression.value == 12.34
    assert expression.key is None

    expression = (
        DeclarativeMapper(
            name="name",
            object_type=float,
        )
        < 12.34
    )
    assert expression.name == "name"
    assert expression.operator == "<"
    assert expression.value == 12.34
    assert expression.key is None

    with pytest.raises(TypeError):
        expression = DeclarativeMapper(
            name="name",
            object_type=float,
        ).intersect(12.34)
    with pytest.raises(TypeError):
        expression = DeclarativeMapper(
            name="name",
            object_type=float,
        ).inside(12.34)
    with pytest.raises(TypeError):
        expression = DeclarativeMapper(
            name="name",
            object_type=float,
        ).outside(12.34)


def test_declarative_mapper_datetime_objects():
    def _test_datetime_object(datetime_object):
        # positive
        DeclarativeMapper(
            name="some_name",
            object_type=type(datetime_object),
        ) == datetime_object
        DeclarativeMapper(
            name="some_name",
            object_type=type(datetime_object),
        ) != datetime_object
        DeclarativeMapper(
            name="some_name",
            object_type=type(datetime_object),
        ) >= datetime_object
        DeclarativeMapper(
            name="some_name",
            object_type=type(datetime_object),
        ) <= datetime_object
        DeclarativeMapper(
            name="some_name",
            object_type=type(datetime_object),
        ) > datetime_object
        DeclarativeMapper(
            name="some_name",
            object_type=type(datetime_object),
        ) < datetime_object
        DeclarativeMapper(
            name="some_name",
            object_type=type(datetime_object),
        ).in_([datetime_object, datetime_object])

        # negative
        with pytest.raises(TypeError):
            DeclarativeMapper(
                name="some_name",
                object_type=type(datetime_object),
            ).intersect(datetime_object, datetime_object)
        with pytest.raises(TypeError):
            DeclarativeMapper(
                name="some_name",
                object_type=type(datetime_object),
            ).inside(datetime_object, datetime_object)
        with pytest.raises(TypeError):
            DeclarativeMapper(
                name="some_name",
                object_type=type(datetime_object),
            ).outside(datetime_object, datetime_object)

    _test_datetime_object(datetime.datetime.now())
    _test_datetime_object(datetime.date.today())
    _test_datetime_object(datetime.datetime.now().time())
    _test_datetime_object(datetime.timedelta(days=1))


def test_declarative_mapper_geospatial():
<<<<<<< HEAD

=======
>>>>>>> 12111cfe
    point = {"type": "Point", "coordinates": [30.0, 10.0]}
    object_type = Dict[
        str,
        Union[
            List[List[List[List[Union[float, int]]]]],
            List[List[List[Union[float, int]]]],
            List[Union[float, int]],
            str,
        ],
    ]

    DeclarativeMapper(
        name="name",
        object_type=object_type,
    ).intersect(point)
    DeclarativeMapper(
        name="name",
        object_type=object_type,
    ).inside(point)
    DeclarativeMapper(
        name="name",
        object_type=object_type,
    ).outside(point)

    with pytest.raises(TypeError):
<<<<<<< HEAD
        expression = (
=======
        (
>>>>>>> 12111cfe
            DeclarativeMapper(
                name="name",
                object_type=object_type,
            )
            == point
        )
    with pytest.raises(TypeError):
<<<<<<< HEAD
        expression = (
=======
        (
>>>>>>> 12111cfe
            DeclarativeMapper(
                name="name",
                object_type=object_type,
            )
            != point
        )
    with pytest.raises(TypeError):
<<<<<<< HEAD
        expression = (
=======
        (
>>>>>>> 12111cfe
            DeclarativeMapper(
                name="name",
                object_type=object_type,
            )
            >= point
        )
    with pytest.raises(TypeError):
<<<<<<< HEAD
        expression = (
=======
        (
>>>>>>> 12111cfe
            DeclarativeMapper(
                name="name",
                object_type=object_type,
            )
            <= point
        )
    with pytest.raises(TypeError):
<<<<<<< HEAD
        expression = (
=======
        (
>>>>>>> 12111cfe
            DeclarativeMapper(
                name="name",
                object_type=object_type,
            )
            > point
        )
    with pytest.raises(TypeError):
<<<<<<< HEAD
        expression = (
=======
        (
>>>>>>> 12111cfe
            DeclarativeMapper(
                name="name",
                object_type=object_type,
            )
            < point
        )
    with pytest.raises(TypeError):
        DeclarativeMapper(
            name="name",
            object_type=object_type,
        ).in_([point, point])<|MERGE_RESOLUTION|>--- conflicted
+++ resolved
@@ -90,10 +90,6 @@
 
 
 def test_declarative_mapper_string():
-<<<<<<< HEAD
-
-=======
->>>>>>> 12111cfe
     expression = (
         DeclarativeMapper(
             name="name",
@@ -177,10 +173,6 @@
 
 
 def test_declarative_mapper_int():
-<<<<<<< HEAD
-
-=======
->>>>>>> 12111cfe
     expression = (
         DeclarativeMapper(
             name="name",
@@ -280,10 +272,6 @@
 
 
 def test_declarative_mapper_float():
-<<<<<<< HEAD
-
-=======
->>>>>>> 12111cfe
     expression = (
         DeclarativeMapper(
             name="name",
@@ -438,10 +426,6 @@
 
 
 def test_declarative_mapper_geospatial():
-<<<<<<< HEAD
-
-=======
->>>>>>> 12111cfe
     point = {"type": "Point", "coordinates": [30.0, 10.0]}
     object_type = Dict[
         str,
@@ -467,11 +451,7 @@
     ).outside(point)
 
     with pytest.raises(TypeError):
-<<<<<<< HEAD
-        expression = (
-=======
         (
->>>>>>> 12111cfe
             DeclarativeMapper(
                 name="name",
                 object_type=object_type,
@@ -479,11 +459,7 @@
             == point
         )
     with pytest.raises(TypeError):
-<<<<<<< HEAD
-        expression = (
-=======
         (
->>>>>>> 12111cfe
             DeclarativeMapper(
                 name="name",
                 object_type=object_type,
@@ -491,11 +467,7 @@
             != point
         )
     with pytest.raises(TypeError):
-<<<<<<< HEAD
-        expression = (
-=======
         (
->>>>>>> 12111cfe
             DeclarativeMapper(
                 name="name",
                 object_type=object_type,
@@ -503,11 +475,7 @@
             >= point
         )
     with pytest.raises(TypeError):
-<<<<<<< HEAD
-        expression = (
-=======
         (
->>>>>>> 12111cfe
             DeclarativeMapper(
                 name="name",
                 object_type=object_type,
@@ -515,11 +483,7 @@
             <= point
         )
     with pytest.raises(TypeError):
-<<<<<<< HEAD
-        expression = (
-=======
         (
->>>>>>> 12111cfe
             DeclarativeMapper(
                 name="name",
                 object_type=object_type,
@@ -527,11 +491,7 @@
             > point
         )
     with pytest.raises(TypeError):
-<<<<<<< HEAD
-        expression = (
-=======
         (
->>>>>>> 12111cfe
             DeclarativeMapper(
                 name="name",
                 object_type=object_type,
